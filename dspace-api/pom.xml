--- conflicted
+++ resolved
@@ -555,25 +555,9 @@
             <version>1.0</version>
         </dependency>
         <dependency>
-<<<<<<< HEAD
-            <groupId>gr.ekt.bte</groupId>
-            <artifactId>bte-io</artifactId>
-            <version>0.9.3.5</version>
-            <exclusions>
-                <exclusion>
-                    <groupId>net.bytebuddy</groupId>
-                    <artifactId>byte-buddy</artifactId>
-                </exclusion>
-                <exclusion>
-                    <groupId>log4j</groupId>
-                    <artifactId>log4j</artifactId>
-                </exclusion>
-            </exclusions>
-=======
             <groupId>org.jbibtex</groupId>
             <artifactId>jbibtex</artifactId>
             <version>1.0.10</version>
->>>>>>> 997823c1
         </dependency>
         <dependency>
             <groupId>org.apache.httpcomponents</groupId>
