--- conflicted
+++ resolved
@@ -249,15 +249,8 @@
 
             itemFolderMap = new HashMap<>();
 
-<<<<<<< HEAD
-            System.out.println("Adding items from directory: " + sourceDir);
-            log.debug("Adding items from directory: " + sourceDir);
-            System.out.println("Generating mapfile: " + mapFile);
-            log.debug("Generating mapfile: " + mapFile);
-=======
             logDebug("Adding items from directory: " + sourceDir);
             logDebug("Generating mapfile: " + mapFile);
->>>>>>> ec0853dd
 
             boolean directoryFileCollections = false;
             if (mycollections == null) {
@@ -289,11 +282,7 @@
 
             for (int i = 0; i < dircontents.length; i++) {
                 if (skipItems.containsKey(dircontents[i])) {
-<<<<<<< HEAD
-                    System.out.println("Skipping import of " + dircontents[i]);
-=======
                     logInfo("Skipping import of " + dircontents[i]);
->>>>>>> ec0853dd
 
                     //we still need the item in the map for relationship linking
                     String skippedHandle = skipItems.get(dircontents[i]);
@@ -366,11 +355,7 @@
                     for (String itemIdentifier : identifierList) {
 
                         if (isTest) {
-<<<<<<< HEAD
-                            System.out.println("\tAdding relationship (type: " + relationshipType +
-=======
                             logInfo("\tAdding relationship (type: " + relationshipType +
->>>>>>> ec0853dd
                                 ") from " + folderName + " to " + itemIdentifier);
                             continue;
                         }
@@ -381,60 +366,6 @@
                             throw new Exception("Could not find item for " + itemIdentifier);
                         }
 
-<<<<<<< HEAD
-                        //get entity type of entity and item
-                        String itemEntityType = getEntityType(item);
-                        String relatedEntityType = getEntityType(relationItem);
-
-                        //find matching relationship type
-                        List<RelationshipType> relTypes = relationshipTypeService.findByLeftwardOrRightwardTypeName(
-                            c, relationshipType);
-                        RelationshipType foundRelationshipType = RelationshipUtils.matchRelationshipType(
-                            relTypes, relatedEntityType, itemEntityType, relationshipType);
-
-                        if (foundRelationshipType == null) {
-                            throw new Exception("No Relationship type found for:\n" +
-                                "Target type: " + relatedEntityType + "\n" +
-                                "Origin referer type: " + itemEntityType + "\n" +
-                                "with typeName: " + relationshipType
-                            );
-                        }
-
-                        boolean left = false;
-                        if (foundRelationshipType.getLeftwardType().equalsIgnoreCase(relationshipType)) {
-                            left = true;
-                        }
-
-                        // Placeholder items for relation placing
-                        Item leftItem = null;
-                        Item rightItem = null;
-                        if (left) {
-                            leftItem = item;
-                            rightItem = relationItem;
-                        } else {
-                            leftItem = relationItem;
-                            rightItem = item;
-                        }
-
-                        // Create the relationship
-                        int leftPlace = relationshipService.findNextLeftPlaceByLeftItem(c, leftItem);
-                        int rightPlace = relationshipService.findNextRightPlaceByRightItem(c, rightItem);
-                        Relationship persistedRelationship = relationshipService.create(
-                            c, leftItem, rightItem, foundRelationshipType, leftPlace, rightPlace);
-                        // relationshipService.update(c, persistedRelationship);
-
-                        System.out.println("\tAdded relationship (type: " + relationshipType + ") from " +
-                            leftItem.getHandle() + " to " + rightItem.getHandle());
-
-                    }
-
-                }
-
-            }
-
-        }
-
-=======
                         addRelationship(c, item, relationItem, relationshipType);
                     }
 
@@ -499,7 +430,6 @@
 
         logInfo("\tAdded relationship (type: " + relationshipType + ") from " +
             leftItem.getHandle() + " to " + rightItem.getHandle());
->>>>>>> ec0853dd
     }
 
     /**
@@ -508,25 +438,13 @@
      * @param item
      * @return
      */
-<<<<<<< HEAD
-    protected String getEntityType(Item item) throws Exception {
-=======
     protected String getEntityType(Item item) {
->>>>>>> ec0853dd
         return itemService.getMetadata(item, "dspace", "entity", "type", Item.ANY).get(0).getValue();
     }
 
     /**
      * Read the relationship manifest file.
      * 
-<<<<<<< HEAD
-     * Each line in the file contains a relationship type id and an item identifier in the following format:
-     * 
-     * relation.<relation_key> <handle|uuid|folderName:import_item_folder|schema.element[.qualifier]:value>
-     * 
-     * The input_item_folder should refer the folder name of another item in this import batch.
-     * 
-=======
      * Each line in the file contains a relationship type id and an item
      * identifier in the following format:
      *
@@ -537,7 +455,6 @@
      * The {@code input_item_folder} should refer the folder name of another
      * item in this import batch.
      *
->>>>>>> ec0853dd
      * @param path The main import folder path.
      * @param filename The name of the manifest file to check ('relationships')
      * @return Map of found relationships
@@ -550,11 +467,7 @@
 
         if (file.exists()) {
 
-<<<<<<< HEAD
-            System.out.println("\tProcessing relationships file: " + filename);
-=======
             logInfo("\tProcessing relationships file: " + filename);
->>>>>>> ec0853dd
 
             BufferedReader br = null;
             try {
@@ -595,21 +508,13 @@
                 }
 
             } catch (FileNotFoundException e) {
-<<<<<<< HEAD
-                System.out.println("\tNo relationships file found.");
-=======
                 logWarn("\tNo relationships file found.");
->>>>>>> ec0853dd
             } finally {
                 if (br != null) {
                     try {
                         br.close();
                     } catch (IOException e) {
-<<<<<<< HEAD
-                        System.out.println("Non-critical problem releasing resources.");
-=======
                         logError("Non-critical problem releasing resources.");
->>>>>>> ec0853dd
                     }
                 }
             }
@@ -653,19 +558,6 @@
 
             }
 
-<<<<<<< HEAD
-        } else if (itemIdentifier.indexOf('/') != -1) {
-            //resolve by handle
-            return (Item) handleService.resolveToObject(c, itemIdentifier);
-
-        } else {
-            //try to resolve by UUID
-            return itemService.findByIdOrLegacyId(c, itemIdentifier);
-        }
-
-        return null;
-
-=======
         }
 
         // resolve item by handle or UUID
@@ -692,22 +584,15 @@
 
         // resolve by UUID
         return itemService.findByIdOrLegacyId(c, itemIdentifier);
->>>>>>> ec0853dd
     }
 
     /**
      * Lookup an item by a (unique) meta value.
      * 
-<<<<<<< HEAD
-     * @param metaKey
-     * @param metaValue
-     * @return Item
-=======
      * @param c current DSpace session.
      * @param metaKey name of the metadata field to match.
      * @param metaValue value to be matched.
      * @return the matching Item.
->>>>>>> ec0853dd
      * @throws Exception if single item not found.
      */
     protected Item findItemByMetaValue(Context c, String metaKey, String metaValue) throws Exception {
@@ -1285,13 +1170,8 @@
                             }
                         } // while
                         if (iAssetstore == -1 || sFilePath == null) {
-<<<<<<< HEAD
-                            System.out.println("\tERROR: invalid contents file line");
-                            System.out.println("\t\tSkipping line: "
-=======
                             logError("\tERROR: invalid contents file line");
                             logInfo("\t\tSkipping line: "
->>>>>>> ec0853dd
                                 + sRegistrationLine);
                             continue;
                         }
@@ -1315,11 +1195,7 @@
                         }
 
                         registerBitstream(c, i, iAssetstore, sFilePath, sBundle, sDescription);
-<<<<<<< HEAD
-                        System.out.println("\tRegistering Bitstream: " + sFilePath
-=======
                         logInfo("\tRegistering Bitstream: " + sFilePath
->>>>>>> ec0853dd
                             + "\tAssetstore: " + iAssetstore
                             + "\tBundle: " + sBundle
                             + "\tDescription: " + sDescription);
@@ -1443,11 +1319,7 @@
                                 + bundleMarker.length(), bEndIndex).trim();
 
                             processContentFileEntry(c, i, path, bitstreamName, bundleName, primary);
-<<<<<<< HEAD
-                            System.out.println("\tBitstream: " + bitstreamName +
-=======
                             logInfo("\tBitstream: " + bitstreamName +
->>>>>>> ec0853dd
                                 "\tBundle: " + bundleName +
                                 primaryStr);
                         } else {
@@ -1457,11 +1329,7 @@
 
                         if (permissionsExist || descriptionExists || labelExists || heightExists
                             || widthExists || tocExists) {
-<<<<<<< HEAD
-                            System.out.println("Gathering options.");
-=======
                             logInfo("Gathering options.");
->>>>>>> ec0853dd
                             String extraInfo = bitstreamName;
 
                             if (permissionsExist) {
@@ -1675,11 +1543,7 @@
      */
     protected void processOptions(Context c, Item myItem, List<String> options)
         throws SQLException, AuthorizeException {
-<<<<<<< HEAD
-        System.out.println("Processing options.");
-=======
         logInfo("Processing options.");
->>>>>>> ec0853dd
         for (String line : options) {
             logInfo("\tprocessing " + line);
 
@@ -1798,11 +1662,7 @@
                 try {
                     myGroup = groupService.findByName(c, groupName);
                 } catch (SQLException sqle) {
-<<<<<<< HEAD
-                    System.out.println("SQL Exception finding group name: "
-=======
                     logError("SQL Exception finding group name: "
->>>>>>> ec0853dd
                         + groupName);
                     // do nothing, will check for null group later
                 }
@@ -1843,20 +1703,6 @@
                               .trim();
             }
 
-<<<<<<< HEAD
-            Bitstream bs = null;
-            boolean notfound = true;
-            boolean updateRequired = false;
-
-            if (!isTest) {
-                // find bitstream
-                List<Bitstream> bitstreams = itemService.getNonInternalBitstreams(c, myItem);
-                for (int j = 0; j < bitstreams.size() && notfound; j++) {
-                    if (bitstreams.get(j).getName().equals(bitstreamName)) {
-                        bs = bitstreams.get(j);
-                        notfound = false;
-                    }
-=======
             if (isTest) {
                 continue;
             }
@@ -1870,46 +1716,28 @@
                 if (bitstream.getName().equals(bitstreamName)) {
                     bs = bitstream;
                     break;
->>>>>>> ec0853dd
                 }
             }
 
             if (null == bs) {
                 // this should never happen
-<<<<<<< HEAD
-                System.out.println("\tdefault permissions set for "
-                    + bitstreamName);
-            } else if (!isTest) {
-                if (permissionsExist) {
-                    if (myGroup == null) {
-                        System.out.println("\t" + groupName
-=======
                 logInfo("\tdefault permissions set for " + bitstreamName);
             } else {
                 if (permissionsExist) {
                     if (myGroup == null) {
                         logInfo("\t" + groupName
->>>>>>> ec0853dd
                             + " not found, permissions set to default");
                     } else if (actionID == -1) {
                         logInfo("\tinvalid permissions flag, permissions set to default");
                     } else {
-<<<<<<< HEAD
-                        System.out.println("\tSetting special permissions for "
-=======
                         logInfo("\tSetting special permissions for "
->>>>>>> ec0853dd
                             + bitstreamName);
                         setPermission(c, myGroup, actionID, bs);
                     }
                 }
 
                 if (descriptionExists) {
-<<<<<<< HEAD
-                    System.out.println("\tSetting description for "
-=======
                     logInfo("\tSetting description for "
->>>>>>> ec0853dd
                         + bitstreamName);
                     bs.setDescription(c, thisDescription);
                     updateRequired = true;
@@ -1918,11 +1746,7 @@
                 if (labelExists) {
                     MetadataField metadataField = metadataFieldService
                         .findByElement(c, METADATA_IIIF_SCHEMA, METADATA_IIIF_LABEL_ELEMENT, null);
-<<<<<<< HEAD
-                    System.out.println("\tSetting label to " + thisLabel + " in element "
-=======
                     logInfo("\tSetting label to " + thisLabel + " in element "
->>>>>>> ec0853dd
                         + metadataField.getElement() + " on " + bitstreamName);
                     bitstreamService.addMetadata(c, bs, metadataField, null, thisLabel);
                     updateRequired = true;
@@ -1932,11 +1756,7 @@
                     MetadataField metadataField = metadataFieldService
                         .findByElement(c, METADATA_IIIF_SCHEMA, METADATA_IIIF_IMAGE_ELEMENT,
                             METADATA_IIIF_HEIGHT_QUALIFIER);
-<<<<<<< HEAD
-                    System.out.println("\tSetting height to " + thisHeight + " in element "
-=======
                     logInfo("\tSetting height to " + thisHeight + " in element "
->>>>>>> ec0853dd
                         + metadataField.getElement() + " on " + bitstreamName);
                     bitstreamService.addMetadata(c, bs, metadataField, null, thisHeight);
                     updateRequired = true;
@@ -1945,11 +1765,7 @@
                     MetadataField metadataField = metadataFieldService
                         .findByElement(c, METADATA_IIIF_SCHEMA, METADATA_IIIF_IMAGE_ELEMENT,
                             METADATA_IIIF_WIDTH_QUALIFIER);
-<<<<<<< HEAD
-                    System.out.println("\tSetting width to " + thisWidth + " in element "
-=======
                     logInfo("\tSetting width to " + thisWidth + " in element "
->>>>>>> ec0853dd
                         + metadataField.getElement() + " on " + bitstreamName);
                     bitstreamService.addMetadata(c, bs, metadataField, null, thisWidth);
                     updateRequired = true;
@@ -1957,11 +1773,7 @@
                 if (tocExists) {
                     MetadataField metadataField = metadataFieldService
                         .findByElement(c, METADATA_IIIF_SCHEMA, METADATA_IIIF_TOC_ELEMENT, null);
-<<<<<<< HEAD
-                    System.out.println("\tSetting toc to " + thisToc + " in element "
-=======
                     logInfo("\tSetting toc to " + thisToc + " in element "
->>>>>>> ec0853dd
                         + metadataField.getElement() + " on " + bitstreamName);
                     bitstreamService.addMetadata(c, bs, metadataField, null, thisToc);
                     updateRequired = true;
@@ -2416,11 +2228,7 @@
 
             email.send();
         } catch (Exception e) {
-<<<<<<< HEAD
-            log.warn(LogHelper.getHeader(context, "emailSuccessMessage", "cannot notify user of import"), e);
-=======
             logError(LogHelper.getHeader(context, "emailSuccessMessage", "cannot notify user of import"), e);
->>>>>>> ec0853dd
         }
     }
 
@@ -2554,8 +2362,6 @@
         this.isQuiet = isQuiet;
     }
 
-<<<<<<< HEAD
-=======
     @Override
     public void setHandler(DSpaceRunnableHandler handler) {
         this.handler = handler;
@@ -2633,5 +2439,4 @@
         }
     }
 
->>>>>>> ec0853dd
 }