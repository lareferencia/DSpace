--- conflicted
+++ resolved
@@ -168,11 +168,7 @@
     @Override
     public boolean isSynchronizationEnabled(Item profile, Item item) {
 
-<<<<<<< HEAD
-        String entityType = itemService.getEntityType(item);
-=======
         String entityType = itemService.getEntityTypeLabel(item);
->>>>>>> 9f4cee5d
         if (entityType == null) {
             return false;
         }
