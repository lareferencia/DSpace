/**
 * The contents of this file are subject to the license and copyright
 * detailed in the LICENSE and NOTICE files at the root of the source
 * tree and available online at
 *
 * http://www.dspace.org/license/
 */
package org.dspace.app.requestitem;

import java.sql.SQLException;
import java.util.List;

import org.dspace.content.Item;
import org.dspace.core.Context;
import org.springframework.lang.NonNull;

/**
<<<<<<< HEAD
 * Interface to abstract the strategy for select the author to contact for
=======
 * Interface to abstract the strategy for selecting the author to contact for
>>>>>>> 3b23ff95
 * request copy.
 *
 * @author Andrea Bollini
 */
public interface RequestItemAuthorExtractor {
    /**
     * Retrieve the author to contact for requesting a copy of the given item.
     *
     * @param context DSpace context object
     * @param item item to request
     * @return Names and email addresses to send the request to.
     * @throws SQLException if database error
     */
<<<<<<< HEAD
    public RequestItemAuthor getRequestItemAuthor(Context context, Item item)
            throws SQLException;

    /**
     *
     * @param context current DSpace session.
     * @param item the requested Item.
     * @return true if {@link eperson} is authorized to respond to requests for
     *          {@link item}.
     */
    public boolean isAuthorized(Context context, Item item);
=======
    @NonNull
    public List<RequestItemAuthor> getRequestItemAuthor(Context context, Item item)
        throws SQLException;
>>>>>>> 3b23ff95
}<|MERGE_RESOLUTION|>--- conflicted
+++ resolved
@@ -15,11 +15,7 @@
 import org.springframework.lang.NonNull;
 
 /**
-<<<<<<< HEAD
- * Interface to abstract the strategy for select the author to contact for
-=======
  * Interface to abstract the strategy for selecting the author to contact for
->>>>>>> 3b23ff95
  * request copy.
  *
  * @author Andrea Bollini
@@ -33,8 +29,8 @@
      * @return Names and email addresses to send the request to.
      * @throws SQLException if database error
      */
-<<<<<<< HEAD
-    public RequestItemAuthor getRequestItemAuthor(Context context, Item item)
+        @NonNull
+    public List<RequestItemAuthor> getRequestItemAuthor(Context context, Item item)
             throws SQLException;
 
     /**
@@ -45,9 +41,4 @@
      *          {@link item}.
      */
     public boolean isAuthorized(Context context, Item item);
-=======
-    @NonNull
-    public List<RequestItemAuthor> getRequestItemAuthor(Context context, Item item)
-        throws SQLException;
->>>>>>> 3b23ff95
 }