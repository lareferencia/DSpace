--- conflicted
+++ resolved
@@ -33,6 +33,9 @@
 
     protected String emailMetadata;
     protected String fullNameMetadata;
+
+    @Autowired(required = true)
+    protected ConfigurationService configurationService;
 
     @Autowired(required = true)
     protected ItemService itemService;
@@ -78,7 +81,6 @@
             }
         } else {
             // Uses the basic strategy to look for the original submitter
-<<<<<<< HEAD
             authors = super.getRequestItemAuthor(context, item);
 
             // Remove from the list authors that do not have email addresses.
@@ -89,18 +91,9 @@
             }
 
             if (authors.isEmpty()) { // No author email addresses!  Fall back
-=======
-            author = super.getRequestItemAuthor(context, item);
-            // Is the author or their email null. If so get the help desk or admin name and email
-            if (null == author || null == author.getEmail()) {
->>>>>>> 897d9b7d
-                String email = null;
-                String name = null;
-                ConfigurationService configurationService
-                        = DSpaceServicesFactory.getInstance().getConfigurationService();
                 //First get help desk name and email
-                email = configurationService.getProperty("mail.helpdesk");
-                name = configurationService.getProperty("mail.helpdesk.name");
+                String email = configurationService.getProperty("mail.helpdesk");
+                String name = configurationService.getProperty("mail.helpdesk.name");
                 // If help desk mail is null get the mail and name of admin
                 if (email == null) {
                     email = configurationService.getProperty("mail.admin");
