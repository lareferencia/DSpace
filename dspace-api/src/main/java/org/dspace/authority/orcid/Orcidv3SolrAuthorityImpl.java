--- conflicted
+++ resolved
@@ -7,29 +7,27 @@
  */
 package org.dspace.authority.orcid;
 
+import java.io.BufferedReader;
 import java.io.IOException;
 import java.io.InputStream;
+import java.io.InputStreamReader;
 import java.net.URLEncoder;
 import java.util.ArrayList;
-import java.util.Collections;
 import java.util.LinkedList;
 import java.util.List;
 
 import org.apache.commons.lang.StringUtils;
-<<<<<<< HEAD
-import org.apache.http.client.methods.CloseableHttpResponse;
+import org.apache.http.HttpResponse;
+import org.apache.http.client.HttpClient;
 import org.apache.http.client.methods.HttpPost;
-import org.apache.http.impl.client.CloseableHttpClient;
-=======
->>>>>>> 027aee53
+import org.apache.http.impl.client.HttpClientBuilder;
 import org.apache.logging.log4j.LogManager;
 import org.apache.logging.log4j.Logger;
-import org.dspace.app.client.DSpaceHttpClientFactory;
 import org.dspace.authority.AuthorityValue;
 import org.dspace.authority.SolrAuthorityInterface;
 import org.dspace.external.OrcidRestConnector;
 import org.dspace.external.provider.orcid.xml.XMLtoBio;
-import org.dspace.orcid.model.factory.OrcidFactoryUtils;
+import org.json.JSONObject;
 import org.orcid.jaxb.model.v3.release.common.OrcidIdentifier;
 import org.orcid.jaxb.model.v3.release.record.Person;
 import org.orcid.jaxb.model.v3.release.search.Result;
@@ -52,11 +50,6 @@
 
     private String accessToken;
 
-    /**
-     * Maximum retries to allow for the access token retrieval
-     */
-    private int maxClientRetries = 3;
-
     public void setOAUTHUrl(String oAUTHUrl) {
         OAUTHUrl = oAUTHUrl;
     }
@@ -69,19 +62,10 @@
         this.clientSecret = clientSecret;
     }
 
-    public String getAccessToken() {
-        return accessToken;
-    }
-
-    public void setAccessToken(String accessToken) {
-        this.accessToken = accessToken;
-    }
-
     /**
      *  Initialize the accessToken that is required for all subsequent calls to ORCID
      */
     public void init() {
-<<<<<<< HEAD
         if (StringUtils.isBlank(accessToken)
                 && StringUtils.isNotBlank(clientSecret)
                 && StringUtils.isNotBlank(clientId)
@@ -89,50 +73,35 @@
             String authenticationParameters = "?client_id=" + clientId +
                     "&client_secret=" + clientSecret +
                     "&scope=/read-public&grant_type=client_credentials";
-            try (CloseableHttpClient httpClient = DSpaceHttpClientFactory.getInstance().build()) {
+            try {
                 HttpPost httpPost = new HttpPost(OAUTHUrl + authenticationParameters);
                 httpPost.addHeader("Accept", "application/json");
                 httpPost.addHeader("Content-Type", "application/x-www-form-urlencoded");
-                try (CloseableHttpResponse getResponse = httpClient.execute(httpPost)) {
-                    JSONObject responseObject = null;
-                    try (InputStream is = getResponse.getEntity().getContent();
-                         BufferedReader streamReader = new BufferedReader(new InputStreamReader(is, "UTF-8"))) {
-                        String inputStr;
-                        while ((inputStr = streamReader.readLine()) != null && responseObject == null) {
-                            if (inputStr.startsWith("{") && inputStr.endsWith("}") &&
-                                    inputStr.contains("access_token")) {
-                                try {
-                                    responseObject = new JSONObject(inputStr);
-                                } catch (Exception e) {
-                                    //Not as valid as I'd hoped, move along
-                                    responseObject = null;
-                                }
+
+                HttpClient httpClient = HttpClientBuilder.create().build();
+                HttpResponse getResponse = httpClient.execute(httpPost);
+
+                JSONObject responseObject = null;
+                try (InputStream is = getResponse.getEntity().getContent();
+                     BufferedReader streamReader = new BufferedReader(new InputStreamReader(is, "UTF-8"))) {
+                    String inputStr;
+                    while ((inputStr = streamReader.readLine()) != null && responseObject == null) {
+                        if (inputStr.startsWith("{") && inputStr.endsWith("}") && inputStr.contains("access_token")) {
+                            try {
+                                responseObject = new JSONObject(inputStr);
+                            } catch (Exception e) {
+                                //Not as valid as I'd hoped, move along
+                                responseObject = null;
                             }
                         }
                     }
-                    if (responseObject != null && responseObject.has("access_token")) {
-                        accessToken = (String) responseObject.get("access_token");
-                    }
+                }
+                if (responseObject != null && responseObject.has("access_token")) {
+                    accessToken = (String) responseObject.get("access_token");
                 }
             } catch (Exception e) {
                 throw new RuntimeException("Error during initialization of the Orcid connector", e);
             }
-=======
-        // Initialize access token at spring instantiation. If it fails, the access token will be null rather
-        // than causing a fatal Spring startup error
-        initializeAccessToken();
-    }
-
-    public void initializeAccessToken() {
-        // If we have reaches max retries or the access token is already set, return immediately
-        if (maxClientRetries <= 0 || org.apache.commons.lang3.StringUtils.isNotBlank(accessToken)) {
-            return;
-        }
-        try {
-            accessToken = OrcidFactoryUtils.retrieveAccessToken(clientId, clientSecret, OAUTHUrl).orElse(null);
-        } catch (IOException e) {
-            log.error("Error retrieving ORCID access token, {} retries left", --maxClientRetries);
->>>>>>> 027aee53
         }
     }
 
@@ -147,7 +116,7 @@
      */
     @Override
     public List<AuthorityValue> queryAuthorities(String text, int max) {
-        initializeAccessToken();
+        init();
         List<Person> bios = queryBio(text, max);
         List<AuthorityValue> result = new ArrayList<>();
         for (Person person : bios) {
@@ -166,7 +135,7 @@
      */
     @Override
     public AuthorityValue queryAuthorityID(String id) {
-        initializeAccessToken();
+        init();
         Person person = getBio(id);
         AuthorityValue valueFromPerson = Orcidv3AuthorityValue.create(person);
         return valueFromPerson;
@@ -182,14 +151,11 @@
         if (!isValid(id)) {
             return null;
         }
-        if (orcidRestConnector == null) {
-            log.error("ORCID REST connector is null, returning null Person");
-            return null;
-        }
-        initializeAccessToken();
+        init();
         InputStream bioDocument = orcidRestConnector.get(id + ((id.endsWith("/person")) ? "" : "/person"), accessToken);
         XMLtoBio converter = new XMLtoBio();
-        return converter.convertSinglePerson(bioDocument);
+        Person person = converter.convertSinglePerson(bioDocument);
+        return person;
     }
 
 
@@ -201,16 +167,10 @@
      * @return List<Person>
      */
     public List<Person> queryBio(String text, int start, int rows) {
+        init();
         if (rows > 100) {
             throw new IllegalArgumentException("The maximum number of results to retrieve cannot exceed 100.");
         }
-        // Check REST connector is initialized
-        if (orcidRestConnector == null) {
-            log.error("ORCID REST connector is not initialized, returning empty list");
-            return Collections.emptyList();
-        }
-        // Check / init access token
-        initializeAccessToken();
 
         String searchPath = "search?q=" + URLEncoder.encode(text) + "&start=" + start + "&rows=" + rows;
         log.debug("queryBio searchPath=" + searchPath + " accessToken=" + accessToken);
