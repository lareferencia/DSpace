--- conflicted
+++ resolved
@@ -50,12 +50,9 @@
     protected IdentifierService identifierService;
     @Autowired(required = true)
     protected ItemService itemService;
-<<<<<<< HEAD
     @Autowired(required = true)
     protected SupervisionOrderService supervisionOrderService;
-=======
     @Autowired(required = false)
->>>>>>> 1a4e203a
 
     Logger log = LogManager.getLogger(InstallItemServiceImpl.class);
 
