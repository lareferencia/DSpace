--- conflicted
+++ resolved
@@ -22,11 +22,8 @@
 import org.dspace.content.service.ItemService;
 import org.dspace.content.service.RelationshipService;
 import org.dspace.content.service.RelationshipTypeService;
-<<<<<<< HEAD
 import org.dspace.content.virtual.VirtualMetadataPopulator;
-=======
 import org.dspace.core.Constants;
->>>>>>> 8557f446
 import org.dspace.core.Context;
 import org.springframework.beans.factory.annotation.Autowired;
 
@@ -61,29 +58,21 @@
         if (isRelationshipValidToCreate(context, relationship)) {
             if (authorizeService.authorizeActionBoolean(context, relationship.getLeftItem(), Constants.WRITE) ||
                 authorizeService.authorizeActionBoolean(context, relationship.getRightItem(), Constants.WRITE)) {
-                updatePlaceInRelationship(context, relationship);
+                updatePlaceInRelationship(context, relationship, true);
                 return relationshipDAO.create(context, relationship);
             } else {
                 throw new AuthorizeException(
                     "You do not have write rights on this relationship's items");
             }
-<<<<<<< HEAD
-            updatePlaceInRelationship(context, relationship, true);
-=======
->>>>>>> 8557f446
 
         } else {
             throw new IllegalArgumentException("The relationship given was not valid");
         }
     }
 
-<<<<<<< HEAD
     public void updatePlaceInRelationship(Context context, Relationship relationship, boolean isCreation)
         throws SQLException, AuthorizeException {
         Item leftItem = relationship.getLeftItem();
-=======
-    public void updatePlaceInRelationship(Context context, Relationship relationship) throws SQLException {
->>>>>>> 8557f446
         List<Relationship> leftRelationships = findByItemAndRelationshipType(context,
                                                                              leftItem,
                                                                              relationship.getRelationshipType(), true);
@@ -290,17 +279,11 @@
     }
 
     public void delete(Context context, Relationship relationship) throws SQLException, AuthorizeException {
-<<<<<<< HEAD
-//        if (isRelationshipValidToDelete(context, relationship)) {
-        if (!authorizeService.isAdmin(context)) {
-            throw new AuthorizeException(
-                "Only administrators can delete relationship");
-=======
         if (isRelationshipValidToDelete(context, relationship)) {
             if (authorizeService.authorizeActionBoolean(context, relationship.getLeftItem(), Constants.WRITE) ||
                 authorizeService.authorizeActionBoolean(context, relationship.getRightItem(), Constants.WRITE)) {
                 relationshipDAO.delete(context, relationship);
-                updatePlaceInRelationship(context, relationship);
+                updatePlaceInRelationship(context, relationship, false);
             } else {
                 throw new AuthorizeException(
                     "You do not have write rights on this relationship's items");
@@ -308,14 +291,7 @@
 
         } else {
             throw new IllegalArgumentException("The relationship given was not valid");
->>>>>>> 8557f446
-        }
-        relationshipDAO.delete(context, relationship);
-
-        updatePlaceInRelationship(context, relationship, false);
-//        } else {
-//            throw new IllegalArgumentException("The relationship given was not valid");
-//        }
+        }
     }
 
     private boolean isRelationshipValidToDelete(Context context, Relationship relationship) throws SQLException {
