/**
 * The contents of this file are subject to the license and copyright
 * detailed in the LICENSE and NOTICE files at the root of the source
 * tree and available online at
 *
 * http://www.dspace.org/license/
 */
package org.dspace.content;

import java.sql.SQLException;
import java.util.Collections;
import java.util.List;

import org.apache.commons.collections.CollectionUtils;
import org.dspace.authorize.AuthorizeException;
import org.dspace.authorize.service.AuthorizeService;
import org.dspace.content.dao.RelationshipTypeDAO;
import org.dspace.content.service.RelationshipTypeService;
import org.dspace.core.Context;
import org.springframework.beans.factory.annotation.Autowired;

public class RelationshipTypeServiceImpl implements RelationshipTypeService {

    @Autowired(required = true)
    protected RelationshipTypeDAO relationshipTypeDAO;

    @Autowired(required = true)
    protected AuthorizeService authorizeService;

    public RelationshipType create(Context context) throws SQLException, AuthorizeException {
        if (!authorizeService.isAdmin(context)) {
            throw new AuthorizeException(
                "Only administrators can modify relationshipType");
        }
        return relationshipTypeDAO.create(context, new RelationshipType());
    }

    public RelationshipType create(Context context, RelationshipType relationshipType)
        throws SQLException, AuthorizeException {
        if (!authorizeService.isAdmin(context)) {
            throw new AuthorizeException(
                "Only administrators can modify relationshipType");
        }
        return relationshipTypeDAO.create(context, relationshipType);
    }

    public RelationshipType findbyTypesAndLabels(Context context,EntityType leftType,EntityType rightType,
                                                 String leftLabel,String rightLabel) throws SQLException {
        return relationshipTypeDAO.findbyTypesAndLabels(context, leftType, rightType, leftLabel, rightLabel);
    }

    public List<RelationshipType> findAll(Context context) throws SQLException {
        return relationshipTypeDAO.findAll(context, RelationshipType.class);
    }

    public RelationshipType find(Context context,int id) throws SQLException {
        return relationshipTypeDAO.findByID(context, RelationshipType.class, id);
    }

    public void update(Context context,RelationshipType relationshipType) throws SQLException, AuthorizeException {
        update(context,Collections.singletonList(relationshipType));
    }

    public void update(Context context,List<RelationshipType> relationshipTypes)
        throws SQLException, AuthorizeException {
        if (CollectionUtils.isNotEmpty(relationshipTypes)) {
            // Check authorisation - only administrators can change formats
            if (!authorizeService.isAdmin(context)) {
                throw new AuthorizeException(
                    "Only administrators can modify RelationshipType");
            }

            for (RelationshipType relationshipType : relationshipTypes) {
                relationshipTypeDAO.save(context, relationshipType);
            }
        }

    }

    public void delete(Context context,RelationshipType relationshipType) throws SQLException, AuthorizeException {
        if (!authorizeService.isAdmin(context)) {
            throw new AuthorizeException(
                "Only administrators can delete entityType");
        }
        relationshipTypeDAO.delete(context, relationshipType);
    }

<<<<<<< HEAD
=======
    @Override
>>>>>>> 4171729f
    public List<RelationshipType> findByLeftOrRightLabel(Context context, String label) throws SQLException {
        return relationshipTypeDAO.findByLeftOrRightLabel(context, label);
    }
}<|MERGE_RESOLUTION|>--- conflicted
+++ resolved
@@ -85,10 +85,7 @@
         relationshipTypeDAO.delete(context, relationshipType);
     }
 
-<<<<<<< HEAD
-=======
     @Override
->>>>>>> 4171729f
     public List<RelationshipType> findByLeftOrRightLabel(Context context, String label) throws SQLException {
         return relationshipTypeDAO.findByLeftOrRightLabel(context, label);
     }
