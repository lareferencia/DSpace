/**
 * The contents of this file are subject to the license and copyright
 * detailed in the LICENSE and NOTICE files at the root of the source
 * tree and available online at
 *
 * http://www.dspace.org/license/
 */
package org.dspace.content.authority.service;

import java.util.List;

import org.dspace.content.MetadataField;

/**
 * Broker for metadata authority settings configured for each metadata field.
 *
 * Configuration keys, per metadata field (e.g. "dc.contributer.author")
 *
 * # is field authority controlled (i.e. store authority, confidence values)?
 * {@code authority.controlled.<FIELD> = true}
 *
 * # is field required to have an authority value, or may it be empty?
 * # default is false.
 * {@code authority.required.<FIELD> = true | false}
 *
 * # default value of minimum confidence level for ALL fields - must be
 * # symbolic confidence level, see org.dspace.content.authority.Choices
 * {@code authority.minconfidence = uncertain}
 *
 * # minimum confidence level for this field
 * {@code authority.minconfidence.SCHEMA.ELEMENT.QUALIFIER = SYMBOL}
 * e.g.
 * {@code authority.minconfidence.dc.contributor.author = accepted}
 *
 * NOTE: There is *expected* to be a "choices" (see ChoiceAuthorityManager)
 * configuration for each authority-controlled field.
 *
 * @author Larry Stone
 * @see org.dspace.content.authority.ChoiceAuthorityServiceImpl
 * @see org.dspace.content.authority.Choices
 */
public interface MetadataAuthorityService {

    /**
     * Predicate - is field authority-controlled?
     *
     * @param metadataField metadata field
     * @return true/false
     */
    public boolean isAuthorityControlled(MetadataField metadataField);

    /**
     * Predicate - is field authority-controlled?
     *
     * @param fieldKey field key
     * @return true/false
     */
    public boolean isAuthorityControlled(String fieldKey);

    /**
     * Predicate - is authority value required for field?
     *
     * @param metadataField metadata field
     * @return true/false
     */
    public boolean isAuthorityRequired(MetadataField metadataField);

    /**
     * Predicate - is authority value required for field?
     *
     * @param fieldKey field key
     * @return true/false
     */
    public boolean isAuthorityRequired(String fieldKey);


    /**
     * Construct a single key from the tuple of schema/element/qualifier
     * that describes a metadata field.  Punt to the function we use for
     * submission UI input forms, for now.
     *
     * @param metadataField metadata field
     * @return field key
     */
    public String makeFieldKey(MetadataField metadataField);

    /**
     * Construct a single key from the tuple of schema/element/qualifier
     * that describes a metadata field.  Punt to the function we use for
     * submission UI input forms, for now.
     *
     * @param schema    schema
     * @param element   element
     * @param qualifier qualifier
     * @return field key
     */
    public String makeFieldKey(String schema, String element, String qualifier);

    /**
     * Give the minimal level of confidence required to consider valid an authority value
     * for the given metadata.
     *
     * @param metadataField metadata field
     * @return the minimal valid level of confidence for the given metadata
     */
    public int getMinConfidence(MetadataField metadataField);

    /**
     * Return the list of metadata field with authority control. The strings
     * are in the form <code>schema.element[.qualifier]</code>
     *
     * @return the list of metadata field with authority control
     */
    public List<String> getAuthorityMetadata();

<<<<<<< HEAD

    /**
     * This method has been created to have a way of clearing the cache kept inside
     * the service
     */
    public void reset();
=======
    /**
     * This method has been created to have a way of clearing the cache kept inside the service
     */
    public void clearCache();
>>>>>>> 3b8677b9
}<|MERGE_RESOLUTION|>--- conflicted
+++ resolved
@@ -113,17 +113,8 @@
      */
     public List<String> getAuthorityMetadata();
 
-<<<<<<< HEAD
-
-    /**
-     * This method has been created to have a way of clearing the cache kept inside
-     * the service
-     */
-    public void reset();
-=======
     /**
      * This method has been created to have a way of clearing the cache kept inside the service
      */
     public void clearCache();
->>>>>>> 3b8677b9
 }