/**
 * The contents of this file are subject to the license and copyright
 * detailed in the LICENSE and NOTICE files at the root of the source
 * tree and available online at
 *
 * http://www.dspace.org/license/
 */
package org.dspace.content.dao.impl;

import java.sql.SQLException;
import java.util.List;
import javax.persistence.criteria.CriteriaBuilder;
import javax.persistence.criteria.CriteriaQuery;
import javax.persistence.criteria.Root;

import org.dspace.content.EntityType;
import org.dspace.content.RelationshipType;
import org.dspace.content.RelationshipType_;
import org.dspace.content.dao.RelationshipTypeDAO;
import org.dspace.core.AbstractHibernateDAO;
import org.dspace.core.Context;

public class RelationshipTypeDAOImpl extends AbstractHibernateDAO<RelationshipType> implements RelationshipTypeDAO {

    public RelationshipType findbyTypesAndLabels(Context context, EntityType leftType, EntityType rightType,
                                                 String leftLabel, String rightLabel)
        throws SQLException {
        CriteriaBuilder criteriaBuilder = getCriteriaBuilder(context);
        CriteriaQuery criteriaQuery = getCriteriaQuery(criteriaBuilder, RelationshipType.class);
        Root<RelationshipType> relationshipTypeRoot = criteriaQuery.from(RelationshipType.class);
        criteriaQuery.select(relationshipTypeRoot);
        criteriaQuery.where(
            criteriaBuilder.and(criteriaBuilder.equal(relationshipTypeRoot.get(RelationshipType_.leftType), leftType),
                                criteriaBuilder.equal(relationshipTypeRoot.get(RelationshipType_.rightType), rightType),
                                criteriaBuilder.equal(relationshipTypeRoot.get(RelationshipType_.leftLabel), leftLabel),
                                criteriaBuilder
                                    .equal(relationshipTypeRoot.get(RelationshipType_.rightLabel), rightLabel)));
        return uniqueResult(context, criteriaQuery, false, RelationshipType.class, -1, -1);
    }

<<<<<<< HEAD
=======
    @Override
>>>>>>> 4171729f
    public List<RelationshipType> findByLeftOrRightLabel(Context context, String label) throws SQLException {
        CriteriaBuilder criteriaBuilder = getCriteriaBuilder(context);
        CriteriaQuery criteriaQuery = getCriteriaQuery(criteriaBuilder, RelationshipType.class);
        Root<RelationshipType> relationshipTypeRoot = criteriaQuery.from(RelationshipType.class);
        criteriaQuery.select(relationshipTypeRoot);
        criteriaQuery.where(
            criteriaBuilder.or(
                criteriaBuilder.equal(relationshipTypeRoot.get(RelationshipType_.leftLabel), label),
                criteriaBuilder.equal(relationshipTypeRoot.get(RelationshipType_.rightLabel), label)
            )
        );
        return list(context, criteriaQuery, true, RelationshipType.class, -1, -1);
    }

}<|MERGE_RESOLUTION|>--- conflicted
+++ resolved
@@ -38,10 +38,7 @@
         return uniqueResult(context, criteriaQuery, false, RelationshipType.class, -1, -1);
     }
 
-<<<<<<< HEAD
-=======
     @Override
->>>>>>> 4171729f
     public List<RelationshipType> findByLeftOrRightLabel(Context context, String label) throws SQLException {
         CriteriaBuilder criteriaBuilder = getCriteriaBuilder(context);
         CriteriaQuery criteriaQuery = getCriteriaQuery(criteriaBuilder, RelationshipType.class);
