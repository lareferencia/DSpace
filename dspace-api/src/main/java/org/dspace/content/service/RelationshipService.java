--- conflicted
+++ resolved
@@ -304,8 +304,6 @@
      */
     int countByTypeName(Context context, String typeName)
             throws SQLException;
-<<<<<<< HEAD
-=======
 
     /**
      * This method is used to delete a Relationship whilst given the possibility to copy the Virtual Metadata created
@@ -317,5 +315,4 @@
      */
     void delete(Context context, Relationship relationship, boolean copyToLeftItem, boolean copyToRightItem)
         throws SQLException, AuthorizeException;
->>>>>>> c8bbe99e
 }