/**
 * The contents of this file are subject to the license and copyright
 * detailed in the LICENSE and NOTICE files at the root of the source
 * tree and available online at
 *
 * http://www.dspace.org/license/
 */
package org.dspace.discovery;

import java.io.IOException;
import java.io.PrintWriter;
import java.io.StringWriter;
import java.sql.SQLException;
import java.text.ParseException;
import java.text.SimpleDateFormat;
import java.util.ArrayList;
import java.util.Calendar;
import java.util.Collections;
import java.util.Date;
import java.util.HashMap;
import java.util.Iterator;
import java.util.LinkedHashMap;
import java.util.List;
import java.util.Locale;
import java.util.Map;
import java.util.Optional;
import java.util.Set;
import java.util.TimeZone;
import java.util.UUID;

import org.apache.commons.collections4.CollectionUtils;
import org.apache.commons.collections4.MapUtils;
import org.apache.commons.collections4.Transformer;
import org.apache.commons.lang3.StringUtils;
import org.apache.logging.log4j.Logger;
import org.apache.solr.client.solrj.SolrQuery;
import org.apache.solr.client.solrj.SolrRequest;
import org.apache.solr.client.solrj.SolrServerException;
import org.apache.solr.client.solrj.response.FacetField;
import org.apache.solr.client.solrj.response.QueryResponse;
import org.apache.solr.client.solrj.util.ClientUtils;
import org.apache.solr.common.SolrDocument;
import org.apache.solr.common.SolrDocumentList;
import org.apache.solr.common.SolrInputDocument;
import org.apache.solr.common.params.FacetParams;
import org.apache.solr.common.params.HighlightParams;
import org.apache.solr.common.params.MoreLikeThisParams;
import org.apache.solr.common.params.SpellingParams;
import org.apache.solr.common.util.NamedList;
import org.dspace.authorize.ResourcePolicy;
import org.dspace.authorize.factory.AuthorizeServiceFactory;
import org.dspace.content.Collection;
import org.dspace.content.Community;
import org.dspace.content.DSpaceObject;
import org.dspace.content.Item;
import org.dspace.content.factory.ContentServiceFactory;
import org.dspace.core.ConfigurationManager;
import org.dspace.core.Constants;
import org.dspace.core.Context;
import org.dspace.core.Email;
import org.dspace.core.I18nUtil;
import org.dspace.core.LogManager;
import org.dspace.discovery.configuration.DiscoveryConfigurationParameters;
import org.dspace.discovery.configuration.DiscoveryMoreLikeThisConfiguration;
import org.dspace.discovery.configuration.DiscoverySearchFilterFacet;
import org.dspace.discovery.configuration.DiscoverySortConfiguration;
import org.dspace.discovery.indexobject.IndexableCollection;
import org.dspace.discovery.indexobject.IndexableCommunity;
import org.dspace.discovery.indexobject.IndexableItem;
import org.dspace.discovery.indexobject.factory.IndexFactory;
import org.dspace.discovery.indexobject.factory.IndexObjectFactoryFactory;
import org.dspace.eperson.EPerson;
import org.dspace.eperson.Group;
import org.dspace.eperson.factory.EPersonServiceFactory;
import org.dspace.eperson.service.GroupService;
import org.dspace.services.factory.DSpaceServicesFactory;
import org.springframework.beans.factory.annotation.Autowired;
import org.springframework.stereotype.Service;

/**
 * SolrIndexer contains the methods that index Items and their metadata,
 * collections, communities, etc. It is meant to either be invoked from the
 * command line (see dspace/bin/index-all) or via the indexContent() methods
 * within DSpace.
 * <p>
 * The Administrator can choose to run SolrIndexer in a cron that repeats
 * regularly, a failed attempt to index from the UI will be "caught" up on in
 * that cron.
 *
 * The SolrServiceImpl is registered as a Service in the ServiceManager via
 * a Spring configuration file located under
 * classpath://spring/spring-dspace-applicationContext.xml
 *
 * Its configuration is Autowired by the ApplicationContext
 *
 * @author Kevin Van de Velde (kevin at atmire dot com)
 * @author Mark Diggory (markd at atmire dot com)
 * @author Ben Bosman (ben at atmire dot com)
 */
@Service
public class SolrServiceImpl implements SearchService, IndexingService {

    /**
     * The name of the discover configuration used to search for workflow tasks in the mydspace
     */
    public static final String DISCOVER_WORKFLOW_CONFIGURATION_NAME = "workflow";

    /**
     * The name of the discover configuration used to search for inprogress submission in the mydspace
     */
    public static final String DISCOVER_WORKSPACE_CONFIGURATION_NAME = "workspace";

    private static final Logger log = org.apache.logging.log4j.LogManager.getLogger(SolrServiceImpl.class);

    @Autowired
    protected ContentServiceFactory contentServiceFactory;
    @Autowired
    protected GroupService groupService;
    @Autowired
    protected IndexObjectFactoryFactory indexObjectServiceFactory;
    @Autowired
    protected SolrSearchCore solrSearchCore;

    protected SolrServiceImpl() {

    }



    /**
     * If the handle for the "dso" already exists in the index, and the "dso"
     * has a lastModified timestamp that is newer than the document in the index
     * then it is updated, otherwise a new document is added.
     *
     * @param context Users Context
     * @param dso     DSpace Object (Item, Collection or Community
     * @throws SQLException if error
     */
    @Override
    public void indexContent(Context context, IndexableObject dso)
        throws SQLException {
        indexContent(context, dso, false);
    }

    /**
     * If the handle for the "dso" already exists in the index, and the "dso"
     * has a lastModified timestamp that is newer than the document in the index
     * then it is updated, otherwise a new document is added.
     *
     * @param context Users Context
     * @param indexableObject     The object we want to index
     * @param force   Force update even if not stale.
     * @throws SQLException if error
     */
    @Override
    public void indexContent(Context context, IndexableObject indexableObject,
                             boolean force) {

        try {
            final IndexFactory indexableObjectFactory = indexObjectServiceFactory.
                    getIndexableObjectFactory(indexableObject);
            if (force || requiresIndexing(indexableObject.getUniqueIndexID(), indexableObject.getLastModified())) {
                update(context, indexableObjectFactory, indexableObject);
                log.info(LogManager.getHeader(context, "indexed_object", indexableObject.getUniqueIndexID()));
            }
        } catch (Exception e) {
            log.error(e.getMessage(), e);
        }
    }

    protected void update(Context context, IndexFactory indexableObjectService,
                          IndexableObject indexableObject) throws IOException, SQLException, SolrServerException {
        final SolrInputDocument solrInputDocument = indexableObjectService.buildDocument(context, indexableObject);
        indexableObjectService.writeDocument(context, indexableObject, solrInputDocument);
    }

    /**
     * unIndex removes an Item, Collection, or Community
     *
     * @param context The relevant DSpace Context.
     * @param dso     DSpace Object, can be Community, Item, or Collection
     * @throws SQLException if database error
     * @throws IOException  if IO error
     */
    @Override
    public void unIndexContent(Context context, IndexableObject dso)
        throws SQLException, IOException {
        unIndexContent(context, dso, false);
    }

    /**
     * unIndex removes an Item, Collection, or Community
     *
     * @param context The relevant DSpace Context.
     * @param indexableObject The object to be indexed
     * @param commit  if <code>true</code> force an immediate commit on SOLR
     * @throws SQLException if database error
     * @throws IOException  if IO error
     */
    @Override
    public void unIndexContent(Context context, IndexableObject indexableObject, boolean commit)
        throws SQLException, IOException {
        try {
            if (indexableObject == null) {
                return;
            }
            String uniqueID = indexableObject.getUniqueIndexID();
            log.info("Try to delete uniqueID:" + uniqueID);
            indexObjectServiceFactory.getIndexableObjectFactory(indexableObject).delete(indexableObject);
            if (commit) {
                solrSearchCore.getSolr().commit();
            }
        } catch (Exception exception) {
            log.error(exception.getMessage(), exception);
            emailException(exception);
        }
    }

    /**
     * Unindex a Document in the Lucene index.
     * 
     * @param context the dspace context
     * @param searchUniqueID the search uniqueID of the document to be deleted
     * @throws IOException  if IO error
     */
    @Override
    public void unIndexContent(Context context, String searchUniqueID) throws IOException {
        unIndexContent(context, searchUniqueID, false);
    }

    /**
     * Unindex a Document in the Lucene Index.
     * 
     * @param context the dspace context
     * @param searchUniqueID the search uniqueID of the document to be deleted
     * @throws IOException  if IO error
     */
    @Override
    public void unIndexContent(Context context, String searchUniqueID, boolean commit)
        throws IOException {

        try {
            if (solrSearchCore.getSolr() != null) {
                indexObjectServiceFactory.getIndexableObjectFactory(searchUniqueID).delete(searchUniqueID);
                if (commit) {
                    solrSearchCore.getSolr().commit();
                }
            }
        } catch (SolrServerException e) {
            log.error(e.getMessage(), e);
        }
    }

    /**
     * reIndexContent removes something from the index, then re-indexes it
     *
     * @param context context object
     * @param dso     object to re-index
     */
    @Override
    public void reIndexContent(Context context, IndexableObject dso)
        throws SQLException, IOException {
        try {
            indexContent(context, dso);
        } catch (Exception exception) {
            log.error(exception.getMessage(), exception);
            emailException(exception);
        }
    }

    /**
     * create full index - wiping old index
     *
     * @param c context to use
     */
    @Override
    public void createIndex(Context c) throws SQLException, IOException {

        /* Reindex all content preemptively. */
        updateIndex(c, true);

    }


    /**
     * Iterates over all Items, Collections and Communities. And updates them in
     * the index. Uses decaching to control memory footprint. Uses indexContent
     * and isStale to check state of item in index.
     *
     * @param context the dspace context
     */
    @Override
    public void updateIndex(Context context) {
        updateIndex(context, false);
    }

    /**
     * Iterates over all Items, Collections and Communities. And updates them in
     * the index. Uses decaching to control memory footprint. Uses indexContent
     * and isStale to check state of item in index.
     * <p>
     * At first it may appear counterintuitive to have an IndexWriter/Reader
     * opened and closed on each DSO. But this allows the UI processes to step
     * in and attain a lock and write to the index even if other processes/jvms
     * are running a reindex.
     *
     * @param context the dspace context
     * @param force   whether or not to force the reindexing
     */
    @Override
    public void updateIndex(Context context, boolean force) {
        updateIndex(context, force, null);
    }

    @Override
    public void updateIndex(Context context, boolean force, String type) {
        try {
            final List<IndexFactory> indexableObjectServices = indexObjectServiceFactory.
                getIndexFactories();
            for (IndexFactory indexableObjectService : indexableObjectServices) {
                if (type == null || StringUtils.equals(indexableObjectService.getType(), type)) {
                    final Iterator<IndexableObject> indexableObjects = indexableObjectService.findAll(context);
                    while (indexableObjects.hasNext()) {
                        final IndexableObject indexableObject = indexableObjects.next();
                        indexContent(context, indexableObject, force);
                        context.uncacheEntity(indexableObject.getIndexedObject());
                    }
                }
            }
            if (solrSearchCore.getSolr() != null) {
                solrSearchCore.getSolr().commit();
            }

        } catch (Exception e) {
            log.error(e.getMessage(), e);
        }
    }

    /**
     * Iterates over all documents in the Lucene index and verifies they are in
     * database, if not, they are removed.
     *
     * @param force whether or not to force a clean index
     * @throws IOException            IO exception
     * @throws SQLException           sql exception
     * @throws SearchServiceException occurs when something went wrong with querying the solr server
     */
    @Override
    public void cleanIndex(boolean force) throws IOException, SQLException, SearchServiceException {
        Context context = new Context();
        context.turnOffAuthorisationSystem();

        try {
            if (solrSearchCore.getSolr() == null) {
                return;
            }
            if (force) {
                final List<IndexFactory> indexableObjectServices = indexObjectServiceFactory.
                        getIndexFactories();
                for (IndexFactory indexableObjectService : indexableObjectServices) {
                    indexableObjectService.deleteAll();
                }
            } else {
                SolrQuery query = new SolrQuery();
                // Query for all indexed Items, Collections and Communities,
<<<<<<< HEAD
                // returning just their unique identifier
                query.setFields(SearchUtils.RESOURCE_UNIQUE_ID);
                query.setQuery("*:*");
                QueryResponse rsp = solrSearchCore.getSolr().query(query, SolrRequest.METHOD.POST);
                SolrDocumentList docs = rsp.getResults();

                for (SolrDocument doc : docs) {

                    String uniqueID = (String) doc.getFieldValue(SearchUtils.RESOURCE_UNIQUE_ID);
=======
                // returning just their handle
                query.setFields(HANDLE_FIELD, RESOURCE_UNIQUE_ID, RESOURCE_ID_FIELD, RESOURCE_TYPE_FIELD);
                query.addSort(RESOURCE_UNIQUE_ID, SolrQuery.ORDER.asc);
                query.setQuery(RESOURCE_TYPE_FIELD + ":" + type);

                // Get the total amount of results
                QueryResponse totalResponse = getSolr().query(query);
                long total = totalResponse.getResults().getNumFound();

                int start = 0;
                int batch = 100;

                query.setRows(batch);
                while (start < total) {
                    query.setStart(start);
                    QueryResponse rsp = getSolr().query(query, SolrRequest.METHOD.POST);
                    SolrDocumentList docs = rsp.getResults();
>>>>>>> 053eb1be

                    for (SolrDocument doc : docs) {
                        String uniqueID = (String) doc.getFieldValue(RESOURCE_UNIQUE_ID);

                        IndexableObject o = findIndexableObject(context, doc);

                        if (o == null) {
                            log.info("Deleting: " + uniqueID);
                            /*
                             * Use IndexWriter to delete, its easier to manage
                             * write.lock
                             */
                            unIndexContent(context, uniqueID);
                        } else {
                            log.debug("Keeping: " + o.getUniqueIndexID());
                        }
                    }

                    start += batch;
                }
            }
        } catch (Exception e) {
            log.error("Error cleaning discovery index: " + e.getMessage(), e);
        } finally {
            context.abort();
        }
    }

    /**
     * Maintenance to keep a SOLR index efficient.
     * Note: This might take a long time.
     */
    @Override
    public void optimize() {
        try {
            if (solrSearchCore.getSolr() == null) {
                return;
            }
            long start = System.currentTimeMillis();
            System.out.println("SOLR Search Optimize -- Process Started:" + start);
            solrSearchCore.getSolr().optimize();
            long finish = System.currentTimeMillis();
            System.out.println("SOLR Search Optimize -- Process Finished:" + finish);
            System.out.println("SOLR Search Optimize -- Total time taken:" + (finish - start) + " (ms).");
        } catch (SolrServerException sse) {
            System.err.println(sse.getMessage());
        } catch (IOException ioe) {
            System.err.println(ioe.getMessage());
        }
    }

    @Override
    public void buildSpellCheck()
            throws SearchServiceException, IOException {
        try {
            if (solrSearchCore.getSolr() == null) {
                return;
            }
            SolrQuery solrQuery = new SolrQuery();
            solrQuery.set("spellcheck", true);
            solrQuery.set(SpellingParams.SPELLCHECK_BUILD, true);
            solrSearchCore.getSolr().query(solrQuery, SolrRequest.METHOD.POST);
        } catch (SolrServerException e) {
            //Make sure to also log the exception since this command is usually run from a crontab.
            log.error(e, e);
            throw new SearchServiceException(e);
        }
    }

    // //////////////////////////////////
    // Private
    // //////////////////////////////////

    protected void emailException(Exception exception) {
        // Also email an alert, system admin may need to check for stale lock
        try {
            String recipient = ConfigurationManager
                .getProperty("alert.recipient");

            if (StringUtils.isNotBlank(recipient)) {
                Email email = Email
                    .getEmail(I18nUtil.getEmailFilename(
                        Locale.getDefault(), "internal_error"));
                email.addRecipient(recipient);
                email.addArgument(ConfigurationManager
                                      .getProperty("dspace.url"));
                email.addArgument(new Date());

                String stackTrace;

                if (exception != null) {
                    StringWriter sw = new StringWriter();
                    PrintWriter pw = new PrintWriter(sw);
                    exception.printStackTrace(pw);
                    pw.flush();
                    stackTrace = sw.toString();
                } else {
                    stackTrace = "No exception";
                }

                email.addArgument(stackTrace);
                email.send();
            }
        } catch (Exception e) {
            // Not much we can do here!
            log.warn("Unable to send email alert", e);
        }

    }


    /**
     * Is stale checks the lastModified time stamp in the database and the index
     * to determine if the index is stale.
     *
     * @param uniqueId       the unique identifier of the object that we want to index
     * @param lastModified the last modified date of the DSpace object
     * @return a boolean indicating if the dso should be re indexed again
     * @throws SQLException           sql exception
     * @throws IOException            io exception
     * @throws SearchServiceException if something went wrong with querying the solr server
     */
    protected boolean requiresIndexing(String uniqueId, Date lastModified)
        throws SQLException, IOException, SearchServiceException {

        // Check if we even have a last modified date
        if (lastModified == null) {
            return true;
        }

        boolean reindexItem = false;
        boolean inIndex = false;

        SolrQuery query = new SolrQuery();
        query.setQuery(SearchUtils.RESOURCE_UNIQUE_ID + ":" + uniqueId);
        // Specify that we ONLY want the LAST_INDEXED_FIELD returned in the field list (fl)
        query.setFields(SearchUtils.LAST_INDEXED_FIELD);
        QueryResponse rsp;

        try {
            if (solrSearchCore.getSolr() == null) {
                return false;
            }
            rsp = solrSearchCore.getSolr().query(query, SolrRequest.METHOD.POST);
        } catch (SolrServerException e) {
            throw new SearchServiceException(e.getMessage(), e);
        }

        for (SolrDocument doc : rsp.getResults()) {

            inIndex = true;

            Object value = doc.getFieldValue(SearchUtils.LAST_INDEXED_FIELD);

            if (value instanceof Date) {
                Date lastIndexed = (Date) value;

                if (lastIndexed.before(lastModified)) {

                    reindexItem = true;
                }
            }
        }

        return reindexItem || !inIndex;
    }

    @Override
    public String createLocationQueryForAdministrableItems(Context context)
        throws SQLException {
        StringBuilder locationQuery = new StringBuilder();

        if (context.getCurrentUser() != null) {
            List<Group> groupList = EPersonServiceFactory.getInstance().getGroupService()
                                                         .allMemberGroups(context, context.getCurrentUser());

            List<ResourcePolicy> communitiesPolicies = AuthorizeServiceFactory.getInstance().getResourcePolicyService()
                                                                              .find(context, context.getCurrentUser(),
                                                                                    groupList, Constants.ADMIN,
                                                                                    Constants.COMMUNITY);

            List<ResourcePolicy> collectionsPolicies = AuthorizeServiceFactory.getInstance().getResourcePolicyService()
                                                                              .find(context, context.getCurrentUser(),
                                                                                    groupList, Constants.ADMIN,
                                                                                    Constants.COLLECTION);

            List<Collection> allCollections = new ArrayList<>();

            for (ResourcePolicy rp : collectionsPolicies) {
                Collection collection = ContentServiceFactory.getInstance().getCollectionService()
                                                             .find(context, rp.getdSpaceObject().getID());
                allCollections.add(collection);
            }

            if (CollectionUtils.isNotEmpty(communitiesPolicies) || CollectionUtils.isNotEmpty(allCollections)) {
                locationQuery.append("location:( ");

                for (int i = 0; i < communitiesPolicies.size(); i++) {
                    ResourcePolicy rp = communitiesPolicies.get(i);
                    Community community = ContentServiceFactory.getInstance().getCommunityService()
                                                               .find(context, rp.getdSpaceObject().getID());

                    locationQuery.append("m").append(community.getID());

                    if (i != (communitiesPolicies.size() - 1)) {
                        locationQuery.append(" OR ");
                    }
                    allCollections.addAll(ContentServiceFactory.getInstance().getCommunityService()
                                                               .getAllCollections(context, community));
                }

                Iterator<Collection> collIter = allCollections.iterator();

                if (communitiesPolicies.size() > 0 && allCollections.size() > 0) {
                    locationQuery.append(" OR ");
                }

                while (collIter.hasNext()) {
                    locationQuery.append("l").append(collIter.next().getID());

                    if (collIter.hasNext()) {
                        locationQuery.append(" OR ");
                    }
                }
                locationQuery.append(")");
            } else {
                log.warn("We have a collection or community admin with ID: " + context.getCurrentUser().getID()
                             + " without any administrable collection or community!");
            }
        }
        return locationQuery.toString();
    }

    /**
     * Helper function to retrieve a date using a best guess of the potential
     * date encodings on a field
     *
     * @param t the string to be transformed to a date
     * @return a date if the formatting was successful, null if not able to transform to a date
     */
    public Date toDate(String t) {
        SimpleDateFormat[] dfArr;

        // Choose the likely date formats based on string length
        switch (t.length()) {
            // case from 1 to 3 go through adding anyone a single 0. Case 4 define
            // for all the SimpleDateFormat
            case 1:
                t = "0" + t;
                // fall through
            case 2:
                t = "0" + t;
                // fall through
            case 3:
                t = "0" + t;
                // fall through
            case 4:
                dfArr = new SimpleDateFormat[] {new SimpleDateFormat("yyyy")};
                break;
            case 6:
                dfArr = new SimpleDateFormat[] {new SimpleDateFormat("yyyyMM")};
                break;
            case 7:
                dfArr = new SimpleDateFormat[] {new SimpleDateFormat("yyyy-MM")};
                break;
            case 8:
                dfArr = new SimpleDateFormat[] {new SimpleDateFormat("yyyyMMdd"),
                    new SimpleDateFormat("yyyy MMM")};
                break;
            case 10:
                dfArr = new SimpleDateFormat[] {new SimpleDateFormat("yyyy-MM-dd")};
                break;
            case 11:
                dfArr = new SimpleDateFormat[] {new SimpleDateFormat("yyyy MMM dd")};
                break;
            case 20:
                dfArr = new SimpleDateFormat[] {new SimpleDateFormat(
                    "yyyy-MM-dd'T'HH:mm:ss'Z'")};
                break;
            default:
                dfArr = new SimpleDateFormat[] {new SimpleDateFormat(
                    "yyyy-MM-dd'T'HH:mm:ss.SSS'Z'")};
                break;
        }

        for (SimpleDateFormat df : dfArr) {
            try {
                // Parse the date
                df.setCalendar(Calendar
                                   .getInstance(TimeZone.getTimeZone("UTC")));
                df.setLenient(false);
                return df.parse(t);
            } catch (ParseException pe) {
                log.error("Unable to parse date format", pe);
            }
        }

        return null;
    }

    public String locationToName(Context context, String field, String value) throws SQLException {
        if ("location.comm".equals(field) || "location.coll".equals(field)) {
            int type = ("location.comm").equals(field) ? Constants.COMMUNITY : Constants.COLLECTION;
            DSpaceObject commColl = null;
            if (StringUtils.isNotBlank(value)) {
                commColl = contentServiceFactory.getDSpaceObjectService(type).find(context, UUID.fromString(value));
            }
            if (commColl != null) {
                return commColl.getName();
            }

        }
        return value;
    }

    //========== SearchService implementation

    @Override
    public DiscoverResult search(Context context, IndexableObject dso, DiscoverQuery discoveryQuery)
        throws SearchServiceException {
        if (dso != null) {
            if (dso instanceof IndexableCommunity) {
                discoveryQuery.addFilterQueries("location:m" + dso.getID());
            } else if (dso instanceof IndexableCollection) {
                discoveryQuery.addFilterQueries("location:l" + dso.getID());
            } else if (dso instanceof IndexableItem) {
                discoveryQuery.addFilterQueries(SearchUtils.RESOURCE_UNIQUE_ID + ":" + dso.
                        getUniqueIndexID());
            }
        }
        return search(context, discoveryQuery);

    }


    @Override
    public DiscoverResult search(Context context, DiscoverQuery discoveryQuery )
        throws SearchServiceException {
        try {
            if (solrSearchCore.getSolr() == null) {
                return new DiscoverResult();
            }
            SolrQuery solrQuery = resolveToSolrQuery(context, discoveryQuery);


            QueryResponse queryResponse = solrSearchCore.getSolr().query(solrQuery, SolrRequest.METHOD.POST);
            return retrieveResult(context, discoveryQuery, queryResponse);

        } catch (Exception e) {
            throw new org.dspace.discovery.SearchServiceException(e.getMessage(), e);
        }
    }

    protected SolrQuery resolveToSolrQuery(Context context, DiscoverQuery discoveryQuery)
        throws SearchServiceException {
        SolrQuery solrQuery = new SolrQuery();

        String query = "*:*";
        if (discoveryQuery.getQuery() != null) {
            query = discoveryQuery.getQuery();
        }

        solrQuery.setQuery(query);

        // Add any search fields to our query. This is the limited list
        // of fields that will be returned in the solr result
        for (String fieldName : discoveryQuery.getSearchFields()) {
            solrQuery.addField(fieldName);
        }
        // Also ensure a few key obj identifier fields are returned with every query
        solrQuery.addField(SearchUtils.RESOURCE_TYPE_FIELD);
        solrQuery.addField(SearchUtils.RESOURCE_ID_FIELD);

        if (discoveryQuery.isSpellCheck()) {
            solrQuery.setParam(SpellingParams.SPELLCHECK_Q, query);
            solrQuery.setParam(SpellingParams.SPELLCHECK_COLLATE, Boolean.TRUE);
            solrQuery.setParam("spellcheck", Boolean.TRUE);
        }

        for (int i = 0; i < discoveryQuery.getFilterQueries().size(); i++) {
            String filterQuery = discoveryQuery.getFilterQueries().get(i);
            solrQuery.addFilterQuery(filterQuery);
        }
        if (discoveryQuery.getDSpaceObjectFilter() != null) {
            solrQuery.addFilterQuery(SearchUtils.RESOURCE_TYPE_FIELD + ":" + discoveryQuery.getDSpaceObjectFilter());
        }

        for (int i = 0; i < discoveryQuery.getFieldPresentQueries().size(); i++) {
            String filterQuery = discoveryQuery.getFieldPresentQueries().get(i);
            solrQuery.addFilterQuery(filterQuery + ":[* TO *]");
        }

        if (discoveryQuery.getStart() != -1) {
            solrQuery.setStart(discoveryQuery.getStart());
        }

        if (discoveryQuery.getMaxResults() != -1) {
            solrQuery.setRows(discoveryQuery.getMaxResults());
        }

        if (discoveryQuery.getSortField() != null) {
            SolrQuery.ORDER order = SolrQuery.ORDER.asc;
            if (discoveryQuery.getSortOrder().equals(DiscoverQuery.SORT_ORDER.desc)) {
                order = SolrQuery.ORDER.desc;
            }

            solrQuery.addSort(discoveryQuery.getSortField(), order);
        }

        for (String property : discoveryQuery.getProperties().keySet()) {
            List<String> values = discoveryQuery.getProperties().get(property);
            solrQuery.add(property, values.toArray(new String[values.size()]));
        }

        List<DiscoverFacetField> facetFields = discoveryQuery.getFacetFields();
        if (0 < facetFields.size()) {
            //Only add facet information if there are any facets
            for (DiscoverFacetField facetFieldConfig : facetFields) {
                String field = transformFacetField(facetFieldConfig, facetFieldConfig.getField(), false);
                solrQuery.addFacetField(field);

                // Setting the facet limit in this fashion ensures that each facet can have its own max
                solrQuery
                    .add("f." + field + "." + FacetParams.FACET_LIMIT, String.valueOf(facetFieldConfig.getLimit()));
                String facetSort;
                if (DiscoveryConfigurationParameters.SORT.COUNT.equals(facetFieldConfig.getSortOrder())) {
                    facetSort = FacetParams.FACET_SORT_COUNT;
                } else {
                    facetSort = FacetParams.FACET_SORT_INDEX;
                }
                solrQuery.add("f." + field + "." + FacetParams.FACET_SORT, facetSort);
                if (facetFieldConfig.getOffset() != -1) {
                    solrQuery.setParam("f." + field + "."
                                           + FacetParams.FACET_OFFSET,
                                       String.valueOf(facetFieldConfig.getOffset()));
                }
                if (facetFieldConfig.getPrefix() != null) {
                    solrQuery.setFacetPrefix(field, facetFieldConfig.getPrefix());
                }
            }
        }

        List<String> facetQueries = discoveryQuery.getFacetQueries();
        for (String facetQuery : facetQueries) {
            solrQuery.addFacetQuery(facetQuery);
        }

        if (discoveryQuery.getFacetMinCount() != -1) {
            solrQuery.setFacetMinCount(discoveryQuery.getFacetMinCount());
        }

        if (CollectionUtils.isNotEmpty(facetFields) || CollectionUtils.isNotEmpty(facetQueries)) {
            solrQuery.setParam(FacetParams.FACET_OFFSET, String.valueOf(discoveryQuery.getFacetOffset()));
        }

        if (0 < discoveryQuery.getHitHighlightingFields().size()) {
            solrQuery.setHighlight(true);
            solrQuery.add(HighlightParams.USE_PHRASE_HIGHLIGHTER, Boolean.TRUE.toString());
            for (DiscoverHitHighlightingField highlightingField : discoveryQuery.getHitHighlightingFields()) {
                solrQuery.addHighlightField(highlightingField.getField() + "_hl");
                solrQuery.add("f." + highlightingField.getField() + "_hl." + HighlightParams.FRAGSIZE,
                              String.valueOf(highlightingField.getMaxChars()));
                solrQuery.add("f." + highlightingField.getField() + "_hl." + HighlightParams.SNIPPETS,
                              String.valueOf(highlightingField.getMaxSnippets()));
            }

        }

        boolean isWorkspace = StringUtils.startsWith(discoveryQuery.getDiscoveryConfigurationName(),
                DISCOVER_WORKSPACE_CONFIGURATION_NAME);
        boolean isWorkflow = StringUtils.startsWith(discoveryQuery.getDiscoveryConfigurationName(),
                DISCOVER_WORKFLOW_CONFIGURATION_NAME);
        EPerson currentUser = context.getCurrentUser();

        // extra security check to avoid the possibility that an anonymous user
        // get access to workspace or workflow
        if (currentUser == null && (isWorkflow || isWorkspace)) {
            throw new IllegalStateException("An anonymous user cannot perform a workspace or workflow search");
        }
        if (isWorkspace) {
            // insert filter by submitter
            solrQuery
                .addFilterQuery("submitter_authority:(" + currentUser.getID() + ")");
        } else if (isWorkflow) {
            // Retrieve all the groups the current user is a member of !
            Set<Group> groups;
            try {
                groups = groupService.allMemberGroupsSet(context, currentUser);
            } catch (SQLException e) {
                throw new org.dspace.discovery.SearchServiceException(e.getMessage(), e);
            }

            // insert filter by controllers
            StringBuilder controllerQuery = new StringBuilder();
            controllerQuery.append("taskfor:(e" + currentUser.getID());
            for (Group group : groups) {
                controllerQuery.append(" OR g").append(group.getID());
            }
            controllerQuery.append(")");
            solrQuery.addFilterQuery(controllerQuery.toString());
        }


        //Add any configured search plugins !
        List<SolrServiceSearchPlugin> solrServiceSearchPlugins = DSpaceServicesFactory.getInstance().getServiceManager()
                                                                                      .getServicesByType(
                                                                                          SolrServiceSearchPlugin
                                                                                              .class);
        for (SolrServiceSearchPlugin searchPlugin : solrServiceSearchPlugins) {
            searchPlugin.additionalSearchParameters(context, discoveryQuery, solrQuery);
        }

        return solrQuery;
    }

    protected DiscoverResult retrieveResult(Context context, DiscoverQuery query, QueryResponse solrQueryResponse)
        throws SQLException {
        DiscoverResult result = new DiscoverResult();

        if (solrQueryResponse != null) {
            result.setSearchTime(solrQueryResponse.getQTime());
            result.setStart(query.getStart());
            result.setMaxResults(query.getMaxResults());
            result.setTotalSearchResults(solrQueryResponse.getResults().getNumFound());

            List<String> searchFields = query.getSearchFields();
            for (SolrDocument doc : solrQueryResponse.getResults()) {
                IndexableObject indexableObject = findIndexableObject(context, doc);

                if (indexableObject != null) {
                    result.addIndexableObject(indexableObject);
                } else {
                    log.error(LogManager.getHeader(context,
                            "Error while retrieving DSpace object from discovery index",
                           "Unique identifier: " + doc.getFirstValue(SearchUtils.RESOURCE_UNIQUE_ID)));
                    continue;
                }

                DiscoverResult.SearchDocument resultDoc = new DiscoverResult.SearchDocument();
                //Add information about our search fields
                for (String field : searchFields) {
                    List<String> valuesAsString = new ArrayList<String>();
                    for (Object o : doc.getFieldValues(field)) {
                        valuesAsString.add(String.valueOf(o));
                    }
                    resultDoc.addSearchField(field, valuesAsString.toArray(new String[valuesAsString.size()]));
                }
                result.addSearchDocument(indexableObject, resultDoc);

                if (solrQueryResponse.getHighlighting() != null) {
                    Map<String, List<String>> highlightedFields = solrQueryResponse.getHighlighting().get(
                        indexableObject.getUniqueIndexID());
                    if (MapUtils.isNotEmpty(highlightedFields)) {
                        //We need to remove all the "_hl" appendix strings from our keys
                        Map<String, List<String>> resultMap = new HashMap<String, List<String>>();
                        for (String key : highlightedFields.keySet()) {
                            List<String> highlightOriginalValue = highlightedFields.get(key);
                            List<String[]> resultHighlightOriginalValue = new ArrayList<String[]>();
                            for (String highlightValue : highlightOriginalValue) {
                                String[] splitted = highlightValue.split("###");
                                resultHighlightOriginalValue.add(splitted);

                            }
                            resultMap.put(key.substring(0, key.lastIndexOf("_hl")), highlightedFields.get(key));
                        }

                        result.addHighlightedResult(indexableObject,
                            new DiscoverResult.IndexableObjectHighlightResult(indexableObject, resultMap));
                    }
                }
            }

            //Resolve our facet field values
            List<FacetField> facetFields = solrQueryResponse.getFacetFields();
            if (facetFields != null) {
                for (int i = 0; i < facetFields.size(); i++) {
                    FacetField facetField = facetFields.get(i);
                    DiscoverFacetField facetFieldConfig = query.getFacetFields().get(i);
                    List<FacetField.Count> facetValues = facetField.getValues();
                    if (facetValues != null) {
                        if (facetFieldConfig.getType()
                                            .equals(DiscoveryConfigurationParameters.TYPE_DATE) && facetFieldConfig
                            .getSortOrder().equals(DiscoveryConfigurationParameters.SORT.VALUE)) {
                            //If we have a date & are sorting by value, ensure that the results are flipped for a
                            // proper result
                            Collections.reverse(facetValues);
                        }

                        for (FacetField.Count facetValue : facetValues) {
                            String displayedValue = transformDisplayedValue(context, facetField.getName(),
                                                                            facetValue.getName());
                            String field = transformFacetField(facetFieldConfig, facetField.getName(), true);
                            String authorityValue = transformAuthorityValue(context, facetField.getName(),
                                                                            facetValue.getName());
                            String sortValue = transformSortValue(context, facetField.getName(), facetValue.getName());
                            String filterValue = displayedValue;
                            if (StringUtils.isNotBlank(authorityValue)) {
                                filterValue = authorityValue;
                            }
                            result.addFacetResult(
                                field,
                                new DiscoverResult.FacetResult(filterValue,
                                                               displayedValue, authorityValue,
                                                               sortValue, facetValue.getCount(),
                                                               facetFieldConfig.getType()));
                        }
                    }
                }
            }

            if (solrQueryResponse.getFacetQuery() != null) {
                // just retrieve the facets in the order they where requested!
                // also for the date we ask it in proper (reverse) order
                // At the moment facet queries are only used for dates
                LinkedHashMap<String, Integer> sortedFacetQueries = new LinkedHashMap<String, Integer>(
                    solrQueryResponse.getFacetQuery());
                for (String facetQuery : sortedFacetQueries.keySet()) {
                    //TODO: do not assume this, people may want to use it for other ends, use a regex to make sure
                    //We have a facet query, the values looks something like: dateissued.year:[1990 TO 2000] AND -2000
                    //Prepare the string from {facet.field.name}:[startyear TO endyear] to startyear - endyear
                    String facetField = facetQuery.substring(0, facetQuery.indexOf(":"));
                    String name = "";
                    String filter = "";
                    if (facetQuery.indexOf('[') > -1 && facetQuery.lastIndexOf(']') > -1) {
                        name = facetQuery.substring(facetQuery.indexOf('[') + 1);
                        name = name.substring(0, name.lastIndexOf(']')).replaceAll("TO", "-");
                        filter = facetQuery.substring(facetQuery.indexOf('['));
                        filter = filter.substring(0, filter.lastIndexOf(']') + 1);
                    }

                    Integer count = sortedFacetQueries.get(facetQuery);

                    //No need to show empty years
                    if (0 < count) {
                        result.addFacetResult(facetField,
                                              new DiscoverResult.FacetResult(filter, name, null, name, count,
                                                                             DiscoveryConfigurationParameters
                                                                                 .TYPE_DATE));
                    }
                }
            }

            if (solrQueryResponse.getSpellCheckResponse() != null) {
                String recommendedQuery = solrQueryResponse.getSpellCheckResponse().getCollatedResult();
                if (StringUtils.isNotBlank(recommendedQuery)) {
                    result.setSpellCheckQuery(recommendedQuery);
                }
            }
        }

        return result;
    }

    /**
     * Find the indexable object by type and UUID
     *
     * @param context
     *            The relevant DSpace Context.
     * @param doc
     *            the solr document, the following fields MUST be present RESOURCE_TYPE_FIELD, RESOURCE_ID_FIELD and
     *            HANDLE_FIELD
     * @return an IndexableObject
     * @throws SQLException
     *             An exception that provides information on a database access error or other errors.
     */
    protected IndexableObject findIndexableObject(Context context, SolrDocument doc) throws SQLException {
        String type = (String) doc.getFirstValue(SearchUtils.RESOURCE_TYPE_FIELD);
        String id = (String) doc.getFirstValue(SearchUtils.RESOURCE_ID_FIELD);
        final IndexFactory indexableObjectService = indexObjectServiceFactory.
                getIndexFactoryByType(type);
        Optional<IndexableObject> indexableObject = indexableObjectService.findIndexableObject(context, id);

        if (!indexableObject.isPresent()) {
            log.warn("Not able to retrieve object RESOURCE_ID:" + id + " - RESOURCE_TYPE_ID:" + type);
        }
        return indexableObject.orElse(null);
    }

    public List<IndexableObject> search(Context context, String query, int offset, int max,
            String... filterquery) {
        return search(context, query, null, true, offset, max, filterquery);
    }

    @Override
    public List<IndexableObject> search(Context context, String query, String orderfield, boolean ascending,
            int offset, int max, String... filterquery) {

        try {
            if (solrSearchCore.getSolr() == null) {
                return Collections.emptyList();
            }

            SolrQuery solrQuery = new SolrQuery();
            solrQuery.setQuery(query);
            //Only return obj identifier fields in result doc
            solrQuery.setFields(SearchUtils.RESOURCE_ID_FIELD, SearchUtils.RESOURCE_TYPE_FIELD);
            solrQuery.setStart(offset);
            solrQuery.setRows(max);
            if (orderfield != null) {
                solrQuery.addSort(orderfield, ascending ? SolrQuery.ORDER.asc : SolrQuery.ORDER.desc);
            }
            if (filterquery != null) {
                solrQuery.addFilterQuery(filterquery);
            }
            QueryResponse rsp = solrSearchCore.getSolr().query(solrQuery, SolrRequest.METHOD.POST);
            SolrDocumentList docs = rsp.getResults();

            Iterator iter = docs.iterator();
            List<IndexableObject> result = new ArrayList<IndexableObject>();
            while (iter.hasNext()) {
                SolrDocument doc = (SolrDocument) iter.next();
                IndexableObject o = findIndexableObject(context, doc);
                if (o != null) {
                    result.add(o);
                }
            }
            return result;
        } catch (Exception e) {
            // Any acception that we get ignore it.
            // We do NOT want any crashed to shown by the user
            log.error(LogManager.getHeader(context, "Error while quering solr", "Query: " + query), e);
            return new ArrayList<>(0);
        }
    }

    @Override
    public DiscoverFilterQuery toFilterQuery(Context context, String field, String operator, String value)
        throws SQLException {
        DiscoverFilterQuery result = new DiscoverFilterQuery();

        StringBuilder filterQuery = new StringBuilder();
        if (StringUtils.isNotBlank(field) && StringUtils.isNotBlank(value)) {
            filterQuery.append(field);


            if (operator.endsWith("equals")) {
                filterQuery.append("_keyword");
            } else if (operator.endsWith("authority")) {
                filterQuery.append("_authority");
            }

            if (operator.startsWith("not")) {
                filterQuery.insert(0, "-");
            }



            filterQuery.append(":");
            if ("equals".equals(operator) || "notequals".equals(operator)) {
                //DO NOT ESCAPE RANGE QUERIES !
                if (!value.matches("\\[.*TO.*\\]")) {
                    value = ClientUtils.escapeQueryChars(value);
                    filterQuery.append(value);
                } else {
                    if (value.matches("\\[\\d{1,4} TO \\d{1,4}\\]")) {
                        int minRange = Integer.parseInt(value.substring(1, value.length() - 1).split(" TO ")[0]);
                        int maxRange = Integer.parseInt(value.substring(1, value.length() - 1).split(" TO ")[1]);
                        value = "[" + String.format("%04d", minRange) + " TO " + String.format("%04d", maxRange) + "]";
                    }
                    filterQuery.append(value);
                }
            } else {
                //DO NOT ESCAPE RANGE QUERIES !
                if (!value.matches("\\[.*TO.*\\]")) {
                    value = ClientUtils.escapeQueryChars(value);
                    filterQuery.append("(").append(value).append(")");
                } else {
                    filterQuery.append(value);
                }
            }

            result.setDisplayedValue(transformDisplayedValue(context, field, value));
        }

        result.setFilterQuery(filterQuery.toString());
        return result;
    }

    @Override
    public List<Item> getRelatedItems(Context context, Item item, DiscoveryMoreLikeThisConfiguration mltConfig) {
        List<Item> results = new ArrayList<>();
        try {
            SolrQuery solrQuery = new SolrQuery();
            //Set the query to handle since this is unique
            solrQuery.setQuery(SearchUtils.RESOURCE_UNIQUE_ID + ": " + new IndexableItem(item).getUniqueIndexID());
            //Only return obj identifier fields in result doc
            solrQuery.setFields(SearchUtils.RESOURCE_TYPE_FIELD, SearchUtils.RESOURCE_ID_FIELD);
            //Add the more like this parameters !
            solrQuery.setParam(MoreLikeThisParams.MLT, true);
            //Add a comma separated list of the similar fields
            @SuppressWarnings("unchecked")
            java.util.Collection<String> similarityMetadataFields = CollectionUtils
                .collect(mltConfig.getSimilarityMetadataFields(), new Transformer() {
                    @Override
                    public Object transform(Object input) {
                        //Add the mlt appendix !
                        return input + "_mlt";
                    }
                });

            solrQuery.setParam(MoreLikeThisParams.SIMILARITY_FIELDS, StringUtils.join(similarityMetadataFields, ','));
            solrQuery.setParam(MoreLikeThisParams.MIN_TERM_FREQ, String.valueOf(mltConfig.getMinTermFrequency()));
            solrQuery.setParam(MoreLikeThisParams.DOC_COUNT, String.valueOf(mltConfig.getMax()));
            solrQuery.setParam(MoreLikeThisParams.MIN_WORD_LEN, String.valueOf(mltConfig.getMinWordLength()));

            if (solrSearchCore.getSolr() == null) {
                return Collections.emptyList();
            }
            QueryResponse rsp = solrSearchCore.getSolr().query(solrQuery, SolrRequest.METHOD.POST);
            NamedList mltResults = (NamedList) rsp.getResponse().get("moreLikeThis");
            if (mltResults != null && mltResults.get(item.getType() + "-" + item.getID()) != null) {
                SolrDocumentList relatedDocs = (SolrDocumentList) mltResults.get(item.getType() + "-" + item.getID());
                for (Object relatedDoc : relatedDocs) {
                    SolrDocument relatedDocument = (SolrDocument) relatedDoc;
                    IndexableObject relatedItem = findIndexableObject(context, relatedDocument);
                    if (relatedItem instanceof IndexableItem) {
                        results.add(((IndexableItem) relatedItem).getIndexedObject());
                    }
                }
            }
        } catch (Exception e) {
            log.error(
                LogManager.getHeader(context, "Error while retrieving related items", "Handle: "
                    + item.getHandle()), e);
        }
        return results;
    }

    @Override
    public String toSortFieldIndex(String metadataField, String type) {
        if (StringUtils.equalsIgnoreCase(DiscoverySortConfiguration.SCORE, metadataField)) {
            return DiscoverySortConfiguration.SCORE;
        } else if (StringUtils.equals(type, DiscoveryConfigurationParameters.TYPE_DATE)) {
            return metadataField + "_dt";
        } else {
            return metadataField + "_sort";
        }
    }

    protected String transformFacetField(DiscoverFacetField facetFieldConfig, String field, boolean removePostfix) {
        if (facetFieldConfig.getType().equals(DiscoveryConfigurationParameters.TYPE_TEXT)) {
            if (removePostfix) {
                return field.substring(0, field.lastIndexOf("_filter"));
            } else {
                return field + "_filter";
            }
        } else if (facetFieldConfig.getType().equals(DiscoveryConfigurationParameters.TYPE_DATE)) {
            if (removePostfix) {
                return field.substring(0, field.lastIndexOf(".year"));
            } else {
                return field + ".year";
            }
        } else if (facetFieldConfig.getType().equals(DiscoveryConfigurationParameters.TYPE_AC)) {
            if (removePostfix) {
                return field.substring(0, field.lastIndexOf("_ac"));
            } else {
                return field + "_ac";
            }
        } else if (facetFieldConfig.getType().equals(DiscoveryConfigurationParameters.TYPE_HIERARCHICAL)) {
            if (removePostfix) {
                return StringUtils.substringBeforeLast(field, "_tax_");
            } else {
                //Only display top level filters !
                return field + "_tax_0_filter";
            }
        } else if (facetFieldConfig.getType().equals(DiscoveryConfigurationParameters.TYPE_AUTHORITY)) {
            if (removePostfix) {
                return field.substring(0, field.lastIndexOf("_acid"));
            } else {
                return field + "_acid";
            }
        } else if (facetFieldConfig.getType().equals(DiscoveryConfigurationParameters.TYPE_STANDARD)) {
            return field;
        } else {
            return field;
        }
    }

    protected String transformDisplayedValue(Context context, String field, String value) throws SQLException {
        if (value == null) {
            return null;
        }
        if (field.equals("location.comm") || field.equals("location.coll")) {
            value = locationToName(context, field, value);
        } else if (field.endsWith("_filter") || field.endsWith("_ac")
            || field.endsWith("_acid")) {
            //We have a filter make sure we split !
            String separator = DSpaceServicesFactory.getInstance().getConfigurationService()
                                                    .getProperty("discovery.solr.facets.split.char");
            if (separator == null) {
                separator = SearchUtils.FILTER_SEPARATOR;
            }
            //Escape any regex chars
            separator = java.util.regex.Pattern.quote(separator);
            String[] fqParts = value.split(separator);
            StringBuffer valueBuffer = new StringBuffer();
            int start = fqParts.length / 2;
            for (int i = start; i < fqParts.length; i++) {
                String[] split = fqParts[i].split(SearchUtils.AUTHORITY_SEPARATOR, 2);
                valueBuffer.append(split[0]);
            }
            value = valueBuffer.toString();
        } else if (value.matches("\\((.*?)\\)")) {
            //The brackets where added for better solr results, remove the first & last one
            value = value.substring(1, value.length() - 1);
        }
        return value;
    }

    protected String transformAuthorityValue(Context context, String field, String value) throws SQLException {
        if (value == null) {
            return null;
        }
        if (field.equals("location.comm") || field.equals("location.coll")) {
            return value;
        }
        if (field.endsWith("_filter") || field.endsWith("_ac")
            || field.endsWith("_acid")) {
            //We have a filter make sure we split !
            String separator = DSpaceServicesFactory.getInstance().getConfigurationService()
                                                    .getProperty("discovery.solr.facets.split.char");
            if (separator == null) {
                separator = SearchUtils.FILTER_SEPARATOR;
            }
            //Escape any regex chars
            separator = java.util.regex.Pattern.quote(separator);
            String[] fqParts = value.split(separator);
            StringBuffer authorityBuffer = new StringBuffer();
            int start = fqParts.length / 2;
            for (int i = start; i < fqParts.length; i++) {
                String[] split = fqParts[i].split(SearchUtils.AUTHORITY_SEPARATOR, 2);
                if (split.length == 2) {
                    authorityBuffer.append(split[1]);
                }
            }
            if (authorityBuffer.length() > 0) {
                return authorityBuffer.toString();
            }
        }
        return null;
    }

    protected String transformSortValue(Context context, String field, String value) throws SQLException {
        if (value == null) {
            return null;
        }
        if (field.equals("location.comm") || field.equals("location.coll")) {
            value = locationToName(context, field, value);
        } else if (field.endsWith("_filter") || field.endsWith("_ac")
            || field.endsWith("_acid")) {
            //We have a filter make sure we split !
            String separator = DSpaceServicesFactory.getInstance().getConfigurationService()
                                                    .getProperty("discovery.solr.facets.split.char");
            if (separator == null) {
                separator = SearchUtils.FILTER_SEPARATOR;
            }
            //Escape any regex chars
            separator = java.util.regex.Pattern.quote(separator);
            String[] fqParts = value.split(separator);
            StringBuffer valueBuffer = new StringBuffer();
            int end = fqParts.length / 2;
            for (int i = 0; i < end; i++) {
                valueBuffer.append(fqParts[i]);
            }
            value = valueBuffer.toString();
        } else if (value.matches("\\((.*?)\\)")) {
            //The brackets where added for better solr results, remove the first & last one
            value = value.substring(1, value.length() - 1);
        }
        return value;
    }

    @Override
    public void indexContent(Context context, IndexableObject dso, boolean force,
                             boolean commit) throws SearchServiceException, SQLException {
        indexContent(context, dso, force);
        if (commit) {
            commit();
        }
    }

    @Override
    public void commit() throws SearchServiceException {
        try {
            if (solrSearchCore.getSolr() != null) {
                solrSearchCore.getSolr().commit();
            }
        } catch (Exception e) {
            throw new SearchServiceException(e.getMessage(), e);
        }
    }

    @Override
    public String escapeQueryChars(String query) {
        // Use Solr's built in query escape tool
        // WARNING: You should only escape characters from user entered queries,
        // otherwise you may accidentally BREAK field-based queries (which often
        // rely on special characters to separate the field from the query value)
        return ClientUtils.escapeQueryChars(query);
    }

    @Override
    public FacetYearRange getFacetYearRange(Context context, IndexableObject scope,
                                            DiscoverySearchFilterFacet facet, List<String> filterQueries,
                                            DiscoverQuery parentQuery) throws SearchServiceException {
        FacetYearRange result = new FacetYearRange(facet);
        result.calculateRange(context, filterQueries, scope, this, parentQuery);
        return result;
    }

    @Override
    public String calculateExtremeValue(Context context, String valueField,
                                        String sortField,
                                        DiscoverQuery.SORT_ORDER sortOrder)
        throws SearchServiceException {

        DiscoverQuery maxQuery = new DiscoverQuery();
        maxQuery.setMaxResults(1);
        //Set our query to anything that has this value
        maxQuery.addFieldPresentQueries(valueField);
        //Set sorting so our last value will appear on top
        maxQuery.setSortField(sortField, sortOrder);
        maxQuery.addSearchField(valueField);
        DiscoverResult maxResult = this.search(context,maxQuery);
        if (0 < maxResult.getIndexableObjects().size()) {
            List<DiscoverResult.SearchDocument> searchDocuments = maxResult
                .getSearchDocument(maxResult.getIndexableObjects().get(0));
            if (0 < searchDocuments.size() && 0 < searchDocuments.get(0).getSearchFieldValues
                (valueField).size()) {
                return searchDocuments.get(0).getSearchFieldValues(valueField).get(0);
            }
        }
        return null;
    }
}<|MERGE_RESOLUTION|>--- conflicted
+++ resolved
@@ -363,24 +363,13 @@
             } else {
                 SolrQuery query = new SolrQuery();
                 // Query for all indexed Items, Collections and Communities,
-<<<<<<< HEAD
-                // returning just their unique identifier
+                // returning just their handle
                 query.setFields(SearchUtils.RESOURCE_UNIQUE_ID);
+                query.addSort(SearchUtils.RESOURCE_UNIQUE_ID, SolrQuery.ORDER.asc);
                 query.setQuery("*:*");
-                QueryResponse rsp = solrSearchCore.getSolr().query(query, SolrRequest.METHOD.POST);
-                SolrDocumentList docs = rsp.getResults();
-
-                for (SolrDocument doc : docs) {
-
-                    String uniqueID = (String) doc.getFieldValue(SearchUtils.RESOURCE_UNIQUE_ID);
-=======
-                // returning just their handle
-                query.setFields(HANDLE_FIELD, RESOURCE_UNIQUE_ID, RESOURCE_ID_FIELD, RESOURCE_TYPE_FIELD);
-                query.addSort(RESOURCE_UNIQUE_ID, SolrQuery.ORDER.asc);
-                query.setQuery(RESOURCE_TYPE_FIELD + ":" + type);
 
                 // Get the total amount of results
-                QueryResponse totalResponse = getSolr().query(query);
+                QueryResponse totalResponse = solrSearchCore.getSolr().query(query, SolrRequest.METHOD.POST);
                 long total = totalResponse.getResults().getNumFound();
 
                 int start = 0;
@@ -389,12 +378,11 @@
                 query.setRows(batch);
                 while (start < total) {
                     query.setStart(start);
-                    QueryResponse rsp = getSolr().query(query, SolrRequest.METHOD.POST);
+                    QueryResponse rsp = solrSearchCore.getSolr().query(query, SolrRequest.METHOD.POST);
                     SolrDocumentList docs = rsp.getResults();
->>>>>>> 053eb1be
 
                     for (SolrDocument doc : docs) {
-                        String uniqueID = (String) doc.getFieldValue(RESOURCE_UNIQUE_ID);
+                        String uniqueID = (String) doc.getFieldValue(SearchUtils.RESOURCE_UNIQUE_ID);
 
                         IndexableObject o = findIndexableObject(context, doc);
 
