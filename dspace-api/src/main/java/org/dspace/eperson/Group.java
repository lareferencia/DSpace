--- conflicted
+++ resolved
@@ -203,16 +203,8 @@
     /** Change the name of this Group. */
     public void setName(Context context, String name) throws SQLException
     {
-<<<<<<< HEAD
-        if (!permanent)
-            getGroupService().setMetadataSingleValue(context, this,
-                    MetadataSchema.DC_SCHEMA, "title", null, null, name);
-        else
-            throw new SQLException("Attempt to rename a permanent Group");
-=======
         getGroupService().setMetadataSingleValue(context, this,
                 MetadataSchema.DC_SCHEMA, "title", null, null, name);
->>>>>>> e789ce90
     }
 
     public boolean isGroupsChanged() {
