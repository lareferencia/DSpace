--- conflicted
+++ resolved
@@ -119,11 +119,7 @@
 
     @Override
     public int getType() {
-<<<<<<< HEAD
-        return Constants.WORKFLOW_CLAIMED;
-=======
         return Constants.CLAIMEDTASK;
->>>>>>> d25463fe
     }
 
 }