<?xml version="1.0" encoding="UTF-8"?>
<!--

    The contents of this file are subject to the license and copyright
    detailed in the LICENSE and NOTICE files at the root of the source
    tree and available online at

    http://www.dspace.org/license/

-->
<beans xmlns="http://www.springframework.org/schema/beans"
       xmlns:xsi="http://www.w3.org/2001/XMLSchema-instance"
       xmlns:context="http://www.springframework.org/schema/context"
       xsi:schemaLocation="http://www.springframework.org/schema/beans
           http://www.springframework.org/schema/beans/spring-beans.xsd
           http://www.springframework.org/schema/context
           http://www.springframework.org/schema/context/spring-context.xsd"
       default-autowire-candidates="*Service,*DAO,javax.sql.DataSource">

    <context:annotation-config/> <!-- allows us to use spring annotations in beans -->

    <bean id="org.dspace.importer.external.service.ImportService"
        class="org.dspace.importer.external.service.ImportService"
        lazy-init="false" autowire="byType" destroy-method="destroy">
        <property name="importSources">
            <list>
                <ref bean="pubmedImportService" />
                <ref bean="bibtexImportService" />
                <ref bean="risImportService" />
                <ref bean="csvImportService" />
                <ref bean="tsvImportService" />
                <ref bean="endnoteImportService" />
            </list>
         </property>
    </bean>

    <bean id="ArXivImportService"
          class="org.dspace.importer.external.arxiv.service.ArXivImportMetadataSourceServiceImpl" scope="singleton">
        <property name="metadataFieldMapping" ref="ArXivMetadataFieldMapping"/>
        <property name="baseAddress" value="http://export.arxiv.org/api/query"/>
    </bean>
    <bean id="ArXivMetadataFieldMapping"
          class="org.dspace.importer.external.arxiv.metadatamapping.ArXivFieldMapping">
    </bean>


    <bean id="pubmedImportService"
          class="org.dspace.importer.external.pubmed.service.PubmedImportMetadataSourceServiceImpl">
        <property name="metadataFieldMapping" ref="pubmedMetadataFieldMapping"/>
        <property name="baseAddress" value="https://eutils.ncbi.nlm.nih.gov/entrez/eutils/"/>
        <property name="generateQueryForItem" ref="pubmedService"></property>
        <property name="supportedExtensions">
            <list>
                 <value>xml</value>
            </list>
        </property>
    </bean>


    <bean id="pubmedMetadataFieldMapping"
          class="org.dspace.importer.external.pubmed.metadatamapping.PubmedFieldMapping">
    </bean>

    <bean id="risImportService"
          class="org.dspace.importer.external.ris.service.RisImportMetadataSourceServiceImpl">
          <property name="supportedExtensions">
               <list>
                     <value>ris</value>
               </list>
          </property>
    </bean>

    <bean id="bibtexImportService"
          class="org.dspace.importer.external.bibtex.service.BibtexImportMetadataSourceServiceImpl">
          <property name="supportedExtensions">
               <list>
                     <value>bib</value>
                     <value>bibtex</value>
               </list>
          </property>
    </bean>

    <bean id="csvImportService"
          class="org.dspace.importer.external.csv.service.CharacterSeparatedImportMetadataSourceServiceImpl">
          <property name="metadataFieldMap" ref="csvMetadataFieldMap"></property>
          <property name="skipLines" value="1" />
          <property name="supportedExtensions">
               <list>
                     <value>csv</value>
               </list>
          </property>
    </bean>

    <bean id="tsvImportService"
          class="org.dspace.importer.external.csv.service.CharacterSeparatedImportMetadataSourceServiceImpl">
          <property name="importSource" value="TsvMetadataSource" />
          <property name="separator" value="\u0009" />
          <property name="skipLines" value="1" />
          <property name="metadataFieldMap" ref="tsvMetadataFieldMap" />
          <property name="supportedExtensions">
               <list>
                     <value>tsv</value>
               </list>
          </property>
    </bean>

    <bean id="endnoteImportService"
          class="org.dspace.importer.external.endnote.service.EndnoteImportMetadataSourceServiceImpl">
          <property name="metadataFieldMap" ref="endnoteMetadataFieldMap"></property>
          <property name="supportedExtensions">
               <list>
                     <value>enl</value>
                     <value>enw</value>
               </list>
          </property>
    </bean>

<<<<<<< HEAD
    <bean id="ScopusImportService" class="org.dspace.importer.external.scopus.service.ScopusImportMetadataSourceServiceImpl" scope="singleton">
        <property name="metadataFieldMapping" ref="scopusMetadataFieldMapping"/>
        <property name="url" value="${scopus.url}"/>
        <property name="apiKey" value="${scopus.apiKey}"/>
        <property name="instKey" value="${scopus.instToken}"/>
        <property name="viewMode" value="${scopus.search-api.viewMode}"/>
    </bean>
    <bean id="scopusMetadataFieldMapping" class="org.dspace.importer.external.scopus.service.ScopusFieldMapping"/>

    <bean id="WosImportService" class="org.dspace.importer.external.wos.service.WOSImportMetadataSourceServiceImpl" scope="singleton">
        <property name="metadataFieldMapping" ref="wosMetadataFieldMapping"/>
        <property name="apiKey" value="${wos.apiKey}"/>
        <property name="url" value="${wos.url}"/>
        <property name="urlSearch" value="${wos.url.search}"/>
    </bean>
    <bean id="wosMetadataFieldMapping" class="org.dspace.importer.external.wos.service.WOSFieldMapping"/>

    <bean id="PubmedEuropeImportService" class="org.dspace.importer.external.pubmedeurope.PubmedEuropeMetadataSourceServiceImpl" scope="singleton">
        <property name="metadataFieldMapping" ref="PubmedEuropeMetadataFieldMapping"/>
        <property name="url" value="${pubmedeurope.url}"/>
    </bean>
    <bean id="PubmedEuropeMetadataFieldMapping" class="org.dspace.importer.external.pubmedeurope.PubmedEuropeFieldMapping"/>

    <bean id="CiniiImportService" class="org.dspace.importer.external.cinii.CiniiImportMetadataSourceServiceImpl" scope="singleton">
        <property name="metadataFieldMapping" ref="CiniiMetadataFieldMapping"/>
        <property name="url" value="${cinii.url.naid}"/>
        <property name="urlSearch" value="${cinii.url.search}"/>
    </bean>
    <bean id="CiniiMetadataFieldMapping" class="org.dspace.importer.external.cinii.CiniiFieldMapping"/>
=======
    <bean id="CrossRefImportService" class="org.dspace.importer.external.crossref.CrossRefImportMetadataSourceServiceImpl" scope="singleton">
        <property name="metadataFieldMapping" ref="CrossRefMetadataFieldMapping"/>
        <property name="url" value="${crossref.url}"/>
    </bean>
    <bean id="CrossRefMetadataFieldMapping" class="org.dspace.importer.external.crossref.CrossRefFieldMapping"/>

    <bean id="vufindImportService" class="org.dspace.importer.external.vufind.VuFindImportMetadataSourceServiceImpl" scope="singleton">
          <!-- Set to empty to use the default set of fields  -->
          <constructor-arg type="java.lang.String" value=""/>
          <property name="metadataFieldMapping" ref="vufindMetadataFieldMapping"/>
          <property name="url" value="${vufind.url}"/>
          <property name="urlSearch" value="${vufind.url.search}"/>
    </bean>
    <bean id="vufindMetadataFieldMapping" class="org.dspace.importer.external.vufind.metadatamapping.VuFindFieldMapping"/>

    <bean id="ScieloImportService" class="org.dspace.importer.external.scielo.service.ScieloImportMetadataSourceServiceImpl" scope="singleton">
        <property name="metadataFieldMapping" ref="scieloMetadataFieldMapping"/>
        <property name="url" value="${scielo.url}"/>
    </bean>
    <bean id="scieloMetadataFieldMapping" class="org.dspace.importer.external.scielo.service.ScieloFieldMapping"/>
>>>>>>> 60f7bf05

    <!-- Metadatafield used to check against if it's already imported or not during the JSONLookupSearcher-->
    <bean id="lookupID" class="org.dspace.importer.external.metadatamapping.MetadataFieldConfig">
        <constructor-arg value="dc.identifier.other"/>
    </bean>

</beans><|MERGE_RESOLUTION|>--- conflicted
+++ resolved
@@ -43,7 +43,6 @@
           class="org.dspace.importer.external.arxiv.metadatamapping.ArXivFieldMapping">
     </bean>
 
-
     <bean id="pubmedImportService"
           class="org.dspace.importer.external.pubmed.service.PubmedImportMetadataSourceServiceImpl">
         <property name="metadataFieldMapping" ref="pubmedMetadataFieldMapping"/>
@@ -55,7 +54,6 @@
             </list>
         </property>
     </bean>
-
 
     <bean id="pubmedMetadataFieldMapping"
           class="org.dspace.importer.external.pubmed.metadatamapping.PubmedFieldMapping">
@@ -115,7 +113,12 @@
           </property>
     </bean>
 
-<<<<<<< HEAD
+    <bean id="CrossRefImportService" class="org.dspace.importer.external.crossref.CrossRefImportMetadataSourceServiceImpl" scope="singleton">
+        <property name="metadataFieldMapping" ref="CrossRefMetadataFieldMapping"/>
+        <property name="url" value="${crossref.url}"/>
+    </bean>
+    <bean id="CrossRefMetadataFieldMapping" class="org.dspace.importer.external.crossref.CrossRefFieldMapping"/>
+
     <bean id="ScopusImportService" class="org.dspace.importer.external.scopus.service.ScopusImportMetadataSourceServiceImpl" scope="singleton">
         <property name="metadataFieldMapping" ref="scopusMetadataFieldMapping"/>
         <property name="url" value="${scopus.url}"/>
@@ -124,6 +127,21 @@
         <property name="viewMode" value="${scopus.search-api.viewMode}"/>
     </bean>
     <bean id="scopusMetadataFieldMapping" class="org.dspace.importer.external.scopus.service.ScopusFieldMapping"/>
+
+    <bean id="vufindImportService" class="org.dspace.importer.external.vufind.VuFindImportMetadataSourceServiceImpl" scope="singleton">
+          <!-- Set to empty to use the default set of fields  -->
+          <constructor-arg type="java.lang.String" value=""/>
+          <property name="metadataFieldMapping" ref="vufindMetadataFieldMapping"/>
+          <property name="url" value="${vufind.url}"/>
+          <property name="urlSearch" value="${vufind.url.search}"/>
+    </bean>
+    <bean id="vufindMetadataFieldMapping" class="org.dspace.importer.external.vufind.metadatamapping.VuFindFieldMapping"/>
+
+    <bean id="ScieloImportService" class="org.dspace.importer.external.scielo.service.ScieloImportMetadataSourceServiceImpl" scope="singleton">
+        <property name="metadataFieldMapping" ref="scieloMetadataFieldMapping"/>
+        <property name="url" value="${scielo.url}"/>
+    </bean>
+    <bean id="scieloMetadataFieldMapping" class="org.dspace.importer.external.scielo.service.ScieloFieldMapping"/>
 
     <bean id="WosImportService" class="org.dspace.importer.external.wos.service.WOSImportMetadataSourceServiceImpl" scope="singleton">
         <property name="metadataFieldMapping" ref="wosMetadataFieldMapping"/>
@@ -145,28 +163,6 @@
         <property name="urlSearch" value="${cinii.url.search}"/>
     </bean>
     <bean id="CiniiMetadataFieldMapping" class="org.dspace.importer.external.cinii.CiniiFieldMapping"/>
-=======
-    <bean id="CrossRefImportService" class="org.dspace.importer.external.crossref.CrossRefImportMetadataSourceServiceImpl" scope="singleton">
-        <property name="metadataFieldMapping" ref="CrossRefMetadataFieldMapping"/>
-        <property name="url" value="${crossref.url}"/>
-    </bean>
-    <bean id="CrossRefMetadataFieldMapping" class="org.dspace.importer.external.crossref.CrossRefFieldMapping"/>
-
-    <bean id="vufindImportService" class="org.dspace.importer.external.vufind.VuFindImportMetadataSourceServiceImpl" scope="singleton">
-          <!-- Set to empty to use the default set of fields  -->
-          <constructor-arg type="java.lang.String" value=""/>
-          <property name="metadataFieldMapping" ref="vufindMetadataFieldMapping"/>
-          <property name="url" value="${vufind.url}"/>
-          <property name="urlSearch" value="${vufind.url.search}"/>
-    </bean>
-    <bean id="vufindMetadataFieldMapping" class="org.dspace.importer.external.vufind.metadatamapping.VuFindFieldMapping"/>
-
-    <bean id="ScieloImportService" class="org.dspace.importer.external.scielo.service.ScieloImportMetadataSourceServiceImpl" scope="singleton">
-        <property name="metadataFieldMapping" ref="scieloMetadataFieldMapping"/>
-        <property name="url" value="${scielo.url}"/>
-    </bean>
-    <bean id="scieloMetadataFieldMapping" class="org.dspace.importer.external.scielo.service.ScieloFieldMapping"/>
->>>>>>> 60f7bf05
 
     <!-- Metadatafield used to check against if it's already imported or not during the JSONLookupSearcher-->
     <bean id="lookupID" class="org.dspace.importer.external.metadatamapping.MetadataFieldConfig">
