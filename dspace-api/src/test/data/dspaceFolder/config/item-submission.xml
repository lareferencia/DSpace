--- conflicted
+++ resolved
@@ -21,10 +21,7 @@
         <name-map collection-handle="123456789/language-test-1" submission-name="languagetestprocess"/>
         <name-map collection-handle="123456789/extraction-test" submission-name="extractiontestprocess"/>
         <name-map collection-handle="123456789/qualdrop-test" submission-name="qualdroptest"/>
-<<<<<<< HEAD
-=======
         <name-map collection-handle="123456789/typebind-test" submission-name="typebindtest"/>
->>>>>>> ec0853dd
         <name-map collection-handle="123456789/accessCondition-not-discoverable" submission-name="accessConditionNotDiscoverable"/>
     </submission-map>
 
@@ -86,14 +83,11 @@
             <type>submission-form</type>
         </step-definition>
 
-<<<<<<< HEAD
-=======
         <step-definition id="typebindtest">
             <processing-class>org.dspace.app.rest.submit.step.DescribeStep</processing-class>
             <type>submission-form</type>
         </step-definition>
 
->>>>>>> ec0853dd
         <step-definition id="defaultAC">
             <heading>submit.progressbar.accessCondition</heading>
             <processing-class>org.dspace.app.rest.submit.step.AccessConditionStep</processing-class>
@@ -184,10 +178,7 @@
             <!-- <step id="upload-with-embargo"/> -->
             <!-- <step id="extractionstep"/> -->
             <step id="defaultAC"/>
-<<<<<<< HEAD
-=======
             <step id="sherpaPolicies"/>
->>>>>>> ec0853dd
 
             <!--Step will be to Sign off on the License -->
             <step id="license"/>
@@ -213,13 +204,10 @@
             <step id="qualdroptest" />
         </submission-process>
 
-<<<<<<< HEAD
-=======
         <submission-process name="typebindtest">
             <step id="typebindtest" />
         </submission-process>
 
->>>>>>> ec0853dd
         <submission-process name="accessConditionNotDiscoverable">
             <step id="collection"/>
             <step id="traditionalpageone"/>
