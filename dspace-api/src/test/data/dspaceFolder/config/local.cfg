--- conflicted
+++ resolved
@@ -175,14 +175,11 @@
 webui.browse.link.1 = author:dc.contributor.*
 webui.browse.link.2 = subject:dc.subject.*
 
-<<<<<<< HEAD
 # Configuration required for testing the controlled vocabulary functionality, which is configured using properties
 vocabulary.plugin.countries.hierarchy.store=false
 vocabulary.plugin.countries.storeIDs=true
-=======
 # Enable duplicate detection for tests
 duplicate.enable = true
->>>>>>> eee0bfd2
 
 ###########################################
 #  LDN CONFIGURATIONS                     #
