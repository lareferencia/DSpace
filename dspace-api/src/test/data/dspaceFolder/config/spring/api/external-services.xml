--- conflicted
+++ resolved
@@ -70,7 +70,6 @@
         </property>
     </bean>
 
-<<<<<<< HEAD
     <bean id="scopusLiveImportDataProvider" class="org.dspace.external.provider.impl.LiveImportDataProvider">
         <property name="metadataSource" ref="ScopusImportService"/>
         <property name="sourceIdentifier" value="scopus"/>
@@ -82,8 +81,4 @@
         </property>
     </bean>
 
-</beans>
-
-=======
-</beans>
->>>>>>> 74001e1d
+</beans>