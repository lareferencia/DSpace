<?xml version="1.0" encoding="UTF-8"?>
<beans xmlns="http://www.springframework.org/schema/beans"
    xmlns:xsi="http://www.w3.org/2001/XMLSchema-instance"
    xsi:schemaLocation="http://www.springframework.org/schema/beans
           http://www.springframework.org/schema/beans/spring-beans-2.5.xsd">

    <bean id="dspaceRunnableThreadExecutor" class="org.springframework.core.task.SyncTaskExecutor"/>


    <bean id="index-discovery" class="org.dspace.discovery.IndexDiscoveryScriptConfiguration">
        <property name="description" value="Update Discovery Solr Search Index"/>
        <property name="dspaceRunnableClass" value="org.dspace.discovery.IndexClient"/>
    </bean>

    <bean id="metadata-import" class="org.dspace.app.bulkedit.MetadataImportCliScriptConfiguration">
        <property name="description" value="Import metadata after batch editing" />
        <property name="dspaceRunnableClass" value="org.dspace.app.bulkedit.MetadataImportCLI"/>
    </bean>

    <bean id="metadata-export" class="org.dspace.app.bulkedit.MetadataExportCliScriptConfiguration">
        <property name="description" value="Export metadata for batch editing"/>
        <property name="dspaceRunnableClass" value="org.dspace.app.bulkedit.MetadataExportCli"/>
    </bean>

    <bean id="curate"
          class="org.dspace.curate.CurationCliScriptConfiguration">
        <property name="description"
                  value="Curation tasks"/>
        <property name="dspaceRunnableClass"
                  value="org.dspace.curate.CurationCli"/>
    </bean>

    <bean id="retry-tracker" class="org.dspace.statistics.export.RetryFailedOpenUrlTrackerScriptConfiguration" scope="prototype">
        <property name="description" value="Retry all failed commits to the OpenURLTracker"/>
        <property name="dspaceRunnableClass" value="org.dspace.statistics.export.RetryFailedOpenUrlTracker"/>
    </bean>
    
    <bean id="metadata-deletion" class="org.dspace.app.bulkedit.MetadataDeletionCliScriptConfiguration">
        <property name="description" value="Delete all the values of the specified metadata field"/>
        <property name="dspaceRunnableClass" value="org.dspace.app.bulkedit.MetadataDeletionCli"/>
    </bean>

<<<<<<< HEAD
    <bean id="filter-media" class="org.dspace.app.mediafilter.MediaFilterScriptConfiguration">
        <property name="description" value="Perform the media filtering to extract full text from documents and to create thumbnails"/>
        <property name="dspaceRunnableClass" value="org.dspace.app.mediafilter.MediaFilterScript"/>
    </bean>

    <bean id="item-database-status" class="org.dspace.app.itemdbstatus.ItemDatabaseStatusCliScriptConfiguration">
=======
    <bean id="solr-database-resync" class="org.dspace.app.solrdatabaseresync.SolrDatabaseResyncCliScriptConfiguration">
>>>>>>> 2649bea6
        <property name="description" value="Update the database status of Items in solr"/>
        <property name="dspaceRunnableClass" value="org.dspace.app.solrdatabaseresync.SolrDatabaseResyncCli"/>
    </bean>

    <bean id="another-mock-script" class="org.dspace.scripts.MockDSpaceRunnableScriptConfiguration" scope="prototype">
        <property name="description" value="Mocking a script for testing purposes" />
        <property name="dspaceRunnableClass" value="org.dspace.scripts.impl.MockDSpaceRunnableScript"/>
    </bean>
    <!-- Keep as last script; for test ScriptRestRepository#findOneScriptByNameTest -->
    <bean id="mock-script" class="org.dspace.scripts.MockDSpaceRunnableScriptConfiguration" scope="prototype">
        <property name="description" value="Mocking a script for testing purposes" />
        <property name="dspaceRunnableClass" value="org.dspace.scripts.impl.MockDSpaceRunnableScript"/>
    </bean>

</beans><|MERGE_RESOLUTION|>--- conflicted
+++ resolved
@@ -40,16 +40,12 @@
         <property name="dspaceRunnableClass" value="org.dspace.app.bulkedit.MetadataDeletionCli"/>
     </bean>
 
-<<<<<<< HEAD
     <bean id="filter-media" class="org.dspace.app.mediafilter.MediaFilterScriptConfiguration">
         <property name="description" value="Perform the media filtering to extract full text from documents and to create thumbnails"/>
         <property name="dspaceRunnableClass" value="org.dspace.app.mediafilter.MediaFilterScript"/>
     </bean>
 
-    <bean id="item-database-status" class="org.dspace.app.itemdbstatus.ItemDatabaseStatusCliScriptConfiguration">
-=======
     <bean id="solr-database-resync" class="org.dspace.app.solrdatabaseresync.SolrDatabaseResyncCliScriptConfiguration">
->>>>>>> 2649bea6
         <property name="description" value="Update the database status of Items in solr"/>
         <property name="dspaceRunnableClass" value="org.dspace.app.solrdatabaseresync.SolrDatabaseResyncCli"/>
     </bean>
