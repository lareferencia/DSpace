--- conflicted
+++ resolved
@@ -9,13 +9,8 @@
             <util:map>
                 <entry key="defaultWorkflow"
                        value-ref="defaultWorkflow"/>
-<<<<<<< HEAD
-                <entry key="123456789/1000000" value-ref="selectSingleReviewer"/>
-                <!--                <entry key="123456789/5" value-ref="scoreReview"/>-->
-=======
                 <entry key="123456789/workflow-test-1" value-ref="selectSingleReviewer"/>
 <!--                <entry key="123456789/5" value-ref="scoreReview"/>-->
->>>>>>> 2adb3143
             </util:map>
         </property>
     </bean>
