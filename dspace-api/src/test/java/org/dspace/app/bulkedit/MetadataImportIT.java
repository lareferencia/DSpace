/**
 * The contents of this file are subject to the license and copyright
 * detailed in the LICENSE and NOTICE files at the root of the source
 * tree and available online at
 *
 * http://www.dspace.org/license/
 */
package org.dspace.app.bulkedit;

import static junit.framework.TestCase.assertEquals;
import static junit.framework.TestCase.assertTrue;

import java.io.BufferedWriter;
import java.io.File;
import java.io.FileOutputStream;
import java.io.OutputStreamWriter;
import java.sql.SQLException;
import java.util.List;

import org.apache.commons.cli.ParseException;
import org.apache.commons.collections4.IteratorUtils;
import org.apache.commons.lang3.ArrayUtils;
import org.apache.commons.lang3.StringUtils;
import org.dspace.AbstractIntegrationTestWithDatabase;
import org.dspace.app.launcher.ScriptLauncher;
import org.dspace.app.scripts.handler.impl.TestDSpaceRunnableHandler;
import org.dspace.builder.CollectionBuilder;
import org.dspace.builder.CommunityBuilder;
import org.dspace.builder.EntityTypeBuilder;
import org.dspace.builder.ItemBuilder;
import org.dspace.builder.RelationshipTypeBuilder;
import org.dspace.content.Collection;
import org.dspace.content.Community;
import org.dspace.content.EntityType;
import org.dspace.content.Item;
import org.dspace.content.Relationship;
import org.dspace.content.factory.ContentServiceFactory;
import org.dspace.content.service.ItemService;
import org.dspace.content.service.RelationshipService;
import org.dspace.eperson.factory.EPersonServiceFactory;
import org.dspace.eperson.service.EPersonService;
import org.dspace.scripts.DSpaceRunnable;
import org.dspace.scripts.configuration.ScriptConfiguration;
import org.dspace.scripts.factory.ScriptServiceFactory;
import org.dspace.scripts.service.ScriptService;
import org.junit.Before;
import org.junit.Test;

public class MetadataImportIT extends AbstractIntegrationTestWithDatabase {

    private final ItemService itemService
            = ContentServiceFactory.getInstance().getItemService();
    private final EPersonService ePersonService
            = EPersonServiceFactory.getInstance().getEPersonService();
    private final RelationshipService relationshipService
            = ContentServiceFactory.getInstance().getRelationshipService();

    private Collection collection;
    private Collection publicationCollection;
    private Collection personCollection;

    @Before
    @Override
    public void setUp() throws Exception {
        super.setUp();
        context.turnOffAuthorisationSystem();
        Community community = CommunityBuilder.createCommunity(context).build();
        this.collection = CollectionBuilder.createCollection(context, community).build();
        this.publicationCollection = CollectionBuilder.createCollection(context, community)
                                           .withEntityType("Publication")
                                           .build();
        this.personCollection = CollectionBuilder.createCollection(context, community)
                                                 .withEntityType("Person")
                                                 .build();
        context.restoreAuthSystemState();
    }

    @Test
    public void metadataImportTest() throws Exception {
        String[] csv = {"id,collection,dc.title,dc.contributor.author",
            "+," + collection.getHandle() + ",\"Test Import 1\"," + "\"Donald, SmithImported\""};
        performImportScript(csv);
        Item importedItem = findItemByName("Test Import 1");
        assertTrue(
            StringUtils.equals(
                itemService.getMetadata(importedItem, "dc", "contributor", "author", Item.ANY).get(0).getValue(),
                "Donald, SmithImported"));
        eperson = ePersonService.findByEmail(context, eperson.getEmail());
        assertEquals(importedItem.getSubmitter(), eperson);

        context.turnOffAuthorisationSystem();
        itemService.delete(context, itemService.find(context, importedItem.getID()));
        context.restoreAuthSystemState();
    }

    @Test
<<<<<<< HEAD
    public void metadataImportIntoCollectionWithEntityTypeTest() throws Exception {
        String[] csv = {"id,collection,dc.title,dc.contributor.author",
            "+," + publicationCollection.getHandle() + ",\"Test Import 1\"," + "\"Donald, SmithImported\""};
        performImportScript(csv);
=======
    public void metadataImportIntoCollectionWithEntityTypeWithTemplateEnabledTest() throws Exception {
        String[] csv = {"id,collection,dc.title,dc.contributor.author",
            "+," + publicationCollection.getHandle() + ",\"Test Import 1\"," + "\"Donald, SmithImported\""};
        performImportScript(csv, true);
>>>>>>> ec0853dd
        Item importedItem = findItemByName("Test Import 1");
        assertTrue(StringUtils.equals(itemService.getMetadata(importedItem, "dc", "contributor", "author", Item.ANY)
                              .get(0).getValue(), "Donald, SmithImported"));
        assertTrue(StringUtils.equals(itemService.getMetadata(importedItem, "dspace", "entity", "type", Item.ANY)
                              .get(0).getValue(), "Publication"));
        eperson = ePersonService.findByEmail(context, eperson.getEmail());
        assertEquals(importedItem.getSubmitter(), eperson);

        context.turnOffAuthorisationSystem();
        itemService.delete(context, itemService.find(context, importedItem.getID()));
        context.restoreAuthSystemState();
    }

<<<<<<< HEAD
=======
    @Test
    public void metadataImportIntoCollectionWithEntityTypeWithTemplateDisabledTest() throws Exception {
        String[] csv = {"id,collection,dc.title,dc.contributor.author",
            "+," + publicationCollection.getHandle() + ",\"Test Import 1\"," + "\"Donald, SmithImported\""};
        performImportScript(csv, false);
        Item importedItem = findItemByName("Test Import 1");
        assertTrue(StringUtils.equals(itemService.getMetadata(importedItem, "dc", "contributor", "author", Item.ANY)
            .get(0).getValue(), "Donald, SmithImported"));
        assertEquals(0, itemService.getMetadata(importedItem, "dspace", "entity", "type", Item.ANY)
            .size());
        eperson = ePersonService.findByEmail(context, eperson.getEmail());
        assertEquals(importedItem.getSubmitter(), eperson);

        context.turnOffAuthorisationSystem();
        itemService.delete(context, itemService.find(context, importedItem.getID()));
        context.restoreAuthSystemState();
    }

>>>>>>> ec0853dd
    @Test(expected = ParseException.class)
    public void metadataImportWithoutEPersonParameterTest()
        throws IllegalAccessException, InstantiationException, ParseException {
        String fileLocation = new File(testProps.get("test.importcsv").toString()).getAbsolutePath();
        String[] args = new String[] {"metadata-import", "-f", fileLocation, "-s"};
        TestDSpaceRunnableHandler testDSpaceRunnableHandler = new TestDSpaceRunnableHandler();

        ScriptService scriptService = ScriptServiceFactory.getInstance().getScriptService();
        ScriptConfiguration scriptConfiguration = scriptService.getScriptConfiguration(args[0]);

        DSpaceRunnable script = null;
        if (scriptConfiguration != null) {
            script = scriptService.createDSpaceRunnableForScriptConfiguration(scriptConfiguration);
        }
        if (script != null) {
            script.initialize(args, testDSpaceRunnableHandler, null);
            script.run();
        }
    }

    @Test
    public void relationshipMetadataImportTest() throws Exception {
        context.turnOffAuthorisationSystem();
        Item item = ItemBuilder.createItem(context, publicationCollection)
                               .withTitle("Publication1").build();
        EntityType publication = EntityTypeBuilder.createEntityTypeBuilder(context, "Publication").build();
        EntityType person = EntityTypeBuilder.createEntityTypeBuilder(context, "Person").build();
        RelationshipTypeBuilder.createRelationshipTypeBuilder(context, publication, person, "isAuthorOfPublication",
                                                              "isPublicationOfAuthor", 0, 10, 0, 10);
        context.restoreAuthSystemState();

        String[] csv = {"id,collection,dc.title,relation.isPublicationOfAuthor,dspace.entity.type",
            "+," + personCollection.getHandle() + ",\"Test Import 1\"," + item.getID() + ",Person"};
        performImportScript(csv);
        Item importedItem = findItemByName("Test Import 1");


        assertEquals(1, relationshipService.findByItem(context, importedItem).size());
        context.turnOffAuthorisationSystem();
        itemService.delete(context, itemService.find(context, importedItem.getID()));
        context.restoreAuthSystemState();
    }

    @Test
    public void relationshipMetadataImporAlreadyExistingItemTest() throws Exception {
        context.turnOffAuthorisationSystem();
        Item personItem = ItemBuilder.createItem(context, personCollection)
                                     .withTitle("Person1").build();
        List<Relationship> relationshipList = relationshipService.findByItem(context, personItem);
        assertEquals(0, relationshipList.size());
        Item publicationItem = ItemBuilder.createItem(context, publicationCollection)
                                          .withTitle("Publication1").build();

        EntityType publication = EntityTypeBuilder.createEntityTypeBuilder(context, "Publication").build();
        EntityType person = EntityTypeBuilder.createEntityTypeBuilder(context, "Person").build();
        RelationshipTypeBuilder.createRelationshipTypeBuilder(context, publication, person, "isAuthorOfPublication",
                                                              "isPublicationOfAuthor", 0, 10, 0, 10);
        context.restoreAuthSystemState();


        String[] csv = {"id,collection,relation.isPublicationOfAuthor",
            personItem.getID() + "," + publicationCollection.getHandle() + "," + publicationItem.getID()};
        performImportScript(csv);
        Item importedItem = findItemByName("Person1");


        assertEquals(1, relationshipService.findByItem(context, importedItem).size());

    }

    @Test
    public void personMetadataImportTest() throws Exception {

        String[] csv = {"id,collection,dc.title,person.birthDate",
            "+," + publicationCollection.getHandle() + ",\"Test Import 2\"," + "2000"};
        performImportScript(csv);
        Item importedItem = findItemByName("Test Import 2");
        assertTrue(
            StringUtils.equals(
                itemService.getMetadata(importedItem, "person", "birthDate", null, Item.ANY)
                           .get(0).getValue(), "2000"));
        context.turnOffAuthorisationSystem();
        itemService.delete(context, importedItem);
        context.restoreAuthSystemState();
    }

    @Test
    public void metadataImportRemovingValueTest() throws Exception {

        context.turnOffAuthorisationSystem();
        Item item = ItemBuilder.createItem(context,personCollection).withAuthor("TestAuthorToRemove").withTitle("title")
                               .build();
        context.restoreAuthSystemState();

        assertTrue(
            StringUtils.equals(
                itemService.getMetadata(item, "dc", "contributor", "author", Item.ANY).get(0).getValue(),
                "TestAuthorToRemove"));

        String[] csv = {"id,collection,dc.title,dc.contributor.author[*]",
            item.getID().toString() + "," + personCollection.getHandle() + "," + item.getName() + ","};
        performImportScript(csv);
        item = findItemByName("title");
        assertEquals(0, itemService.getMetadata(item, "dc", "contributor", "author", Item.ANY).size());
    }

    private Item findItemByName(String name) throws SQLException {
        Item importedItem = null;
        List<Item> allItems = IteratorUtils.toList(itemService.findAll(context));
        for (Item item : allItems) {
            if (item.getName().equals(name)) {
                importedItem = item;
            }
        }
        return importedItem;
    }

    public void performImportScript(String[] csv) throws Exception {
        performImportScript(csv, false);
    }

    /**
     * Import mocked CSVs to test item creation behavior, deleting temporary file afterward.
     * @param csv content for test file.
     * @throws java.lang.Exception passed through.
     */
    public void performImportScript(String[] csv, boolean useTemplate) throws Exception {
        File csvFile = File.createTempFile("dspace-test-import", "csv");
        BufferedWriter out = new BufferedWriter(new OutputStreamWriter(new FileOutputStream(csvFile), "UTF-8"));
        for (String csvLine : csv) {
            out.write(csvLine + "\n");
        }
        out.flush();
        out.close();
        String fileLocation = csvFile.getAbsolutePath();
        try {
            String[] args = new String[] {"metadata-import", "-f", fileLocation, "-e", eperson.getEmail(), "-s"};
            if (useTemplate) {
                args = ArrayUtils.add(args, "-t");
            }
            TestDSpaceRunnableHandler testDSpaceRunnableHandler = new TestDSpaceRunnableHandler();
            ScriptLauncher
                .handleScript(args, ScriptLauncher.getConfig(kernelImpl), testDSpaceRunnableHandler, kernelImpl);
        } finally {
            csvFile.delete();
        }
    }
}<|MERGE_RESOLUTION|>--- conflicted
+++ resolved
@@ -94,17 +94,10 @@
     }
 
     @Test
-<<<<<<< HEAD
-    public void metadataImportIntoCollectionWithEntityTypeTest() throws Exception {
-        String[] csv = {"id,collection,dc.title,dc.contributor.author",
-            "+," + publicationCollection.getHandle() + ",\"Test Import 1\"," + "\"Donald, SmithImported\""};
-        performImportScript(csv);
-=======
     public void metadataImportIntoCollectionWithEntityTypeWithTemplateEnabledTest() throws Exception {
         String[] csv = {"id,collection,dc.title,dc.contributor.author",
             "+," + publicationCollection.getHandle() + ",\"Test Import 1\"," + "\"Donald, SmithImported\""};
         performImportScript(csv, true);
->>>>>>> ec0853dd
         Item importedItem = findItemByName("Test Import 1");
         assertTrue(StringUtils.equals(itemService.getMetadata(importedItem, "dc", "contributor", "author", Item.ANY)
                               .get(0).getValue(), "Donald, SmithImported"));
@@ -118,8 +111,6 @@
         context.restoreAuthSystemState();
     }
 
-<<<<<<< HEAD
-=======
     @Test
     public void metadataImportIntoCollectionWithEntityTypeWithTemplateDisabledTest() throws Exception {
         String[] csv = {"id,collection,dc.title,dc.contributor.author",
@@ -138,7 +129,6 @@
         context.restoreAuthSystemState();
     }
 
->>>>>>> ec0853dd
     @Test(expected = ParseException.class)
     public void metadataImportWithoutEPersonParameterTest()
         throws IllegalAccessException, InstantiationException, ParseException {
