--- conflicted
+++ resolved
@@ -117,10 +117,7 @@
         this.context = context;
 
         try {
-<<<<<<< HEAD
-=======
             //place -1 will add it to the end
->>>>>>> 9664296a
             relationship = relationshipService.create(context, leftItem, rightItem, relationshipType, -1, -1);
         } catch (SQLException | AuthorizeException e) {
             log.warn("Failed to create relationship", e);
