/**
 * The contents of this file are subject to the license and copyright
 * detailed in the LICENSE and NOTICE files at the root of the source
 * tree and available online at
 *
 * http://www.dspace.org/license/
 */
package org.dspace.identifier;

import static org.junit.Assert.assertEquals;
import static org.junit.Assert.assertTrue;

import java.lang.reflect.InvocationTargetException;
import java.sql.SQLException;
<<<<<<< HEAD
import java.util.ArrayList;
import java.util.Iterator;
import java.util.List;
=======
>>>>>>> 10529153

import org.dspace.authorize.AuthorizeException;
import org.dspace.builder.CollectionBuilder;
import org.dspace.builder.CommunityBuilder;
import org.dspace.builder.ItemBuilder;
import org.dspace.builder.VersionBuilder;
import org.dspace.content.Collection;
import org.dspace.content.Item;
import org.junit.Before;
import org.junit.Test;
import org.springframework.beans.factory.config.AutowireCapableBeanFactory;
import org.springframework.test.util.ReflectionTestUtils;

<<<<<<< HEAD
public class VersionedHandleIdentifierProviderIT extends AbstractIntegrationTestWithDatabase {

    private List<IdentifierProvider> originalProviders;

    private ServiceManager serviceManager;
    private IdentifierServiceImpl identifierService;
    private List<Object> registeredBeans = new ArrayList<>();
=======
public class VersionedHandleIdentifierProviderIT extends AbstractIdentifierProviderIT  {
>>>>>>> 10529153

    private String firstHandle;

    private Collection collection;
    private Item itemV1;
    private Item itemV2;
    private Item itemV3;

    @Before
    @Override
    public void setUp() throws Exception {
        super.setUp();
<<<<<<< HEAD
        serviceManager = DSpaceServicesFactory.getInstance().getServiceManager();
        identifierService = serviceManager.getServicesByType(IdentifierServiceImpl.class).get(0);
        originalProviders = (List<IdentifierProvider>) ReflectionTestUtils.getField(identifierService, "providers");
        context.turnOffAuthorisationSystem();

        identifierService.setProviders(List.of());
=======
        context.turnOffAuthorisationSystem();
>>>>>>> 10529153
        parentCommunity = CommunityBuilder.createCommunity(context)
                .withName("Parent Community")
                .build();
        collection = CollectionBuilder.createCollection(context, parentCommunity)
                .withName("Collection")
                .build();

        context.restoreAuthSystemState();
    }

<<<<<<< HEAD
    @After
    @Override
    public void destroy() throws Exception {
        super.destroy();
        // restore providers
        identifierService.setProviders(originalProviders);
        // clean beans
        unregisterBeans(registeredBeans);
    }

    private void unregisterBeans(List<Object> registeredBeans) {
        AutowireCapableBeanFactory factory =
            DSpaceServicesFactory.getInstance()
                                 .getServiceManager()
                                 .getApplicationContext()
                                 .getAutowireCapableBeanFactory();
        Iterator<Object> iterator = registeredBeans.iterator();
        while (iterator.hasNext()) {
            Object registeredBean = iterator.next();
            factory.destroyBean(registeredBean);
            iterator.remove();
            registeredBeans.remove(registeredBean);
        }
    }

    private <T> T registerBean(Class<T> type)
        throws NoSuchMethodException, InvocationTargetException, InstantiationException, IllegalAccessException {
        AutowireCapableBeanFactory factory =
            DSpaceServicesFactory.getInstance()
                                 .getServiceManager()
                                 .getApplicationContext()
                                 .getAutowireCapableBeanFactory();
        // Define our special bean for testing the target class.
        T bean = type.getDeclaredConstructor()
                     .newInstance();

        registeredBeans.add(bean);

        factory.autowireBean(bean);
        return bean;
    }

    private void registerSingleProvider(IdentifierProvider provider) {
        identifierService.setProviders(List.of(provider));
    }

    private <T> T getOrProvide(Class<T> type)
        throws InvocationTargetException, NoSuchMethodException, InstantiationException, IllegalAccessException {
        List<T> servicesByType = serviceManager.getServicesByType(type);
        if (servicesByType == null || servicesByType.isEmpty()) {
            servicesByType = List.of(registerBean(type));
        }
        return servicesByType.get(0);
    }


=======
>>>>>>> 10529153
    private void createVersions() throws SQLException, AuthorizeException {
        context.turnOffAuthorisationSystem();

        itemV1 = ItemBuilder.createItem(context, collection)
                .withTitle("First version")
                .build();
        firstHandle = itemV1.getHandle();
        itemV2 = VersionBuilder.createVersion(context, itemV1, "Second version").build().getItem();
        itemV3 = VersionBuilder.createVersion(context, itemV1, "Third version").build().getItem();

        context.restoreAuthSystemState();
    }

    @Test
    public void testDefaultVersionedHandleProvider() throws Exception {
<<<<<<< HEAD
        registerSingleProvider(
            getOrProvide(VersionedHandleIdentifierProvider.class)
        );
=======
>>>>>>> 10529153
        createVersions();

        // Confirm the original item only has its original handle
        assertEquals(firstHandle, itemV1.getHandle());
        assertEquals(1, itemV1.getHandles().size());
        // Confirm the second item has the correct version handle
        assertEquals(firstHandle + ".2", itemV2.getHandle());
        assertEquals(1, itemV2.getHandles().size());
        // Confirm the last item has the correct version handle
        assertEquals(firstHandle + ".3", itemV3.getHandle());
        assertEquals(1, itemV3.getHandles().size());
    }

    @Test
    public void testCanonicalVersionedHandleProvider() throws Exception {
        registerSingleProvider(
            getOrProvide(VersionedHandleIdentifierProviderWithCanonicalHandles.class)
        );
        createVersions();

        // Confirm the original item only has a version handle
        assertEquals(firstHandle + ".1", itemV1.getHandle());
        assertEquals(1, itemV1.getHandles().size());
        // Confirm the second item has the correct version handle
        assertEquals(firstHandle + ".2", itemV2.getHandle());
        assertEquals(1, itemV2.getHandles().size());
        // Confirm the last item has both the correct version handle and the original handle
        assertEquals(firstHandle, itemV3.getHandle());
        assertEquals(2, itemV3.getHandles().size());
        containsHandle(itemV3, firstHandle + ".3");

        // Unregister this non-default provider
        unregisterProvider(VersionedHandleIdentifierProviderWithCanonicalHandles.class);
        // Re-register the default provider (for later tests)
        registerProvider(VersionedHandleIdentifierProvider.class);
    }

    private void containsHandle(Item item, String handle) {
        assertTrue(item.getHandles().stream().anyMatch(h -> handle.equals(h.getHandle())));
    }
}<|MERGE_RESOLUTION|>--- conflicted
+++ resolved
@@ -10,14 +10,7 @@
 import static org.junit.Assert.assertEquals;
 import static org.junit.Assert.assertTrue;
 
-import java.lang.reflect.InvocationTargetException;
 import java.sql.SQLException;
-<<<<<<< HEAD
-import java.util.ArrayList;
-import java.util.Iterator;
-import java.util.List;
-=======
->>>>>>> 10529153
 
 import org.dspace.authorize.AuthorizeException;
 import org.dspace.builder.CollectionBuilder;
@@ -28,20 +21,8 @@
 import org.dspace.content.Item;
 import org.junit.Before;
 import org.junit.Test;
-import org.springframework.beans.factory.config.AutowireCapableBeanFactory;
-import org.springframework.test.util.ReflectionTestUtils;
 
-<<<<<<< HEAD
-public class VersionedHandleIdentifierProviderIT extends AbstractIntegrationTestWithDatabase {
-
-    private List<IdentifierProvider> originalProviders;
-
-    private ServiceManager serviceManager;
-    private IdentifierServiceImpl identifierService;
-    private List<Object> registeredBeans = new ArrayList<>();
-=======
 public class VersionedHandleIdentifierProviderIT extends AbstractIdentifierProviderIT  {
->>>>>>> 10529153
 
     private String firstHandle;
 
@@ -54,16 +35,8 @@
     @Override
     public void setUp() throws Exception {
         super.setUp();
-<<<<<<< HEAD
-        serviceManager = DSpaceServicesFactory.getInstance().getServiceManager();
-        identifierService = serviceManager.getServicesByType(IdentifierServiceImpl.class).get(0);
-        originalProviders = (List<IdentifierProvider>) ReflectionTestUtils.getField(identifierService, "providers");
         context.turnOffAuthorisationSystem();
 
-        identifierService.setProviders(List.of());
-=======
-        context.turnOffAuthorisationSystem();
->>>>>>> 10529153
         parentCommunity = CommunityBuilder.createCommunity(context)
                 .withName("Parent Community")
                 .build();
@@ -74,65 +47,6 @@
         context.restoreAuthSystemState();
     }
 
-<<<<<<< HEAD
-    @After
-    @Override
-    public void destroy() throws Exception {
-        super.destroy();
-        // restore providers
-        identifierService.setProviders(originalProviders);
-        // clean beans
-        unregisterBeans(registeredBeans);
-    }
-
-    private void unregisterBeans(List<Object> registeredBeans) {
-        AutowireCapableBeanFactory factory =
-            DSpaceServicesFactory.getInstance()
-                                 .getServiceManager()
-                                 .getApplicationContext()
-                                 .getAutowireCapableBeanFactory();
-        Iterator<Object> iterator = registeredBeans.iterator();
-        while (iterator.hasNext()) {
-            Object registeredBean = iterator.next();
-            factory.destroyBean(registeredBean);
-            iterator.remove();
-            registeredBeans.remove(registeredBean);
-        }
-    }
-
-    private <T> T registerBean(Class<T> type)
-        throws NoSuchMethodException, InvocationTargetException, InstantiationException, IllegalAccessException {
-        AutowireCapableBeanFactory factory =
-            DSpaceServicesFactory.getInstance()
-                                 .getServiceManager()
-                                 .getApplicationContext()
-                                 .getAutowireCapableBeanFactory();
-        // Define our special bean for testing the target class.
-        T bean = type.getDeclaredConstructor()
-                     .newInstance();
-
-        registeredBeans.add(bean);
-
-        factory.autowireBean(bean);
-        return bean;
-    }
-
-    private void registerSingleProvider(IdentifierProvider provider) {
-        identifierService.setProviders(List.of(provider));
-    }
-
-    private <T> T getOrProvide(Class<T> type)
-        throws InvocationTargetException, NoSuchMethodException, InstantiationException, IllegalAccessException {
-        List<T> servicesByType = serviceManager.getServicesByType(type);
-        if (servicesByType == null || servicesByType.isEmpty()) {
-            servicesByType = List.of(registerBean(type));
-        }
-        return servicesByType.get(0);
-    }
-
-
-=======
->>>>>>> 10529153
     private void createVersions() throws SQLException, AuthorizeException {
         context.turnOffAuthorisationSystem();
 
@@ -148,12 +62,6 @@
 
     @Test
     public void testDefaultVersionedHandleProvider() throws Exception {
-<<<<<<< HEAD
-        registerSingleProvider(
-            getOrProvide(VersionedHandleIdentifierProvider.class)
-        );
-=======
->>>>>>> 10529153
         createVersions();
 
         // Confirm the original item only has its original handle
@@ -169,9 +77,7 @@
 
     @Test
     public void testCanonicalVersionedHandleProvider() throws Exception {
-        registerSingleProvider(
-            getOrProvide(VersionedHandleIdentifierProviderWithCanonicalHandles.class)
-        );
+        registerProvider(VersionedHandleIdentifierProviderWithCanonicalHandles.class);
         createVersions();
 
         // Confirm the original item only has a version handle
