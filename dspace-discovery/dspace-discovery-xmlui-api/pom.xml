--- conflicted
+++ resolved
@@ -1,135 +1,3 @@
-<<<<<<< HEAD
-<?xml version="1.0" encoding="UTF-8"?>
-<project xmlns="http://maven.apache.org/POM/4.0.0" xmlns:xsi="http://www.w3.org/2001/XMLSchema-instance" xsi:schemaLocation="http://maven.apache.org/POM/4.0.0 http://maven.apache.org/maven-v4_0_0.xsd">
-
-    <modelVersion>4.0.0</modelVersion>
-    <packaging>jar</packaging>
-    <groupId>org.dspace</groupId>
-    <artifactId>dspace-discovery-xmlui-api</artifactId>
-    <version>1.8.0-SNAPSHOT</version>
-    <name>DSpace Discovery :: Discovery XMLUI API</name>
-
-    <parent>
-        <groupId>org.dspace</groupId>
-        <artifactId>discovery-modules</artifactId>
-        <version>1.8.0-SNAPSHOT</version>
-   </parent>
-    
-    <dependencies>
-
-        <dependency>
-                <groupId>org.dspace</groupId>
-                <artifactId>dspace-xmlui-api</artifactId>
-                <exclusions>
-                	<exclusion>
-                		<artifactId>solr-solrj</artifactId>
-                		<groupId>org.apache.solr</groupId>
-                	</exclusion>
-                </exclusions>
-            </dependency>
-
-            <!-- external -->
-            <dependency>
-                <groupId>javax.servlet</groupId>
-                <artifactId>servlet-api</artifactId>
-                <scope>provided</scope>
-            </dependency>
-
-
-        <dependency>
-            <groupId>org.dspace</groupId>
-            <artifactId>dspace-discovery-provider</artifactId>
-        </dependency>
-
-    </dependencies>
-
-    <build>
-        <plugins>
-            <plugin>
-                <groupId>org.apache.cocoon</groupId>
-                <artifactId>cocoon-maven-plugin</artifactId>
-                <executions>
-                    <execution>
-                        <id>prepare</id>
-                        <phase>compile</phase>
-                        <goals>
-                            <goal>prepare</goal>
-                        </goals>
-                    </execution>
-                </executions>
-            </plugin>
-            <!--
-            <plugin>
-               <groupId>org.apache.maven.plugins</groupId>
-               <artifactId>maven-war-plugin</artifactId>
-               <configuration>
-                  <archiveClasses>false</archiveClasses>
-                  <attachClasses>true</attachClasses>
-                  <classesClassifier>classes</classesClassifier>
-                   <failOnMissingWebXml>false</failOnMissingWebXml>
-                   <packagingExcludes>WEB-INF/lib/*.jar</packagingExcludes>
-                   <warSourceExcludes>WEB-INF/lib/*.jar</warSourceExcludes>
-               </configuration>
-               <executions>
-                  <execution>
-                     <phase>prepare-package</phase>
-                  </execution>
-               </executions>
-            </plugin>
-            -->
-            <plugin>
-                <groupId>org.mortbay.jetty</groupId>
-                <artifactId>maven-jetty-plugin</artifactId>
-                <version>6.1.7</version>
-                <configuration>
-                    <connectors>
-                        <connector implementation="org.mortbay.jetty.nio.SelectChannelConnector">
-                            <port>8888</port>
-                            <maxIdleTime>30000</maxIdleTime>
-                        </connector>
-                    </connectors>
-                    <webAppSourceDirectory>${project.build.directory}/rcl/webapp</webAppSourceDirectory>
-                    <contextPath>/</contextPath>
-                    <systemProperties>
-                        <systemProperty>
-                            <name>org.apache.cocoon.mode</name>
-                            <value>dev</value>
-                        </systemProperty>
-                    </systemProperties>
-                </configuration>
-            </plugin>
-            <!--
-            <plugin>
-                <groupId>org.apache.maven.plugins</groupId>
-                <artifactId>maven-jar-plugin</artifactId>
-                <configuration>
-                    <archive>
-                        <index>true</index>
-                        <manifestEntries>
-                            <Cocoon-Block-Name>discovery-xmlui-block</Cocoon-Block-Name>
-                        </manifestEntries>
-                    </archive>
-                </configuration>
-            </plugin>
-            -->
-        </plugins>
-    </build>
-
-    <!--
-       The Subversion repository location is used by Continuum to update
-       against when changes have occured, this spawns a new build cycle
-       and releases snapshots into the snapshot repository below.
-    -->
-    <scm>
-        <connection>scm:svn:http://scm.dspace.org/svn/repo/dspace/trunk/dspace-discovery/dspace-discovery-xmlui-api</connection>
-        <developerConnection>
-            scm:svn:https://scm.dspace.org/svn/repo/dspace/trunk/dspace-discovery/dspace-discovery-xmlui-api
-        </developerConnection>
-        <url>http://scm.dspace.org/svn/repo/dspace/trunk/dspace-discovery/dspace-discovery-xmlui-api</url>
-    </scm>
-    
-</project>
-=======
 <?xml version="1.0" encoding="UTF-8"?>
 <project xmlns="http://maven.apache.org/POM/4.0.0" xmlns:xsi="http://www.w3.org/2001/XMLSchema-instance" xsi:schemaLocation="http://maven.apache.org/POM/4.0.0 http://maven.apache.org/maven-v4_0_0.xsd">
 
@@ -259,5 +127,4 @@
         <url>http://scm.dspace.org/svn/repo/dspace/tags/dspace-1.7.1</url>
     </scm>
     
-</project>
->>>>>>> 37a6f5e8
+</project>