<<<<<<< HEAD
<?xml version="1.0" encoding="UTF-8"?>
<project xmlns="http://maven.apache.org/POM/4.0.0"
   xmlns:xsi="http://www.w3.org/2001/XMLSchema-instance"
   xsi:schemaLocation="http://maven.apache.org/POM/4.0.0 http://maven.apache.org/maven-v4_0_0.xsd">
=======
<project xmlns="http://maven.apache.org/POM/4.0.0" xmlns:xsi="http://www.w3.org/2001/XMLSchema-instance" xsi:schemaLocation="http://maven.apache.org/POM/4.0.0 http://maven.apache.org/maven-v4_0_0.xsd">
>>>>>>> a68d3779
   <modelVersion>4.0.0</modelVersion>
   <groupId>org.dspace</groupId>
   <artifactId>dspace-lni-webapp</artifactId>
   <packaging>war</packaging>
   <name>DSpace LNI :: Web Application Resources</name>
   <description>
      DSpace Lightweight Network Interface Webapplication Resources
   </description>
   <url>http://projects.dspace.org/dspace-lni/dspace-lni-webapp</url>

   <parent>
      <groupId>org.dspace</groupId>
      <artifactId>dspace-lni</artifactId>
<<<<<<< HEAD
      <version>SNAPSHOT</version>
=======
      <version>1.5.3-SNAPSHOT</version>
>>>>>>> a68d3779
   </parent>

   <repositories>
      <repository>
<<<<<<< HEAD
         <id>maven.dspace.org/snapshot</id>
=======
         <id>maven.dspace.org-snapshot</id>
>>>>>>> a68d3779
         <name>DSpace Maven Snapshot Repository</name>
         <url>http://maven.dspace.org/snapshot</url>
         <releases>
            <enabled>false</enabled>
            <checksumPolicy>fail</checksumPolicy>
         </releases>
         <snapshots>
            <enabled>true</enabled>
            <updatePolicy>never</updatePolicy>
            <checksumPolicy>fail</checksumPolicy>
         </snapshots>
      </repository>
   </repositories>

   <scm>
<<<<<<< HEAD
      <connection>scm:svn:https://dspace.svn.sourceforge.net/svnroot/dspace/trunk/dspace-lni/dspace-lni-webapp</connection>
      <developerConnection>scm:svn:https://dspace.svn.sourceforge.net/svnroot/dspace/trunk/dspace-lni/dspace-lni-webapp</developerConnection>
      <url>http://dspace.svn.sourceforge.net/viewvc/dspace/trunk/dspace-lni/dspace-lni-webapp</url>
=======
      <connection>scm:svn:https://dspace.svn.sourceforge.net/svnroot/dspace/branches/dspace-1_5_x/dspace-lni/dspace-lni-webapp</connection>
      <developerConnection>scm:svn:https://dspace.svn.sourceforge.net/svnroot/dspace/branches/dspace-1_5_x/dspace-lni/dspace-lni-webapp</developerConnection>
      <url>http://dspace.svn.sourceforge.net/viewvc/dspace/branches/dspace-1_5_x/dspace-lni/dspace-lni-webapp</url>
>>>>>>> a68d3779
   </scm>

   <build>
      <plugins>   
         <plugin>
            <groupId>org.apache.maven.plugins</groupId>
            <artifactId>maven-war-plugin</artifactId>
            <configuration>
               <archiveClasses>false</archiveClasses>
               <!-- In version 2.1-alpha-1, this was incorrectly named warSourceExcludes -->
               <packagingExcludes>WEB-INF/lib/*.jar</packagingExcludes>
               <warSourceExcludes>WEB-INF/lib/*.jar</warSourceExcludes>
               <webResources>
                  <resource>
                     <filtering>true</filtering>
                     <directory>${basedir}/src/main/webapp</directory>
                     <includes>
                        <include>WEB-INF/web.xml</include>
                     </includes>
                  </resource>
               </webResources>
            </configuration>
            <executions>
               <execution>
                  <phase>prepare-package</phase>
               </execution>
            </executions>
         </plugin>
      </plugins>
   </build>

   <profiles>
      <!-- 
         when activated a dspace.config configuration
         file location passed on the commandline 
         (-Ddspace.config=...) can be passed through 
         to be used as a filter source by projects for 
         tasks such as updating the ${dspace.dir} in
         web.xml etc.
      -->
      <profile>
         <activation>
            <property>
               <name>dspace.config</name>
            </property>
         </activation>
         <build>
            <filters>
               <filter>${dspace.config}</filter>
            </filters>
         </build>
      </profile>
      <profile>
         <id>oracle-support</id>
         <activation>
            <property>
               <name>db.name</name>
               <value>oracle</value>
            </property>
         </activation>
         <dependencies>
            <dependency>
               <groupId>com.oracle</groupId>
               <artifactId>ojdbc14</artifactId>
            </dependency>
         </dependencies>
      </profile>
      <profile>
         <id>postgres-support</id>
         <activation>
            <property>
               <name>!db.name</name>
            </property>
         </activation>
         <dependencies>
            <dependency>
               <groupId>postgresql</groupId>
               <artifactId>postgresql</artifactId>
            </dependency>
         </dependencies>
      </profile>
   </profiles>

   <dependencies>
      <dependency>
         <groupId>org.dspace</groupId>
         <artifactId>dspace-lni-core</artifactId>
      </dependency>
   </dependencies>

</project><|MERGE_RESOLUTION|>--- conflicted
+++ resolved
@@ -1,11 +1,4 @@
-<<<<<<< HEAD
-<?xml version="1.0" encoding="UTF-8"?>
-<project xmlns="http://maven.apache.org/POM/4.0.0"
-   xmlns:xsi="http://www.w3.org/2001/XMLSchema-instance"
-   xsi:schemaLocation="http://maven.apache.org/POM/4.0.0 http://maven.apache.org/maven-v4_0_0.xsd">
-=======
 <project xmlns="http://maven.apache.org/POM/4.0.0" xmlns:xsi="http://www.w3.org/2001/XMLSchema-instance" xsi:schemaLocation="http://maven.apache.org/POM/4.0.0 http://maven.apache.org/maven-v4_0_0.xsd">
->>>>>>> a68d3779
    <modelVersion>4.0.0</modelVersion>
    <groupId>org.dspace</groupId>
    <artifactId>dspace-lni-webapp</artifactId>
@@ -19,20 +12,12 @@
    <parent>
       <groupId>org.dspace</groupId>
       <artifactId>dspace-lni</artifactId>
-<<<<<<< HEAD
-      <version>SNAPSHOT</version>
-=======
       <version>1.5.3-SNAPSHOT</version>
->>>>>>> a68d3779
    </parent>
 
    <repositories>
       <repository>
-<<<<<<< HEAD
-         <id>maven.dspace.org/snapshot</id>
-=======
          <id>maven.dspace.org-snapshot</id>
->>>>>>> a68d3779
          <name>DSpace Maven Snapshot Repository</name>
          <url>http://maven.dspace.org/snapshot</url>
          <releases>
@@ -48,15 +33,9 @@
    </repositories>
 
    <scm>
-<<<<<<< HEAD
-      <connection>scm:svn:https://dspace.svn.sourceforge.net/svnroot/dspace/trunk/dspace-lni/dspace-lni-webapp</connection>
-      <developerConnection>scm:svn:https://dspace.svn.sourceforge.net/svnroot/dspace/trunk/dspace-lni/dspace-lni-webapp</developerConnection>
-      <url>http://dspace.svn.sourceforge.net/viewvc/dspace/trunk/dspace-lni/dspace-lni-webapp</url>
-=======
       <connection>scm:svn:https://dspace.svn.sourceforge.net/svnroot/dspace/branches/dspace-1_5_x/dspace-lni/dspace-lni-webapp</connection>
       <developerConnection>scm:svn:https://dspace.svn.sourceforge.net/svnroot/dspace/branches/dspace-1_5_x/dspace-lni/dspace-lni-webapp</developerConnection>
       <url>http://dspace.svn.sourceforge.net/viewvc/dspace/branches/dspace-1_5_x/dspace-lni/dspace-lni-webapp</url>
->>>>>>> a68d3779
    </scm>
 
    <build>
