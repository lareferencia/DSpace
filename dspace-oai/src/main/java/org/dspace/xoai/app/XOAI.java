--- conflicted
+++ resolved
@@ -283,13 +283,9 @@
         throws DSpaceSolrIndexerException {
         try {
             int i = 0;
-<<<<<<< HEAD
-            SolrClient server = solrServerResolver.getServer();
-=======
             int batchSize = configurationService.getIntProperty("oai.import.batch.size", 1000);
             SolrClient server = solrServerResolver.getServer();
             ArrayList<SolrInputDocument> list = new ArrayList<>();
->>>>>>> 69fcb0eb
             while (iterator.hasNext()) {
                 try {
                     Item item = iterator.next();
