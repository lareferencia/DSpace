/**
 * The contents of this file are subject to the license and copyright
 * detailed in the LICENSE and NOTICE files at the root of the source
 * tree and available online at
 *
 * http://www.dspace.org/license/
 */
package org.dspace.app.rest;

import java.util.List;
import javax.annotation.Nullable;
import javax.servlet.http.HttpServletRequest;

import org.dspace.app.rest.model.WorkflowDefinitionRest;
import org.dspace.app.rest.model.WorkflowStepRest;
import org.dspace.app.rest.projection.Projection;
import org.dspace.app.rest.repository.AbstractDSpaceRestRepository;
import org.dspace.app.rest.repository.LinkRestRepository;
import org.dspace.xmlworkflow.WorkflowConfigurationException;
import org.dspace.xmlworkflow.factory.XmlWorkflowFactory;
import org.dspace.xmlworkflow.state.Step;
import org.springframework.beans.factory.annotation.Autowired;
import org.springframework.data.domain.Page;
import org.springframework.data.domain.PageRequest;
import org.springframework.data.domain.Pageable;
import org.springframework.data.rest.webmvc.ResourceNotFoundException;
import org.springframework.security.access.prepost.PreAuthorize;
import org.springframework.stereotype.Component;

/**
 * Link repository for "steps" subresource of an individual workflow definition.
 *
 * @author Maria Verdonck (Atmire) on 24/02/2020
 */
@Component(WorkflowDefinitionRest.CATEGORY + "." + WorkflowDefinitionRest.NAME + "."
    + WorkflowDefinitionRest.STEPS)
public class WorkflowDefinitionStepsLinkRepository extends AbstractDSpaceRestRepository
    implements LinkRestRepository {

    @Autowired
    protected XmlWorkflowFactory xmlWorkflowFactory;

    /**
     * GET endpoint that returns the list of steps of a workflow-definition.
     *
     * @param request      The request object
     * @param workflowName Name of workflow we want the steps from
     * @return List of steps of the requested workflow
     */
    @PreAuthorize("hasAuthority('AUTHENTICATED')")
    public Page<WorkflowStepRest> getSteps(@Nullable HttpServletRequest request,
                                                String workflowName,
                                                @Nullable Pageable optionalPageable,
                                                Projection projection) {
        try {
            List<Step> steps = xmlWorkflowFactory.getWorkflowByName(workflowName).getSteps();
<<<<<<< HEAD
            Pageable pageable = optionalPageable != null ? optionalPageable : new PageRequest(0, 20);
            return converter.toRestPage(steps, pageable, projection);
=======
            Pageable pageable = optionalPageable != null ? optionalPageable : PageRequest.of(0, 20);
            return converter.toRestPage(utils.getPage(steps, pageable), projection);
>>>>>>> aaa5f09a
        } catch (WorkflowConfigurationException e) {
            throw new ResourceNotFoundException("No workflow with name " + workflowName + " is configured");
        }
    }
}<|MERGE_RESOLUTION|>--- conflicted
+++ resolved
@@ -54,13 +54,8 @@
                                                 Projection projection) {
         try {
             List<Step> steps = xmlWorkflowFactory.getWorkflowByName(workflowName).getSteps();
-<<<<<<< HEAD
-            Pageable pageable = optionalPageable != null ? optionalPageable : new PageRequest(0, 20);
-            return converter.toRestPage(steps, pageable, projection);
-=======
             Pageable pageable = optionalPageable != null ? optionalPageable : PageRequest.of(0, 20);
             return converter.toRestPage(utils.getPage(steps, pageable), projection);
->>>>>>> aaa5f09a
         } catch (WorkflowConfigurationException e) {
             throw new ResourceNotFoundException("No workflow with name " + workflowName + " is configured");
         }
