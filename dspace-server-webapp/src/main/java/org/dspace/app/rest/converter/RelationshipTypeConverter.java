/**
 * The contents of this file are subject to the license and copyright
 * detailed in the LICENSE and NOTICE files at the root of the source
 * tree and available online at
 *
 * http://www.dspace.org/license/
 */
package org.dspace.app.rest.converter;

import org.dspace.app.rest.model.RelationshipTypeRest;
import org.dspace.app.rest.projection.Projection;
import org.dspace.content.RelationshipType;
import org.springframework.beans.factory.annotation.Autowired;
import org.springframework.stereotype.Component;

/**
 * This converter is responsible for transforming the model representation of an RelationshipType to the REST
 * representation of an RelationshipType and vice versa
 */
@Component
public class RelationshipTypeConverter implements DSpaceConverter<RelationshipType, RelationshipTypeRest>  {

    @Autowired
    private ConverterService converter;

    @Override
    public RelationshipTypeRest convert(RelationshipType obj, Projection projection) {
        RelationshipTypeRest relationshipTypeRest = new RelationshipTypeRest();
        relationshipTypeRest.setProjection(projection);

        relationshipTypeRest.setId(obj.getID());
        relationshipTypeRest.setLeftwardType(obj.getLeftwardType());
        relationshipTypeRest.setRightwardType(obj.getRightwardType());
<<<<<<< HEAD
=======
        relationshipTypeRest.setCopyToLeft(obj.isCopyToLeft());
        relationshipTypeRest.setCopyToRight(obj.isCopyToRight());
>>>>>>> c8bbe99e
        relationshipTypeRest.setLeftMinCardinality(obj.getLeftMinCardinality());
        relationshipTypeRest.setLeftMaxCardinality(obj.getLeftMaxCardinality());
        relationshipTypeRest.setRightMinCardinality(obj.getRightMinCardinality());
        relationshipTypeRest.setRightMaxCardinality(obj.getRightMaxCardinality());
        relationshipTypeRest.setLeftType(converter.toRest(obj.getLeftType(), projection));
        relationshipTypeRest.setRightType(converter.toRest(obj.getRightType(), projection));

        return relationshipTypeRest;
    }

    @Override
    public Class<RelationshipType> getModelClass() {
        return RelationshipType.class;
    }
}<|MERGE_RESOLUTION|>--- conflicted
+++ resolved
@@ -31,11 +31,8 @@
         relationshipTypeRest.setId(obj.getID());
         relationshipTypeRest.setLeftwardType(obj.getLeftwardType());
         relationshipTypeRest.setRightwardType(obj.getRightwardType());
-<<<<<<< HEAD
-=======
         relationshipTypeRest.setCopyToLeft(obj.isCopyToLeft());
         relationshipTypeRest.setCopyToRight(obj.isCopyToRight());
->>>>>>> c8bbe99e
         relationshipTypeRest.setLeftMinCardinality(obj.getLeftMinCardinality());
         relationshipTypeRest.setLeftMaxCardinality(obj.getLeftMaxCardinality());
         relationshipTypeRest.setRightMinCardinality(obj.getRightMinCardinality());
