/**
 * The contents of this file are subject to the license and copyright
 * detailed in the LICENSE and NOTICE files at the root of the source
 * tree and available online at
 *
 * http://www.dspace.org/license/
 */
package org.dspace.app.rest.repository;

import java.io.IOException;
import java.sql.SQLException;
import java.util.LinkedList;
import java.util.List;
import java.util.UUID;
import javax.servlet.ServletInputStream;
import javax.servlet.http.HttpServletRequest;

import com.fasterxml.jackson.databind.JsonNode;
import com.fasterxml.jackson.databind.ObjectMapper;
import org.apache.logging.log4j.Logger;
import org.dspace.app.rest.Parameter;
import org.dspace.app.rest.SearchRestMethod;
import org.dspace.app.rest.exception.DSpaceBadRequestException;
import org.dspace.app.rest.exception.RepositoryMethodNotImplementedException;
import org.dspace.app.rest.exception.UnprocessableEntityException;
import org.dspace.app.rest.model.BitstreamRest;
import org.dspace.app.rest.model.CommunityRest;
import org.dspace.app.rest.model.patch.Patch;
import org.dspace.app.rest.utils.CommunityRestEqualityUtils;
import org.dspace.authorize.AuthorizeException;
import org.dspace.authorize.service.AuthorizeService;
import org.dspace.content.Bitstream;
import org.dspace.content.Community;
import org.dspace.content.service.BitstreamService;
import org.dspace.content.service.CommunityService;
import org.dspace.core.Context;
import org.dspace.discovery.DiscoverQuery;
import org.dspace.discovery.DiscoverResult;
import org.dspace.discovery.IndexableObject;
import org.dspace.discovery.SearchService;
import org.dspace.discovery.SearchServiceException;
import org.dspace.discovery.indexobject.IndexableCommunity;
import org.springframework.beans.factory.annotation.Autowired;
import org.springframework.data.domain.Page;
import org.springframework.data.domain.Pageable;
import org.springframework.data.rest.webmvc.ResourceNotFoundException;
import org.springframework.security.access.prepost.PreAuthorize;
import org.springframework.stereotype.Component;
import org.springframework.web.multipart.MultipartFile;

/**
 * This is the repository responsible to manage Community Rest object
 *
 * @author Andrea Bollini (andrea.bollini at 4science.it)
 */

@Component(CommunityRest.CATEGORY + "." + CommunityRest.NAME)
public class CommunityRestRepository extends DSpaceObjectRestRepository<Community, CommunityRest> {

    private static final Logger log = org.apache.logging.log4j.LogManager
            .getLogger(CommunityRestRepository.class);

    @Autowired
    BitstreamService bitstreamService;

    @Autowired
    CommunityRestEqualityUtils communityRestEqualityUtils;

    @Autowired
<<<<<<< HEAD
    SearchService searchService;

    @Autowired
    AuthorizeService authorizeService;
=======
    private CommunityService cs;
>>>>>>> 2adb3143

    public CommunityRestRepository(CommunityService dsoService) {
        super(dsoService);
        this.cs = dsoService;
    }

    @Override
    @PreAuthorize("hasAuthority('ADMIN')")
    protected CommunityRest createAndReturn(Context context) throws AuthorizeException {
        HttpServletRequest req = getRequestService().getCurrentRequest().getHttpServletRequest();
        ObjectMapper mapper = new ObjectMapper();
        CommunityRest communityRest;
        try {
            ServletInputStream input = req.getInputStream();
            communityRest = mapper.readValue(input, CommunityRest.class);
        } catch (IOException e1) {
            throw new UnprocessableEntityException("Error parsing request body: " + e1.toString());
        }

        Community community;
        try {
            // top-level community
            community = cs.create(null, context);
            cs.update(context, community);
            metadataConverter.setMetadata(context, community, communityRest.getMetadata());
        } catch (SQLException e) {
            throw new RuntimeException(e.getMessage(), e);
        }

        return converter.toRest(community, utils.obtainProjection());
    }

    @Override
    @PreAuthorize("hasPermission(#id, 'COMMUNITY', 'ADD')")
    protected CommunityRest createAndReturn(Context context, UUID id) throws AuthorizeException {

        if (id == null) {
            throw new DSpaceBadRequestException("Parent Community UUID is null. " +
                "Cannot create a SubCommunity without providing a parent Community.");
        }

        HttpServletRequest req = getRequestService().getCurrentRequest().getHttpServletRequest();
        ObjectMapper mapper = new ObjectMapper();
        CommunityRest communityRest;
        try {
            ServletInputStream input = req.getInputStream();
            communityRest = mapper.readValue(input, CommunityRest.class);
        } catch (IOException e1) {
            throw new UnprocessableEntityException("Error parsing request body.", e1);
        }

        Community community;
        try {
            Community parent = cs.find(context, id);
            if (parent == null) {
                throw new UnprocessableEntityException("Parent community for id: "
                    + id + " not found");
            }
            // sub-community
            community = cs.create(parent, context);
            cs.update(context, community);
            metadataConverter.setMetadata(context, community, communityRest.getMetadata());
        } catch (SQLException e) {
            throw new RuntimeException(e.getMessage(), e);
        }

        return converter.toRest(community, utils.obtainProjection());
    }

    @Override
    @PreAuthorize("hasPermission(#id, 'COMMUNITY', 'READ')")
    public CommunityRest findOne(Context context, UUID id) {
        Community community = null;
        try {
            community = cs.find(context, id);
        } catch (SQLException e) {
            throw new RuntimeException(e.getMessage(), e);
        }
        if (community == null) {
            return null;
        }
        return converter.toRest(community, utils.obtainProjection());
    }

    @Override
    public Page<CommunityRest> findAll(Context context, Pageable pageable) {
        try {
            if (authorizeService.isAdmin(context)) {
                long total = cs.countTotal(context);
                List<Community> communities = cs.findAll(context, pageable.getPageSize(),
                    Math.toIntExact(pageable.getOffset()));
                return converter.toRestPage(communities, pageable, total, utils.obtainProjection());
            } else {
                List<Community> communities = new LinkedList<Community>();
                DiscoverQuery discoverQuery = new DiscoverQuery();
                discoverQuery.setDSpaceObjectFilter(IndexableCommunity.TYPE);
                discoverQuery.setStart(Math.toIntExact(pageable.getOffset()));
                discoverQuery.setMaxResults(pageable.getPageSize());
                DiscoverResult resp = searchService.search(context, discoverQuery);
                long tot = resp.getTotalSearchResults();
                for (IndexableObject solrCommunities : resp.getIndexableObjects()) {
                    Community c = ((IndexableCommunity) solrCommunities).getIndexedObject();
                    communities.add(c);
                }
                return converter.toRestPage(communities, pageable, tot, utils.obtainProjection());
            }
        } catch (SQLException | SearchServiceException e) {
            throw new RuntimeException(e.getMessage(), e);
        }
    }

    // TODO: Add methods in dspace api to support pagination of top level
    // communities
    @SearchRestMethod(name = "top")
    public Page<CommunityRest> findAllTop(Pageable pageable) {
        try {
            List<Community> communities = cs.findAllTop(obtainContext());
            return converter.toRestPage(utils.getPage(communities, pageable), utils.obtainProjection());
        } catch (SQLException e) {
            throw new RuntimeException(e.getMessage(), e);
        }
    }

    // TODO: add method in dspace api to support direct query for subcommunities
    // with pagination and authorization check
    @SearchRestMethod(name = "subCommunities")
    public Page<CommunityRest> findSubCommunities(@Parameter(value = "parent", required = true) UUID parentCommunity,
            Pageable pageable) {
        Context context = obtainContext();
        try {
            Community community = cs.find(context, parentCommunity);
            if (community == null) {
                throw new ResourceNotFoundException(
                    CommunityRest.CATEGORY + "." + CommunityRest.NAME + " with id: " + parentCommunity + " not found");
            }
            List<Community> subCommunities = community.getSubcommunities();
            return converter.toRestPage(utils.getPage(subCommunities, pageable), utils.obtainProjection());
        } catch (SQLException e) {
            throw new RuntimeException(e.getMessage(), e);
        }
    }

    @Override
    @PreAuthorize("hasPermission(#id, 'COMMUNITY', 'WRITE')")
    protected void patch(Context context, HttpServletRequest request, String apiCategory, String model, UUID id,
                         Patch patch) throws AuthorizeException, SQLException {
        patchDSpaceObject(apiCategory, model, id, patch);
    }

    @Override
    public Class<CommunityRest> getDomainClass() {
        return CommunityRest.class;
    }

    @Override
    @PreAuthorize("hasPermission(#id, 'COMMUNITY', 'WRITE')")
    protected CommunityRest put(Context context, HttpServletRequest request, String apiCategory, String model, UUID id,
                       JsonNode jsonNode)
        throws RepositoryMethodNotImplementedException, SQLException, AuthorizeException {
        CommunityRest communityRest;
        try {
            communityRest = new ObjectMapper().readValue(jsonNode.toString(), CommunityRest.class);
        } catch (IOException e) {
            throw new UnprocessableEntityException("Error parsing community json: " + e.getMessage());
        }
        Community community = cs.find(context, id);
        if (community == null) {
            throw new ResourceNotFoundException(apiCategory + "." + model + " with id: " + id + " not found");
        }
        CommunityRest originalCommunityRest = converter.toRest(community, utils.obtainProjection());
        if (communityRestEqualityUtils.isCommunityRestEqualWithoutMetadata(originalCommunityRest, communityRest)) {
            metadataConverter.setMetadata(context, community, communityRest.getMetadata());
        } else {
            throw new UnprocessableEntityException("The given JSON and the original Community differ more " +
                                                       "than just the metadata");
        }
        return converter.toRest(community, utils.obtainProjection());
    }
    @Override
    @PreAuthorize("hasPermission(#id, 'COMMUNITY', 'DELETE')")
    protected void delete(Context context, UUID id) throws AuthorizeException {
        Community community = null;
        try {
            community = cs.find(context, id);
            if (community == null) {
                throw new ResourceNotFoundException(
                    CommunityRest.CATEGORY + "." + CommunityRest.NAME + " with id: " + id + " not found");
            }
        } catch (SQLException e) {
            throw new RuntimeException("Unable to find Community with id = " + id, e);
        }
        try {
            cs.delete(context, community);
        } catch (SQLException e) {
            throw new RuntimeException("Unable to delete Community with id = " + id, e);
        } catch (IOException e) {
            throw new RuntimeException("Unable to delete community because the logo couldn't be deleted", e);
        }
    }

    /**
     * Method to install a logo on a Community which doesn't have a logo
     * Called by request mappings in CommunityLogoController
     * @param context
     * @param community     The community on which to install the logo
     * @param uploadfile    The new logo
     * @return              The created bitstream containing the new logo
     * @throws IOException
     * @throws AuthorizeException
     * @throws SQLException
     */
    public BitstreamRest setLogo(Context context, Community community, MultipartFile uploadfile)
            throws IOException, AuthorizeException, SQLException {

        if (community.getLogo() != null) {
            throw new UnprocessableEntityException(
                    "The community with the given uuid already has a logo: " + community.getID());
        }
        Bitstream bitstream = cs.setLogo(context, community, uploadfile.getInputStream());
        cs.update(context, community);
        bitstreamService.update(context, bitstream);
        return converter.toRest(context.reloadEntity(bitstream), utils.obtainProjection());
    }
}<|MERGE_RESOLUTION|>--- conflicted
+++ resolved
@@ -67,14 +67,12 @@
     CommunityRestEqualityUtils communityRestEqualityUtils;
 
     @Autowired
-<<<<<<< HEAD
     SearchService searchService;
 
     @Autowired
     AuthorizeService authorizeService;
-=======
+
     private CommunityService cs;
->>>>>>> 2adb3143
 
     public CommunityRestRepository(CommunityService dsoService) {
         super(dsoService);
