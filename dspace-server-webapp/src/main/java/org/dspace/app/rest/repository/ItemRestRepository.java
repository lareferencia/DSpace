/**
 * The contents of this file are subject to the license and copyright
 * detailed in the LICENSE and NOTICE files at the root of the source
 * tree and available online at
 *
 * http://www.dspace.org/license/
 */
package org.dspace.app.rest.repository;

import java.io.IOException;
import java.sql.SQLException;
import java.util.ArrayList;
import java.util.Iterator;
import java.util.List;
import java.util.UUID;
import javax.servlet.ServletInputStream;
import javax.servlet.http.HttpServletRequest;

import com.fasterxml.jackson.databind.JsonNode;
import com.fasterxml.jackson.databind.ObjectMapper;
import org.apache.commons.lang3.StringUtils;
import org.apache.log4j.Logger;
import org.dspace.app.rest.converter.MetadataConverter;
import org.dspace.app.rest.exception.DSpaceBadRequestException;
import org.dspace.app.rest.exception.RepositoryMethodNotImplementedException;
import org.dspace.app.rest.exception.UnprocessableEntityException;
import org.dspace.app.rest.model.BundleRest;
import org.dspace.app.rest.model.ItemRest;
import org.dspace.app.rest.model.patch.Patch;
<<<<<<< HEAD
import org.dspace.app.rest.repository.handler.service.UriListHandlerService;
=======
import org.dspace.app.rest.projection.Projection;
>>>>>>> 7a935f4f
import org.dspace.app.rest.repository.patch.ItemPatch;
import org.dspace.authorize.AuthorizeException;
import org.dspace.content.Bundle;
import org.dspace.content.Collection;
import org.dspace.content.Item;
import org.dspace.content.WorkspaceItem;
import org.dspace.content.service.BundleService;
import org.dspace.content.service.CollectionService;
import org.dspace.content.service.InstallItemService;
import org.dspace.content.service.ItemService;
import org.dspace.content.service.WorkspaceItemService;
import org.dspace.core.Context;
import org.dspace.external.service.ExternalDataService;
import org.dspace.util.UUIDUtils;
import org.springframework.beans.factory.annotation.Autowired;
import org.springframework.data.domain.Page;
import org.springframework.data.domain.Pageable;
import org.springframework.data.rest.webmvc.ResourceNotFoundException;
import org.springframework.security.access.prepost.PreAuthorize;
import org.springframework.stereotype.Component;

/**
 * This is the repository responsible to manage Item Rest object
 *
 * @author Andrea Bollini (andrea.bollini at 4science.it)
 */

@Component(ItemRest.CATEGORY + "." + ItemRest.NAME)
public class ItemRestRepository extends DSpaceObjectRestRepository<Item, ItemRest> {

    private static final Logger log = Logger.getLogger(ItemRestRepository.class);

    private final ItemService is;

    @Autowired
    MetadataConverter metadataConverter;

    @Autowired
    ItemPatch itemPatch;

    @Autowired
    BundleService bundleService;

    @Autowired
    WorkspaceItemService workspaceItemService;

    @Autowired
    ItemService itemService;

    @Autowired
    CollectionService collectionService;

    @Autowired
    InstallItemService installItemService;

<<<<<<< HEAD
    @Autowired
    private ExternalDataService externalDataService;

    @Autowired
    private UriListHandlerService uriListHandlerService;

    public ItemRestRepository(ItemService dsoService,
                              ItemConverter dsoConverter,
                              ItemPatch dsoPatch) {
        super(dsoService, dsoConverter, dsoPatch);
=======
    public ItemRestRepository(ItemService dsoService, ItemPatch dsoPatch) {
        super(dsoService, dsoPatch);
>>>>>>> 7a935f4f
        this.is = dsoService;
    }

    @Override
    @PreAuthorize("hasPermission(#id, 'ITEM', 'READ')")
    public ItemRest findOne(Context context, UUID id) {
        Item item = null;
        try {
            item = is.find(context, id);
        } catch (SQLException e) {
            throw new RuntimeException(e.getMessage(), e);
        }
        if (item == null) {
            return null;
        }
        return converter.toRest(item, utils.obtainProjection());
    }

    @Override
    @PreAuthorize("hasAuthority('ADMIN')")
    public Page<ItemRest> findAll(Context context, Pageable pageable) {
        try {
            long total = is.countTotal(context);
            Iterator<Item> it = is.findAll(context, pageable.getPageSize(), pageable.getOffset());
            List<Item> items = new ArrayList<>();
            while (it.hasNext()) {
                items.add(it.next());
            }
            return converter.toRestPage(items, pageable, total, utils.obtainProjection(true));
        } catch (SQLException e) {
            throw new RuntimeException(e.getMessage(), e);
        }
    }

    @Override
    @PreAuthorize("hasPermission(#id, 'ITEM', #patch)")
    protected void patch(Context context, HttpServletRequest request, String apiCategory, String model, UUID id,
                         Patch patch) throws AuthorizeException, SQLException {
        patchDSpaceObject(apiCategory, model, id, patch);
    }

    @Override
    protected void updateDSpaceObject(Item item, ItemRest itemRest)
<<<<<<< HEAD
        throws AuthorizeException, SQLException {
=======
            throws AuthorizeException, SQLException {
>>>>>>> 7a935f4f
        super.updateDSpaceObject(item, itemRest);

        Context context = obtainContext();
        if (itemRest.getWithdrawn() != item.isWithdrawn()) {
            if (itemRest.getWithdrawn()) {
                is.withdraw(context, item);
            } else {
                is.reinstate(context, item);
            }
        }
        if (itemRest.getDiscoverable() != item.isDiscoverable()) {
            item.setDiscoverable(itemRest.getDiscoverable());
            is.update(context, item);
        }
    }

    @Override
    public Class<ItemRest> getDomainClass() {
        return ItemRest.class;
    }

    @Override
    @PreAuthorize("hasAuthority('ADMIN')")
    protected void delete(Context context, UUID id) throws AuthorizeException {
        Item item = null;
        try {
            item = is.find(context, id);
            if (item == null) {
                throw new ResourceNotFoundException(ItemRest.CATEGORY + "." + ItemRest.NAME +
                                                            " with id: " + id + " not found");
            }
            if (is.isInProgressSubmission(context, item)) {
                throw new UnprocessableEntityException("The item cannot be deleted. "
<<<<<<< HEAD
                                                           + "It's part of a in-progress submission.");
            }
            if (item.getTemplateItemOf() != null) {
                throw new UnprocessableEntityException("The item cannot be deleted. "
                                                           + "It's a template for a collection");
=======
                                                               + "It's part of a in-progress submission.");
            }
            if (item.getTemplateItemOf() != null) {
                throw new UnprocessableEntityException("The item cannot be deleted. "
                                                               + "It's a template for a collection");
>>>>>>> 7a935f4f
            }
        } catch (SQLException e) {
            throw new RuntimeException(e.getMessage(), e);
        }
        try {
            is.delete(context, item);
        } catch (SQLException | IOException e) {
            throw new RuntimeException(e.getMessage(), e);
        }
    }

    @Override
    @PreAuthorize("hasAuthority('ADMIN')")
    protected ItemRest createAndReturn(Context context) throws AuthorizeException, SQLException {
        HttpServletRequest req = getRequestService().getCurrentRequest().getHttpServletRequest();
        String owningCollectionUuidString = req.getParameter("owningCollection");
        ObjectMapper mapper = new ObjectMapper();
        ItemRest itemRest = null;
        try {
            ServletInputStream input = req.getInputStream();
            itemRest = mapper.readValue(input, ItemRest.class);
        } catch (IOException e1) {
            throw new UnprocessableEntityException("Error parsing request body", e1);
        }

        if (itemRest.getInArchive() == false) {
            throw new DSpaceBadRequestException("InArchive attribute should not be set to false for the create");
        }
        UUID owningCollectionUuid = UUIDUtils.fromString(owningCollectionUuidString);
        Collection collection = collectionService.find(context, owningCollectionUuid);
        if (collection == null) {
            throw new DSpaceBadRequestException("The given owningCollection parameter is invalid: "
<<<<<<< HEAD
                                                    + owningCollectionUuid);
=======
                                                        + owningCollectionUuid);
>>>>>>> 7a935f4f
        }
        WorkspaceItem workspaceItem = workspaceItemService.create(context, collection, false);
        Item item = workspaceItem.getItem();
        item.setArchived(true);
        item.setOwningCollection(collection);
        item.setDiscoverable(itemRest.getDiscoverable());
        item.setLastModified(itemRest.getLastModified());
        metadataConverter.setMetadata(context, item, itemRest.getMetadata());

        Item itemToReturn = installItemService.installItem(context, workspaceItem);

        return converter.toRest(itemToReturn, Projection.DEFAULT);
    }

    @Override
    @PreAuthorize("hasPermission(#uuid, 'ITEM', 'WRITE')")
    protected ItemRest put(Context context, HttpServletRequest request, String apiCategory, String model, UUID uuid,
                           JsonNode jsonNode)
        throws RepositoryMethodNotImplementedException, SQLException, AuthorizeException {
        HttpServletRequest req = getRequestService().getCurrentRequest().getHttpServletRequest();
        ObjectMapper mapper = new ObjectMapper();
        ItemRest itemRest = null;
        try {
            itemRest = mapper.readValue(jsonNode.toString(), ItemRest.class);
        } catch (IOException e1) {
            throw new UnprocessableEntityException("Error parsing request body", e1);
        }

        Item item = itemService.find(context, uuid);
        if (item == null) {
            throw new ResourceNotFoundException(apiCategory + "." + model + " with id: " + uuid + " not found");
        }

        if (StringUtils.equals(uuid.toString(), itemRest.getId())) {
            metadataConverter.setMetadata(context, item, itemRest.getMetadata());
        } else {
            throw new IllegalArgumentException("The UUID in the Json and the UUID in the url do not match: "
                                                       + uuid + ", "
                                                       + itemRest.getId());
        }
        return converter.toRest(item, Projection.DEFAULT);
    }

    /**
     * Method to add a bundle to an item
     *
     * @param context    The context
     * @param item       The item to which the bundle has to be added
     * @param bundleRest The bundleRest that needs to be added to the item
     * @return The added bundle
     */
    public Bundle addBundleToItem(Context context, Item item, BundleRest bundleRest)
            throws SQLException, AuthorizeException {
        if (item.getBundles(bundleRest.getName()).size() > 0) {
            throw new DSpaceBadRequestException("The bundle name already exists in the item");
        }

        Bundle bundle = bundleService.create(context, item, bundleRest.getName());

        metadataConverter.setMetadata(context, bundle, bundleRest.getMetadata());
        bundle.setName(context, bundleRest.getName());

        context.commit();

        return bundle;

    }


    @Override
    protected ItemRest createAndReturn(Context context, List<String> stringList)
        throws AuthorizeException, SQLException, RepositoryMethodNotImplementedException {

        HttpServletRequest req = getRequestService().getCurrentRequest().getHttpServletRequest();
        Item item = uriListHandlerService.handle(context, req, stringList, Item.class);
        return dsoConverter.fromModel(item);
    }
}<|MERGE_RESOLUTION|>--- conflicted
+++ resolved
@@ -27,11 +27,8 @@
 import org.dspace.app.rest.model.BundleRest;
 import org.dspace.app.rest.model.ItemRest;
 import org.dspace.app.rest.model.patch.Patch;
-<<<<<<< HEAD
 import org.dspace.app.rest.repository.handler.service.UriListHandlerService;
-=======
 import org.dspace.app.rest.projection.Projection;
->>>>>>> 7a935f4f
 import org.dspace.app.rest.repository.patch.ItemPatch;
 import org.dspace.authorize.AuthorizeException;
 import org.dspace.content.Bundle;
@@ -87,21 +84,12 @@
     @Autowired
     InstallItemService installItemService;
 
-<<<<<<< HEAD
-    @Autowired
-    private ExternalDataService externalDataService;
-
     @Autowired
     private UriListHandlerService uriListHandlerService;
 
-    public ItemRestRepository(ItemService dsoService,
-                              ItemConverter dsoConverter,
-                              ItemPatch dsoPatch) {
-        super(dsoService, dsoConverter, dsoPatch);
-=======
+
     public ItemRestRepository(ItemService dsoService, ItemPatch dsoPatch) {
         super(dsoService, dsoPatch);
->>>>>>> 7a935f4f
         this.is = dsoService;
     }
 
@@ -145,11 +133,7 @@
 
     @Override
     protected void updateDSpaceObject(Item item, ItemRest itemRest)
-<<<<<<< HEAD
         throws AuthorizeException, SQLException {
-=======
-            throws AuthorizeException, SQLException {
->>>>>>> 7a935f4f
         super.updateDSpaceObject(item, itemRest);
 
         Context context = obtainContext();
@@ -183,19 +167,11 @@
             }
             if (is.isInProgressSubmission(context, item)) {
                 throw new UnprocessableEntityException("The item cannot be deleted. "
-<<<<<<< HEAD
                                                            + "It's part of a in-progress submission.");
             }
             if (item.getTemplateItemOf() != null) {
                 throw new UnprocessableEntityException("The item cannot be deleted. "
                                                            + "It's a template for a collection");
-=======
-                                                               + "It's part of a in-progress submission.");
-            }
-            if (item.getTemplateItemOf() != null) {
-                throw new UnprocessableEntityException("The item cannot be deleted. "
-                                                               + "It's a template for a collection");
->>>>>>> 7a935f4f
             }
         } catch (SQLException e) {
             throw new RuntimeException(e.getMessage(), e);
@@ -228,11 +204,7 @@
         Collection collection = collectionService.find(context, owningCollectionUuid);
         if (collection == null) {
             throw new DSpaceBadRequestException("The given owningCollection parameter is invalid: "
-<<<<<<< HEAD
                                                     + owningCollectionUuid);
-=======
-                                                        + owningCollectionUuid);
->>>>>>> 7a935f4f
         }
         WorkspaceItem workspaceItem = workspaceItemService.create(context, collection, false);
         Item item = workspaceItem.getItem();
@@ -298,9 +270,7 @@
         context.commit();
 
         return bundle;
-
-    }
-
+    }
 
     @Override
     protected ItemRest createAndReturn(Context context, List<String> stringList)
@@ -308,6 +278,6 @@
 
         HttpServletRequest req = getRequestService().getCurrentRequest().getHttpServletRequest();
         Item item = uriListHandlerService.handle(context, req, stringList, Item.class);
-        return dsoConverter.fromModel(item);
+        return converter.toRest(item, Projection.DEFAULT);
     }
 }