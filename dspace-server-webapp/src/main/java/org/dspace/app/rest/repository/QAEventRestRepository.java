/**
 * The contents of this file are subject to the license and copyright
 * detailed in the LICENSE and NOTICE files at the root of the source
 * tree and available online at
 *
 * http://www.dspace.org/license/
 */
package org.dspace.app.rest.repository;

import java.io.IOException;
import java.sql.SQLException;
import java.util.List;
import java.util.Objects;
import java.util.UUID;
import javax.servlet.ServletRequest;
import javax.servlet.http.HttpServletRequest;

import com.fasterxml.jackson.databind.ObjectMapper;
import org.apache.commons.lang.StringUtils;
import org.dspace.app.rest.Parameter;
import org.dspace.app.rest.SearchRestMethod;
import org.dspace.app.rest.exception.RepositoryMethodNotImplementedException;
import org.dspace.app.rest.exception.UnprocessableEntityException;
import org.dspace.app.rest.model.QAEventRest;
import org.dspace.app.rest.model.patch.Patch;
import org.dspace.app.rest.repository.patch.ResourcePatch;
import org.dspace.authorize.AuthorizeException;
import org.dspace.content.Item;
import org.dspace.content.QAEvent;
import org.dspace.content.service.ItemService;
import org.dspace.core.Context;
import org.dspace.correctiontype.CorrectionType;
import org.dspace.correctiontype.service.CorrectionTypeService;
import org.dspace.eperson.EPerson;
import org.dspace.qaevent.dao.QAEventsDAO;
import org.dspace.qaevent.service.QAEventService;
import org.dspace.qaevent.service.dto.CorrectionTypeMessageDTO;
import org.dspace.util.UUIDUtils;
import org.springframework.beans.factory.annotation.Autowired;
import org.springframework.data.domain.Page;
import org.springframework.data.domain.Pageable;
import org.springframework.security.access.prepost.PreAuthorize;
import org.springframework.stereotype.Component;

/**
 * Rest repository that handle QA events.
 *
 * @author Andrea Bollini (andrea.bollini at 4science.it)
 *
 */
@Component(QAEventRest.CATEGORY + "." + QAEventRest.NAME)
public class QAEventRestRepository extends DSpaceRestRepository<QAEventRest, String> {

    final static String ORDER_FIELD = "trust";

    @Autowired
    private QAEventService qaEventService;

    @Autowired
    private QAEventsDAO qaEventDao;

    @Autowired
    private ItemService itemService;

    @Autowired
    private ResourcePatch<QAEvent> resourcePatch;

    @Autowired
    private CorrectionTypeService correctionTypeService;

    @Override
    public Page<QAEventRest> findAll(Context context, Pageable pageable) {
        throw new RepositoryMethodNotImplementedException(QAEventRest.NAME, "findAll");
    }

    @Override
    @PreAuthorize("hasPermission(#id, 'QUALITYASSURANCEEVENT', 'READ')")
    public QAEventRest findOne(Context context, String id) {
        QAEvent qaEvent = qaEventService.findEventByEventId(context, id);
        if (qaEvent == null) {
            // check if this request is part of a patch flow
            qaEvent = (QAEvent) requestService.getCurrentRequest().getAttribute("patchedNotificationEvent");
            if (qaEvent != null && qaEvent.getEventId().contentEquals(id)) {
                return converter.toRest(qaEvent, utils.obtainProjection());
            } else {
                return null;
            }
        }
        return converter.toRest(qaEvent, utils.obtainProjection());
    }

    @SearchRestMethod(name = "findByTopic")
    @PreAuthorize("hasAuthority('AUTHENTICATED')")
    public Page<QAEventRest> findByTopic(@Parameter(value = "topic", required = true) String topic, Pageable pageable) {
        Context context = obtainContext();
        String[] topicIdSplitted = topic.split(":", 2);
        if (topicIdSplitted.length != 2) {
            return null;
        }
        String sourceName = topicIdSplitted[0];
        String topicName = topicIdSplitted[1].replaceAll("!", "/");

        List<QAEvent> qaEvents = qaEventService.findEventsByTopic(context, sourceName, topicName,
                                                                  pageable.getOffset(),
                                                                  pageable.getPageSize());
        long count = qaEventService.countEventsByTopic(context, sourceName, topicName);
        return converter.toRestPage(qaEvents, pageable, count, utils.obtainProjection());
    }

    @Override
<<<<<<< HEAD
    @PreAuthorize("hasPermission(#id, 'QUALITYASSURANCEEVENT', 'DELETE')")
=======
    @PreAuthorize("hasAuthority('ADMIN')")
>>>>>>> 4bf7d178
    protected void delete(Context context, String eventId) throws AuthorizeException {
        Item item = findTargetItem(context, eventId);
        EPerson eperson = context.getCurrentUser();
        qaEventService.deleteEventByEventId(eventId);
        qaEventDao.storeEvent(context, eventId, eperson, item);
    }

    @Override
    @PreAuthorize("hasPermission(#id, 'QUALITYASSURANCEEVENT', 'WRITE')")
    protected void patch(Context context, HttpServletRequest request, String apiCategory, String model,
        String id, Patch patch) throws SQLException, AuthorizeException {
        QAEvent qaEvent = qaEventService.findEventByEventId(context, id);
        resourcePatch.patch(context, qaEvent, patch.getOperations());
    }

    private Item findTargetItem(Context context, String eventId) {
        QAEvent qaEvent = qaEventService.findEventByEventId(context, eventId);
        if (qaEvent == null) {
            return null;
        }

        try {
            return itemService.find(context, UUIDUtils.fromString(qaEvent.getTarget()));
        } catch (SQLException e) {
            throw new RuntimeException(e);
        }
    }

    @Override
    @PreAuthorize("hasAuthority('AUTHENTICATED')")
    protected QAEventRest createAndReturn(Context context) throws SQLException, AuthorizeException {
        ServletRequest request = getRequestService().getCurrentRequest().getServletRequest();

        String itemUUID = request.getParameter("target");
        String relatedItemUUID = request.getParameter("related");
        String correctionTypeStr = request.getParameter("correctionType");


        if (StringUtils.isBlank(correctionTypeStr) || StringUtils.isBlank(itemUUID)) {
            throw new UnprocessableEntityException("The target item and correctionType must be provided!");
        }

        Item targetItem = null;
        Item relatedItem = null;
        try {
            targetItem = itemService.find(context, UUID.fromString(itemUUID));
            relatedItem =  StringUtils.isNotBlank(relatedItemUUID) ?
                                       itemService.find(context, UUID.fromString(relatedItemUUID)) : null;
        } catch (Exception e) {
            throw new UnprocessableEntityException(e.getMessage(), e);
        }

        if (Objects.isNull(targetItem)) {
            throw new UnprocessableEntityException("The target item UUID is not valid!");
        }

        CorrectionType correctionType = correctionTypeService.findOne(correctionTypeStr);
        if (Objects.isNull(correctionType)) {
            throw new UnprocessableEntityException("The given correction type in the request is not valid!");
        }

        if (correctionType.isRequiredRelatedItem() && Objects.isNull(relatedItem)) {
            throw new UnprocessableEntityException("The given correction type in the request is not valid!");
        }

        ObjectMapper mapper = new ObjectMapper();
        CorrectionTypeMessageDTO reason = null;
        try {
            reason = mapper.readValue(request.getInputStream(), CorrectionTypeMessageDTO.class);
        } catch (IOException exIO) {
            throw new UnprocessableEntityException("error parsing the body " + exIO.getMessage(), exIO);
        }

        QAEvent qaEvent;
        if (correctionType.isRequiredRelatedItem()) {
            qaEvent = correctionType.createCorrection(context, targetItem, relatedItem, reason);
        } else {
            qaEvent = correctionType.createCorrection(context, targetItem, reason);
        }
        return converter.toRest(qaEvent, utils.obtainProjection());
    }

    @Override
    public Class<QAEventRest> getDomainClass() {
        return QAEventRest.class;
    }

}<|MERGE_RESOLUTION|>--- conflicted
+++ resolved
@@ -108,11 +108,7 @@
     }
 
     @Override
-<<<<<<< HEAD
     @PreAuthorize("hasPermission(#id, 'QUALITYASSURANCEEVENT', 'DELETE')")
-=======
-    @PreAuthorize("hasAuthority('ADMIN')")
->>>>>>> 4bf7d178
     protected void delete(Context context, String eventId) throws AuthorizeException {
         Item item = findTargetItem(context, eventId);
         EPerson eperson = context.getCurrentUser();
