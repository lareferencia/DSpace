/**
 * The contents of this file are subject to the license and copyright
 * detailed in the LICENSE and NOTICE files at the root of the source
 * tree and available online at
 *
 * http://www.dspace.org/license/
 */
package org.dspace.app.rest.repository;

import java.io.IOException;
import java.sql.SQLException;
import java.util.List;
<<<<<<< HEAD
import java.util.UUID;
=======
import java.util.Objects;
import java.util.UUID;
import javax.servlet.ServletRequest;
>>>>>>> ff302597
import javax.servlet.http.HttpServletRequest;

import com.fasterxml.jackson.databind.ObjectMapper;
import org.apache.commons.lang.StringUtils;
import org.dspace.app.rest.Parameter;
import org.dspace.app.rest.SearchRestMethod;
import org.dspace.app.rest.exception.RepositoryMethodNotImplementedException;
import org.dspace.app.rest.exception.UnprocessableEntityException;
import org.dspace.app.rest.model.QAEventRest;
import org.dspace.app.rest.model.patch.Patch;
import org.dspace.app.rest.repository.patch.ResourcePatch;
import org.dspace.authorize.AuthorizeException;
import org.dspace.content.Item;
import org.dspace.content.QAEvent;
import org.dspace.content.service.ItemService;
import org.dspace.core.Context;
import org.dspace.correctiontype.CorrectionType;
import org.dspace.correctiontype.service.CorrectionTypeService;
import org.dspace.eperson.EPerson;
import org.dspace.qaevent.dao.QAEventsDAO;
import org.dspace.qaevent.service.QAEventService;
import org.dspace.qaevent.service.dto.CorrectionTypeMessageDTO;
import org.dspace.util.UUIDUtils;
import org.springframework.beans.factory.annotation.Autowired;
import org.springframework.data.domain.Page;
import org.springframework.data.domain.Pageable;
import org.springframework.security.access.prepost.PreAuthorize;
import org.springframework.stereotype.Component;

/**
 * Rest repository that handle QA events.
 *
 * @author Andrea Bollini (andrea.bollini at 4science.it)
 *
 */
@Component(QAEventRest.CATEGORY + "." + QAEventRest.PLURAL_NAME)
public class QAEventRestRepository extends DSpaceRestRepository<QAEventRest, String> {

    final static String ORDER_FIELD = "trust";

    @Autowired
    private QAEventService qaEventService;

    @Autowired
    private QAEventsDAO qaEventDao;

    @Autowired
    private ItemService itemService;

    @Autowired
    private ResourcePatch<QAEvent> resourcePatch;

    @Autowired
    private CorrectionTypeService correctionTypeService;

    @Override
    public Page<QAEventRest> findAll(Context context, Pageable pageable) {
        throw new RepositoryMethodNotImplementedException(QAEventRest.NAME, "findAll");
    }

    @Override
    @PreAuthorize("hasPermission(#id, 'QUALITYASSURANCEEVENT', 'READ')")
    public QAEventRest findOne(Context context, String id) {
        QAEvent qaEvent = qaEventService.findEventByEventId(context, id);
        if (qaEvent == null) {
            // check if this request is part of a patch flow
            qaEvent = (QAEvent) requestService.getCurrentRequest().getAttribute("patchedNotificationEvent");
            if (qaEvent != null && qaEvent.getEventId().contentEquals(id)) {
                return converter.toRest(qaEvent, utils.obtainProjection());
            } else {
                return null;
            }
        }
        return converter.toRest(qaEvent, utils.obtainProjection());
    }

    @SearchRestMethod(name = "findByTopic")
    @PreAuthorize("hasAuthority('AUTHENTICATED')")
<<<<<<< HEAD
    public Page<QAEventRest> findByTopic(@Parameter(value = "topic", required = true) String topic,
        Pageable pageable) {
        Context context = obtainContext();
        String[] topicIdSplitted = topic.split(":", 3);
        if (topicIdSplitted.length < 2) {
            return null;
        }
        String sourceName = topicIdSplitted[0];
        String topicName = topicIdSplitted[1].replaceAll("!", "/");
        UUID target = topicIdSplitted.length == 3 ? UUID.fromString(topicIdSplitted[2]) : null;
        List<QAEvent> qaEvents = null;
        long count = 0L;
        qaEvents = qaEventService.findEventsByTopicAndPageAndTarget(context, sourceName, topicName,
            pageable.getOffset(), pageable.getPageSize(), target);
        count = qaEventService.countEventsByTopicAndTarget(context, sourceName, topicName, target);
        if (qaEvents == null) {
=======
    public Page<QAEventRest> findByTopic(@Parameter(value = "topic", required = true) String topic, Pageable pageable) {
        Context context = obtainContext();
        String[] topicIdSplitted = topic.split(":", 3);
        if (topicIdSplitted.length < 2) {
>>>>>>> ff302597
            return null;
        }
        String sourceName = topicIdSplitted[0];
        String topicName = topicIdSplitted[1].replaceAll("!", "/");
        UUID target = topicIdSplitted.length == 3 ? UUID.fromString(topicIdSplitted[2]) : null;
        List<QAEvent> qaEvents = qaEventService.findEventsByTopicAndTarget(context, sourceName, topicName, target,
                                                                           pageable.getOffset(),
                                                                           pageable.getPageSize());
        long count = qaEventService.countEventsByTopicAndTarget(context, sourceName, topicName, target);
        return converter.toRestPage(qaEvents, pageable, count, utils.obtainProjection());
    }

    @Override
    @PreAuthorize("hasPermission(#id, 'QUALITYASSURANCEEVENT', 'DELETE')")
<<<<<<< HEAD
    protected void delete(Context context, String id) throws AuthorizeException {
        Item item = findTargetItem(context, id);
=======
    protected void delete(Context context, String eventId) throws AuthorizeException {
        Item item = findTargetItem(context, eventId);
>>>>>>> ff302597
        EPerson eperson = context.getCurrentUser();
        qaEventService.deleteEventByEventId(id);
        qaEventDao.storeEvent(context, id, eperson, item);
    }

    @Override
<<<<<<< HEAD
    public Page<QAEventRest> findAll(Context context, Pageable pageable) {
        throw new RepositoryMethodNotImplementedException(QAEventRest.NAME, "findAll");
    }

    @Override
=======
>>>>>>> ff302597
    @PreAuthorize("hasPermission(#id, 'QUALITYASSURANCEEVENT', 'WRITE')")
    protected void patch(Context context, HttpServletRequest request, String apiCategory, String model,
        String id, Patch patch) throws SQLException, AuthorizeException {
        QAEvent qaEvent = qaEventService.findEventByEventId(context, id);
        resourcePatch.patch(context, qaEvent, patch.getOperations());
    }

    private Item findTargetItem(Context context, String eventId) {
        QAEvent qaEvent = qaEventService.findEventByEventId(context, eventId);
        if (qaEvent == null) {
            return null;
        }

        try {
            return itemService.find(context, UUIDUtils.fromString(qaEvent.getTarget()));
        } catch (SQLException e) {
            throw new RuntimeException(e);
        }
    }

    @Override
    @PreAuthorize("hasAuthority('AUTHENTICATED')")
    protected QAEventRest createAndReturn(Context context) throws SQLException, AuthorizeException {
        ServletRequest request = getRequestService().getCurrentRequest().getServletRequest();

        String itemUUID = request.getParameter("target");
        String relatedItemUUID = request.getParameter("related");
        String correctionTypeStr = request.getParameter("correctionType");


        if (StringUtils.isBlank(correctionTypeStr) || StringUtils.isBlank(itemUUID)) {
            throw new UnprocessableEntityException("The target item and correctionType must be provided!");
        }

        Item targetItem = null;
        Item relatedItem = null;
        try {
            targetItem = itemService.find(context, UUID.fromString(itemUUID));
            relatedItem =  StringUtils.isNotBlank(relatedItemUUID) ?
                                       itemService.find(context, UUID.fromString(relatedItemUUID)) : null;
        } catch (Exception e) {
            throw new UnprocessableEntityException(e.getMessage(), e);
        }

        if (Objects.isNull(targetItem)) {
            throw new UnprocessableEntityException("The target item UUID is not valid!");
        }

        CorrectionType correctionType = correctionTypeService.findOne(correctionTypeStr);
        if (Objects.isNull(correctionType)) {
            throw new UnprocessableEntityException("The given correction type in the request is not valid!");
        }

        if (correctionType.isRequiredRelatedItem() && Objects.isNull(relatedItem)) {
            throw new UnprocessableEntityException("The given correction type in the request is not valid!");
        }

        if (!correctionType.isAllowed(context, targetItem)) {
            throw new UnprocessableEntityException("This item cannot be processed by this correction type!");
        }

        ObjectMapper mapper = new ObjectMapper();
        CorrectionTypeMessageDTO reason = null;
        try {
            reason = mapper.readValue(request.getInputStream(), CorrectionTypeMessageDTO.class);
        } catch (IOException exIO) {
            throw new UnprocessableEntityException("error parsing the body " + exIO.getMessage(), exIO);
        }

        QAEvent qaEvent;
        if (correctionType.isRequiredRelatedItem()) {
            qaEvent = correctionType.createCorrection(context, targetItem, relatedItem, reason);
        } else {
            qaEvent = correctionType.createCorrection(context, targetItem, reason);
        }
        return converter.toRest(qaEvent, utils.obtainProjection());
    }

    @Override
    public Class<QAEventRest> getDomainClass() {
        return QAEventRest.class;
    }

}<|MERGE_RESOLUTION|>--- conflicted
+++ resolved
@@ -10,13 +10,7 @@
 import java.io.IOException;
 import java.sql.SQLException;
 import java.util.List;
-<<<<<<< HEAD
 import java.util.UUID;
-=======
-import java.util.Objects;
-import java.util.UUID;
-import javax.servlet.ServletRequest;
->>>>>>> ff302597
 import javax.servlet.http.HttpServletRequest;
 
 import com.fasterxml.jackson.databind.ObjectMapper;
@@ -95,7 +89,6 @@
 
     @SearchRestMethod(name = "findByTopic")
     @PreAuthorize("hasAuthority('AUTHENTICATED')")
-<<<<<<< HEAD
     public Page<QAEventRest> findByTopic(@Parameter(value = "topic", required = true) String topic,
         Pageable pageable) {
         Context context = obtainContext();
@@ -106,53 +99,25 @@
         String sourceName = topicIdSplitted[0];
         String topicName = topicIdSplitted[1].replaceAll("!", "/");
         UUID target = topicIdSplitted.length == 3 ? UUID.fromString(topicIdSplitted[2]) : null;
-        List<QAEvent> qaEvents = null;
-        long count = 0L;
-        qaEvents = qaEventService.findEventsByTopicAndPageAndTarget(context, sourceName, topicName,
+        List<QAEvent> qaEvents = qaEventService.findEventsByTopicAndPageAndTarget(context, sourceName, topicName,
             pageable.getOffset(), pageable.getPageSize(), target);
-        count = qaEventService.countEventsByTopicAndTarget(context, sourceName, topicName, target);
+        long count = qaEventService.countEventsByTopicAndTarget(context, sourceName, topicName, target);
         if (qaEvents == null) {
-=======
-    public Page<QAEventRest> findByTopic(@Parameter(value = "topic", required = true) String topic, Pageable pageable) {
-        Context context = obtainContext();
-        String[] topicIdSplitted = topic.split(":", 3);
-        if (topicIdSplitted.length < 2) {
->>>>>>> ff302597
             return null;
         }
-        String sourceName = topicIdSplitted[0];
-        String topicName = topicIdSplitted[1].replaceAll("!", "/");
-        UUID target = topicIdSplitted.length == 3 ? UUID.fromString(topicIdSplitted[2]) : null;
-        List<QAEvent> qaEvents = qaEventService.findEventsByTopicAndTarget(context, sourceName, topicName, target,
-                                                                           pageable.getOffset(),
-                                                                           pageable.getPageSize());
-        long count = qaEventService.countEventsByTopicAndTarget(context, sourceName, topicName, target);
         return converter.toRestPage(qaEvents, pageable, count, utils.obtainProjection());
     }
 
     @Override
     @PreAuthorize("hasPermission(#id, 'QUALITYASSURANCEEVENT', 'DELETE')")
-<<<<<<< HEAD
     protected void delete(Context context, String id) throws AuthorizeException {
         Item item = findTargetItem(context, id);
-=======
-    protected void delete(Context context, String eventId) throws AuthorizeException {
-        Item item = findTargetItem(context, eventId);
->>>>>>> ff302597
         EPerson eperson = context.getCurrentUser();
         qaEventService.deleteEventByEventId(id);
         qaEventDao.storeEvent(context, id, eperson, item);
     }
 
     @Override
-<<<<<<< HEAD
-    public Page<QAEventRest> findAll(Context context, Pageable pageable) {
-        throw new RepositoryMethodNotImplementedException(QAEventRest.NAME, "findAll");
-    }
-
-    @Override
-=======
->>>>>>> ff302597
     @PreAuthorize("hasPermission(#id, 'QUALITYASSURANCEEVENT', 'WRITE')")
     protected void patch(Context context, HttpServletRequest request, String apiCategory, String model,
         String id, Patch patch) throws SQLException, AuthorizeException {
