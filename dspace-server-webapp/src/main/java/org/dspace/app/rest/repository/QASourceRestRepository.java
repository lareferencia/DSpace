--- conflicted
+++ resolved
@@ -55,17 +55,10 @@
     @SearchRestMethod(name = "byTarget")
     @PreAuthorize("hasAuthority('AUTHENTICATED')")
     public Page<QASourceRest> findByTarget(@Parameter(value = "target", required = true) UUID target,
-<<<<<<< HEAD
-        Pageable pageable) {
-        Context context = obtainContext();
-        List<QASource> topics = qaEventService
-            .findAllSourcesByTarget(context, target, pageable.getOffset(), pageable.getPageSize());
-=======
            Pageable pageable) {
         Context context = obtainContext();
         List<QASource> topics = qaEventService.findAllSourcesByTarget(context, target,
                                         pageable.getOffset(), pageable.getPageSize());
->>>>>>> ff302597
         long count = qaEventService.countSourcesByTarget(context, target);
         if (topics == null) {
             return null;
