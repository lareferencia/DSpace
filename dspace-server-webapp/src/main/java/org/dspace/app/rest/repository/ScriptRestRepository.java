/**
 * The contents of this file are subject to the license and copyright
 * detailed in the LICENSE and NOTICE files at the root of the source
 * tree and available online at
 *
 * http://www.dspace.org/license/
 */
package org.dspace.app.rest.repository;

import java.io.IOException;
import java.sql.SQLException;
import java.util.ArrayList;
import java.util.Arrays;
import java.util.HashSet;
import java.util.LinkedList;
import java.util.List;
import java.util.stream.Collectors;

import com.fasterxml.jackson.databind.ObjectMapper;
import org.apache.commons.cli.ParseException;
import org.apache.commons.lang3.StringUtils;
import org.apache.logging.log4j.LogManager;
import org.apache.logging.log4j.Logger;
import org.dspace.app.rest.converter.DSpaceRunnableParameterConverter;
import org.dspace.app.rest.exception.DSpaceBadRequestException;
import org.dspace.app.rest.exception.UnprocessableEntityException;
import org.dspace.app.rest.model.ParameterValueRest;
import org.dspace.app.rest.model.ProcessRest;
import org.dspace.app.rest.model.ScriptRest;
import org.dspace.app.rest.scripts.handler.impl.RestDSpaceRunnableHandler;
import org.dspace.authorize.AuthorizeException;
import org.dspace.core.Context;
import org.dspace.scripts.DSpaceCommandLineParameter;
import org.dspace.scripts.DSpaceRunnable;
import org.dspace.scripts.configuration.ScriptConfiguration;
import org.dspace.scripts.service.ScriptService;
import org.springframework.beans.factory.annotation.Autowired;
import org.springframework.data.domain.Page;
import org.springframework.data.domain.Pageable;
import org.springframework.data.rest.webmvc.ResourceNotFoundException;
import org.springframework.security.access.AccessDeniedException;
import org.springframework.security.access.prepost.PreAuthorize;
import org.springframework.stereotype.Component;
import org.springframework.web.multipart.MultipartFile;

/**
 * This is the REST repository dealing with the Script logic
 */
@Component(ScriptRest.CATEGORY + "." + ScriptRest.NAME)
public class ScriptRestRepository extends DSpaceRestRepository<ScriptRest, String> {

    private static final Logger log = LogManager.getLogger();

    @Autowired
    private ScriptService scriptService;

    @Autowired
    private DSpaceRunnableParameterConverter dSpaceRunnableParameterConverter;

    @Override
    // authorization is verified inside the method
<<<<<<< HEAD
    @PreAuthorize("permitAll()")
=======
    @PreAuthorize("hasAuthority('AUTHENTICATED')")
>>>>>>> 4deab95b
    public ScriptRest findOne(Context context, String name) {
        ScriptConfiguration scriptConfiguration = scriptService.getScriptConfiguration(name);
        if (scriptConfiguration != null) {
            if (scriptConfiguration.isAllowedToExecute(context, null)) {
                return converter.toRest(scriptConfiguration, utils.obtainProjection());
            } else {
                throw new AccessDeniedException("The current user was not authorized to access this script");
            }
        }
        return null;
    }

    @Override
    // authorization check is performed inside the script service
<<<<<<< HEAD
    @PreAuthorize("permitAll()")
=======
    @PreAuthorize("hasAuthority('AUTHENTICATED')")
>>>>>>> 4deab95b
    public Page<ScriptRest> findAll(Context context, Pageable pageable) {
        List<ScriptConfiguration> scriptConfigurations =
            scriptService.getScriptConfigurations(context);
        return converter.toRestPage(scriptConfigurations, pageable, utils.obtainProjection());
    }

    @Override
    public Class<ScriptRest> getDomainClass() {
        return ScriptRest.class;
    }

    /**
     * This method will take a String scriptname parameter and it'll try to resolve this to a script known by DSpace.
     * If a script is found, it'll start a process for this script with the given properties to this request
     * @param scriptName    The name of the script that will try to be resolved and started
     * @return A ProcessRest object representing the started process for this script
     * @throws SQLException If something goes wrong
     * @throws IOException  If something goes wrong
     */
    public ProcessRest startProcess(Context context, String scriptName, List<MultipartFile> files) throws SQLException,
        IOException, AuthorizeException, IllegalAccessException, InstantiationException {
        String properties = requestService.getCurrentRequest().getServletRequest().getParameter("properties");
        List<DSpaceCommandLineParameter> dSpaceCommandLineParameters =
            processPropertiesToDSpaceCommandLineParameters(properties);
        ScriptConfiguration scriptToExecute = scriptService.getScriptConfiguration(scriptName);

        if (scriptToExecute == null) {
            throw new ResourceNotFoundException("The script for name: " + scriptName + " wasn't found");
        }
        try {
            if (!scriptToExecute.isAllowedToExecute(context, dSpaceCommandLineParameters)) {
                throw new AuthorizeException("Current user is not eligible to execute script with name: " + scriptName
                        + " and the specified parameters " + StringUtils.join(dSpaceCommandLineParameters, ", "));
            }
        } catch (IllegalArgumentException e) {
<<<<<<< HEAD
            throw new DSpaceBadRequestException("Illegal argoument " + e.getMessage(), e);
=======
            throw new DSpaceBadRequestException("missed handle");
>>>>>>> 4deab95b
        }
        RestDSpaceRunnableHandler restDSpaceRunnableHandler = new RestDSpaceRunnableHandler(
            context.getCurrentUser(), scriptToExecute.getName(), dSpaceCommandLineParameters,
            new HashSet<>(context.getSpecialGroups()));
        List<String> args = constructArgs(dSpaceCommandLineParameters);
        runDSpaceScript(files, context, scriptToExecute, restDSpaceRunnableHandler, args);
        return converter.toRest(restDSpaceRunnableHandler.getProcess(context), utils.obtainProjection());
    }

    private List<DSpaceCommandLineParameter> processPropertiesToDSpaceCommandLineParameters(String propertiesJson)
        throws IOException {
        List<ParameterValueRest> parameterValueRestList = new LinkedList<>();
        ObjectMapper objectMapper = new ObjectMapper();
        if (StringUtils.isNotBlank(propertiesJson)) {
            parameterValueRestList = Arrays.asList(objectMapper.readValue(propertiesJson, ParameterValueRest[].class));
        }

        List<DSpaceCommandLineParameter> dSpaceCommandLineParameters = new LinkedList<>();
        dSpaceCommandLineParameters.addAll(
            parameterValueRestList.stream().map(x -> dSpaceRunnableParameterConverter.toModel(x))
                                  .collect(Collectors.toList()));
        return dSpaceCommandLineParameters;
    }

    private List<String> constructArgs(List<DSpaceCommandLineParameter> dSpaceCommandLineParameters) {
        List<String> args = new ArrayList<>();
        for (DSpaceCommandLineParameter parameter : dSpaceCommandLineParameters) {
            args.add(parameter.getName());
            if (parameter.getValue() != null) {
                args.add(parameter.getValue());
            }
        }
        return args;
    }

    private void runDSpaceScript(List<MultipartFile> files, Context context, ScriptConfiguration scriptToExecute,
                                 RestDSpaceRunnableHandler restDSpaceRunnableHandler, List<String> args)
        throws IOException, SQLException, AuthorizeException, InstantiationException, IllegalAccessException {
        DSpaceRunnable dSpaceRunnable = scriptService.createDSpaceRunnableForScriptConfiguration(scriptToExecute);
        try {
            dSpaceRunnable.initialize(args.toArray(new String[0]), restDSpaceRunnableHandler, context.getCurrentUser());
            if (files != null && !files.isEmpty()) {
                checkFileNames(dSpaceRunnable, files);
                processFiles(context, restDSpaceRunnableHandler, files);
            }
            restDSpaceRunnableHandler.schedule(dSpaceRunnable);
        } catch (ParseException e) {
            dSpaceRunnable.printHelp();
            try {
                restDSpaceRunnableHandler.handleException(
                    "Failed to parse the arguments given to the script with name: "
                        + scriptToExecute.getName() + " and args: " + args, e
                );
            } catch (Exception re) {
                // ignore re-thrown exception
            }
        }
    }

    private void processFiles(Context context, RestDSpaceRunnableHandler restDSpaceRunnableHandler,
                              List<MultipartFile> files)
        throws IOException, SQLException, AuthorizeException {
        for (MultipartFile file : files) {
            restDSpaceRunnableHandler
                .writeFilestream(context, file.getOriginalFilename(), file.getInputStream(), "inputfile");
        }
    }

    /**
     * This method checks if the files referenced in the options are actually present for the request
     * If this isn't the case, we'll abort the script now instead of creating issues later on
     * @param dSpaceRunnable   The script that we'll attempt to run
     * @param files             The list of files in the request
     */
    private void checkFileNames(DSpaceRunnable dSpaceRunnable, List<MultipartFile> files) {
        List<String> fileNames = new LinkedList<>();
        for (MultipartFile file : files) {
            String fileName = file.getOriginalFilename();
            if (fileNames.contains(fileName)) {
                throw new UnprocessableEntityException("There are two files with the same name: " + fileName);
            } else {
                fileNames.add(fileName);
            }
        }

        List<String> fileNamesFromOptions = dSpaceRunnable.getFileNamesFromInputStreamOptions();
        if (!fileNames.containsAll(fileNamesFromOptions)) {
            throw new UnprocessableEntityException("Files given in properties aren't all present in the request");
        }
    }


}<|MERGE_RESOLUTION|>--- conflicted
+++ resolved
@@ -59,11 +59,7 @@
 
     @Override
     // authorization is verified inside the method
-<<<<<<< HEAD
-    @PreAuthorize("permitAll()")
-=======
     @PreAuthorize("hasAuthority('AUTHENTICATED')")
->>>>>>> 4deab95b
     public ScriptRest findOne(Context context, String name) {
         ScriptConfiguration scriptConfiguration = scriptService.getScriptConfiguration(name);
         if (scriptConfiguration != null) {
@@ -78,11 +74,7 @@
 
     @Override
     // authorization check is performed inside the script service
-<<<<<<< HEAD
-    @PreAuthorize("permitAll()")
-=======
     @PreAuthorize("hasAuthority('AUTHENTICATED')")
->>>>>>> 4deab95b
     public Page<ScriptRest> findAll(Context context, Pageable pageable) {
         List<ScriptConfiguration> scriptConfigurations =
             scriptService.getScriptConfigurations(context);
@@ -118,11 +110,7 @@
                         + " and the specified parameters " + StringUtils.join(dSpaceCommandLineParameters, ", "));
             }
         } catch (IllegalArgumentException e) {
-<<<<<<< HEAD
             throw new DSpaceBadRequestException("Illegal argoument " + e.getMessage(), e);
-=======
-            throw new DSpaceBadRequestException("missed handle");
->>>>>>> 4deab95b
         }
         RestDSpaceRunnableHandler restDSpaceRunnableHandler = new RestDSpaceRunnableHandler(
             context.getCurrentUser(), scriptToExecute.getName(), dSpaceCommandLineParameters,
