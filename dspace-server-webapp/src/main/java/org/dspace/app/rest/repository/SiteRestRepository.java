/**
 * The contents of this file are subject to the license and copyright
 * detailed in the LICENSE and NOTICE files at the root of the source
 * tree and available online at
 *
 * http://www.dspace.org/license/
 */
package org.dspace.app.rest.repository;

import java.sql.SQLException;
import java.util.Arrays;
import java.util.List;
import java.util.UUID;
import javax.servlet.http.HttpServletRequest;

import org.dspace.app.rest.model.SiteRest;
import org.dspace.app.rest.model.patch.Patch;
import org.dspace.authorize.AuthorizeException;
import org.dspace.content.Site;
import org.dspace.content.service.SiteService;
import org.dspace.core.Context;
import org.springframework.beans.factory.annotation.Autowired;
import org.springframework.data.domain.Page;
import org.springframework.data.domain.Pageable;
import org.springframework.security.access.prepost.PreAuthorize;
import org.springframework.stereotype.Component;

/**
 * This is the repository responsible to manage Item Rest object
 *
 * @author Andrea Bollini (andrea.bollini at 4science.it)
 */

@Component(SiteRest.CATEGORY + "." + SiteRest.NAME)
public class SiteRestRepository extends DSpaceObjectRestRepository<Site, SiteRest> {

    private final SiteService sitesv;

    @Autowired
<<<<<<< HEAD
    public SiteRestRepository(SiteService dsoService,
                              SiteConverter dsoConverter) {
        super(dsoService, dsoConverter);
=======
    public SiteRestRepository(SiteService dsoService) {
        super(dsoService, new DSpaceObjectPatch<SiteRest>() {});
>>>>>>> b2657cdc
        this.sitesv = dsoService;
    }

    @Override
    public SiteRest findOne(Context context, UUID id) {
        Site site = null;
        try {
            site = sitesv.find(context, id);
        } catch (SQLException e) {
            throw new RuntimeException(e.getMessage(), e);
        }
        if (site == null) {
            return null;
        }
        return converter.toRest(site, utils.obtainProjection());
    }

    @Override
    public Page<SiteRest> findAll(Context context, Pageable pageable) {
        try {
            List<Site> sites = Arrays.asList(sitesv.findSite(context));
            return converter.toRestPage(sites, pageable, 1L, utils.obtainProjection(true));
        } catch (SQLException e) {
            throw new RuntimeException(e.getMessage(), e);
        }
    }

    @Override
    @PreAuthorize("hasAuthority('ADMIN')")
    protected void patch(Context context, HttpServletRequest request, String apiCategory, String model, UUID id,
                         Patch patch) throws AuthorizeException, SQLException {
        patchDSpaceObject(apiCategory, model, id, patch);
    }

    @Override
    public Class<SiteRest> getDomainClass() {
        return SiteRest.class;
    }
}<|MERGE_RESOLUTION|>--- conflicted
+++ resolved
@@ -37,14 +37,8 @@
     private final SiteService sitesv;
 
     @Autowired
-<<<<<<< HEAD
-    public SiteRestRepository(SiteService dsoService,
-                              SiteConverter dsoConverter) {
-        super(dsoService, dsoConverter);
-=======
     public SiteRestRepository(SiteService dsoService) {
-        super(dsoService, new DSpaceObjectPatch<SiteRest>() {});
->>>>>>> b2657cdc
+        super(dsoService);
         this.sitesv = dsoService;
     }
 
