--- conflicted
+++ resolved
@@ -14,13 +14,10 @@
 import org.apache.commons.lang3.StringUtils;
 import org.apache.logging.log4j.Logger;
 import org.dspace.app.rest.exception.DSpaceBadRequestException;
-<<<<<<< HEAD
+import org.dspace.app.rest.exception.PasswordNotValidException;
 import org.dspace.app.rest.exception.UnprocessableEntityException;
 import org.dspace.app.rest.exception.WrongCurrentPasswordException;
 import org.dspace.app.rest.model.patch.JsonValueEvaluator;
-=======
-import org.dspace.app.rest.exception.PasswordNotValidException;
->>>>>>> 2b4c10b5
 import org.dspace.app.rest.model.patch.Operation;
 import org.dspace.app.util.AuthorizeUtil;
 import org.dspace.authenticate.service.AuthenticationService;
@@ -66,39 +63,15 @@
     private AccountService accountService;
 
     @Autowired
-<<<<<<< HEAD
+    private ValidatePasswordService validatePasswordService;
+
+    @Autowired
     private AuthenticationService authenticationService;
 
     @Override
     public R perform(Context context, R object, Operation operation) {
 
         if (!supports(object, operation)) {
-=======
-    private ValidatePasswordService validatePasswordService;
-
-    @Override
-    public R perform(Context context, R object, Operation operation) {
-        checkOperationValue(operation.getValue());
-        if (supports(object, operation)) {
-            EPerson eperson = (EPerson) object;
-            if (!AuthorizeUtil.authorizeUpdatePassword(context, eperson.getEmail())) {
-                throw new DSpaceBadRequestException("Password cannot be updated for the given EPerson with email: " +
-                                                        eperson.getEmail());
-            }
-            String token = requestService.getCurrentRequest().getHttpServletRequest().getParameter("token");
-            if (StringUtils.isNotBlank(token)) {
-                verifyAndDeleteToken(context, eperson, token, operation);
-            }
-
-            String newPassword = (String) operation.getValue();
-            if (!validatePasswordService.isPasswordValid(newPassword)) {
-                throw new PasswordNotValidException();
-            }
-
-            ePersonService.setPassword(eperson, newPassword);
-            return object;
-        } else {
->>>>>>> 2b4c10b5
             throw new DSpaceBadRequestException(this.getClass().getName() + " does not support this operation");
         }
 
@@ -111,6 +84,10 @@
         if (!AuthorizeUtil.authorizeUpdatePassword(context, eperson.getEmail())) {
             throw new DSpaceBadRequestException("Password cannot be updated for the given EPerson with email: " +
                                                     eperson.getEmail());
+        }
+
+        if (!validatePasswordService.isPasswordValid(newPassword)) {
+            throw new PasswordNotValidException();
         }
 
         String token = requestService.getCurrentRequest().getHttpServletRequest().getParameter("token");
