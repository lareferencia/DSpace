--- conflicted
+++ resolved
@@ -138,28 +138,11 @@
                         } catch (Exception ex) {
                             log.error("An error occurs performing post logged in action", ex);
                         }
-<<<<<<< HEAD
-
-                    } else {
-                        log.info(LogHelper.getHeader(newContext, "failed_login",
-                                "email={}, result={}"), name, authenticateResult);
-                        throw new BadCredentialsException("Login failed");
                     }
-                }
-            } finally {
-                if (newContext != null && newContext.isValid()) {
-                    try {
-                        newContext.complete();
-                    } catch (SQLException e) {
-                        log.error("{} occurred while trying to close", e.getMessage(), e);
-=======
->>>>>>> 518fb3b1
-                    }
 
                 } else {
-                    log.info(LogHelper.getHeader(context, "failed_login", "email="
-                        + name + ", result="
-                        + authenticateResult));
+                    log.info(LogHelper.getHeader(context, "failed_login",
+                            "email={}, result={}"), name, authenticateResult);
                     throw new BadCredentialsException("Login failed");
                 }
             }
