--- conflicted
+++ resolved
@@ -86,15 +86,6 @@
                    .andExpect(jsonPath("$._links.self.href", containsString("api/core/entitytypes")))
                    //We have 4 facets in the default configuration, they need to all be present in the embedded section
                    .andExpect(jsonPath("$._embedded.entitytypes", containsInAnyOrder(
-<<<<<<< HEAD
-                       EntityTypeMatcher.matchEntityTypeEntry(entityTypeService.findByEntityType(context,
-                             Constants.ENTITY_TYPE_NONE)),
-                       EntityTypeMatcher
-                           .matchEntityTypeEntry(entityTypeService.findByEntityType(context, "Publication")),
-                       EntityTypeMatcher.matchEntityTypeEntry(entityTypeService.findByEntityType(context, "Person")),
-                       EntityTypeMatcher.matchEntityTypeEntry(entityTypeService.findByEntityType(context, "Project")),
-                       EntityTypeMatcher.matchEntityTypeEntry(entityTypeService.findByEntityType(context, "OrgUnit"))
-=======
                        EntityTypeMatcher.matchEntityTypeEntry(entityTypeService.findByEntityType(context, "Journal")),
                        EntityTypeMatcher
                            .matchEntityTypeEntry(entityTypeService.findByEntityType(context, "JournalIssue")),
@@ -102,7 +93,6 @@
                            .matchEntityTypeEntry(entityTypeService.findByEntityType(context, "JournalVolume")),
                        EntityTypeMatcher.matchEntityTypeEntry(entityTypeService.findByEntityType(context, "OrgUnit")),
                        EntityTypeMatcher.matchEntityTypeEntry(entityTypeService.findByEntityType(context, "Person"))
->>>>>>> ec0853dd
                    )));
 
         getClient().perform(get("/api/core/entitytypes").param("size", "5").param("page", "1"))
@@ -118,11 +108,7 @@
                    .andExpect(jsonPath("$._links.self.href", containsString("api/core/entitytypes")))
                    //We have 4 facets in the default configuration, they need to all be present in the embedded section
                    .andExpect(jsonPath("$._embedded.entitytypes", containsInAnyOrder(
-<<<<<<< HEAD
-                       EntityTypeMatcher.matchEntityTypeEntry(entityTypeService.findByEntityType(context, "Journal")),
-=======
                        EntityTypeMatcher.matchEntityTypeEntry(entityTypeService.findByEntityType(context, "Project")),
->>>>>>> ec0853dd
                        EntityTypeMatcher
                            .matchEntityTypeEntry(entityTypeService.findByEntityType(context, "Publication")),
                        EntityTypeMatcher
@@ -152,18 +138,11 @@
                    .param("size", "3"))
                    .andExpect(status().isOk())
                    .andExpect(jsonPath("$._embedded.entitytypes", containsInAnyOrder(
-<<<<<<< HEAD
-                    EntityTypeMatcher.matchEntityTypeEntry(entityTypeService.findByEntityType(context, "Publication")),
-                    EntityTypeMatcher.matchEntityTypeEntry(entityTypeService.findByEntityType(context, "Person")),
-                    EntityTypeMatcher.matchEntityTypeEntry(entityTypeService.findByEntityType(context,
-                    Constants.ENTITY_TYPE_NONE))
-=======
                     EntityTypeMatcher.matchEntityTypeEntry(entityTypeService.findByEntityType(context, "Journal")),
                     EntityTypeMatcher.matchEntityTypeEntry(entityTypeService.findByEntityType(context,
                                                                                               "JournalIssue")),
                     EntityTypeMatcher.matchEntityTypeEntry(entityTypeService.findByEntityType(context,
                                                                                               "JournalVolume"))
->>>>>>> ec0853dd
                     )))
                    .andExpect(jsonPath("$._links.first.href", Matchers.allOf(
                            Matchers.containsString("/api/core/entitytypes?"),
@@ -188,11 +167,7 @@
                    .andExpect(status().isOk())
                    .andExpect(jsonPath("$._embedded.entitytypes", containsInAnyOrder(
                     EntityTypeMatcher.matchEntityTypeEntry(entityTypeService.findByEntityType(context, "OrgUnit")),
-<<<<<<< HEAD
-                    EntityTypeMatcher.matchEntityTypeEntry(entityTypeService.findByEntityType(context, "Journal")),
-=======
                     EntityTypeMatcher.matchEntityTypeEntry(entityTypeService.findByEntityType(context, "Person")),
->>>>>>> ec0853dd
                     EntityTypeMatcher.matchEntityTypeEntry(entityTypeService.findByEntityType(context, "Project"))
                     )))
                    .andExpect(jsonPath("$._links.first.href", Matchers.allOf(
