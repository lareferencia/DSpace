/**
 * The contents of this file are subject to the license and copyright
 * detailed in the LICENSE and NOTICE files at the root of the source
 * tree and available online at
 *
 * http://www.dspace.org/license/
 */
package org.dspace.app.rest;

import static org.dspace.content.QAEvent.COAR_NOTIFY_SOURCE;
import static org.hamcrest.MatcherAssert.assertThat;
import static org.hamcrest.Matchers.hasItem;
import static org.junit.Assert.assertEquals;
import static org.junit.Assert.assertNotNull;
import static org.springframework.test.web.servlet.request.MockMvcRequestBuilders.post;
import static org.springframework.test.web.servlet.result.MockMvcResultMatchers.status;

import java.io.InputStream;
import java.math.BigDecimal;
import java.nio.charset.Charset;

import com.fasterxml.jackson.databind.ObjectMapper;
import org.apache.commons.io.IOUtils;
import org.dspace.app.ldn.LDNMessageEntity;
import org.dspace.app.ldn.NotifyServiceEntity;
import org.dspace.app.ldn.model.Notification;
import org.dspace.app.ldn.service.LDNMessageService;
import org.dspace.app.rest.test.AbstractControllerIntegrationTest;
import org.dspace.builder.CollectionBuilder;
import org.dspace.builder.CommunityBuilder;
import org.dspace.builder.ItemBuilder;
import org.dspace.builder.NotifyServiceBuilder;
import org.dspace.content.Collection;
import org.dspace.content.Community;
import org.dspace.content.Item;
import org.dspace.matcher.QASourceMatcher;
import org.dspace.matcher.QATopicMatcher;
import org.dspace.qaevent.service.QAEventService;
import org.dspace.services.ConfigurationService;
import org.dspace.utils.DSpace;
import org.junit.Test;
import org.springframework.beans.factory.annotation.Autowired;


public class LDNInboxControllerIT extends AbstractControllerIntegrationTest {

    @Autowired
    private ConfigurationService configurationService;

    @Autowired
    private LDNMessageService ldnMessageService;

    private QAEventService qaEventService = new DSpace().getSingletonService(QAEventService.class);

    @Test
    public void ldnInboxAnnounceEndorsementTest() throws Exception {
        context.turnOffAuthorisationSystem();
        Community community = CommunityBuilder.createCommunity(context).withName("community").build();
        Collection collection = CollectionBuilder.createCollection(context, community).build();
        Item item = ItemBuilder.createItem(context, collection).build();
        String object = configurationService.getProperty("dspace.ui.url") + "/handle/" + item.getHandle();
        String object_handle = item.getHandle();
        NotifyServiceEntity notifyServiceEntity =
            NotifyServiceBuilder.createNotifyServiceBuilder(context)
                                .withName("service name")
                                .withDescription("service description")
                                .withUrl("service url")
                                .withLdnUrl("https://overlay-journal.com/inbox/")
                                .build();
        context.restoreAuthSystemState();

        InputStream announceEndorsementStream = getClass().getResourceAsStream("ldn_announce_endorsement.json");
        String announceEndorsement = IOUtils.toString(announceEndorsementStream, Charset.defaultCharset());
        announceEndorsementStream.close();
        String message = announceEndorsement.replaceAll("<<object>>", object);
        message = message.replaceAll("<<object_handle>>", object);

        ObjectMapper mapper = new ObjectMapper();
        Notification notification = mapper.readValue(message, Notification.class);
        getClient()
            .perform(post("/ldn/inbox")
                .contentType("application/ld+json")
                .content(message))
            .andExpect(status().isAccepted());

        LDNMessageEntity ldnMessage = ldnMessageService.find(context, notification.getId());
        checkStoredLDNMessage(notification, ldnMessage, object);
    }

    @Test
    public void ldnInboxAnnounceReviewTest() throws Exception {
        context.turnOffAuthorisationSystem();
        Community community = CommunityBuilder.createCommunity(context).withName("community").build();
        Collection collection = CollectionBuilder.createCollection(context, community).build();
        Item item = ItemBuilder.createItem(context, collection).build();
        InputStream announceReviewStream = getClass().getResourceAsStream("ldn_announce_review.json");
        String object = configurationService.getProperty("dspace.ui.url") + "/handle/" + item.getHandle();
        String object_handle = item.getHandle();
        NotifyServiceEntity notifyServiceEntity = NotifyServiceBuilder.createNotifyServiceBuilder(context)
                                .withName("service name")
                                .withDescription("service description")
                                .withUrl("https://review-service.com/inbox/about/")
                                .withLdnUrl("https://review-service.com/inbox/")
                                .withScore(BigDecimal.valueOf(0.6d))
                                .build();
        String announceReview = IOUtils.toString(announceReviewStream, Charset.defaultCharset());
        announceReviewStream.close();
        String message = announceReview.replaceAll("<<object>>", object);
        message = message.replaceAll("<<object_handle>>", object);

        ObjectMapper mapper = new ObjectMapper();
        Notification notification = mapper.readValue(message, Notification.class);
        getClient()
            .perform(post("/ldn/inbox")
                .contentType("application/ld+json")
                .content(message))
            .andExpect(status().isAccepted());
<<<<<<< HEAD

        ldnMessageService.extractAndProcessMessageFromQueue(context);
=======
        assertThat(qaEventService.findAllSources(context, 0, 20), hasItem(QASourceMatcher.with(COAR_NOTIFY, 1L)));

        assertThat(qaEventService.findAllTopicsBySource(context, COAR_NOTIFY, 0, 20), contains(
            QATopicMatcher.with("ENRICH/MORE/REVIEW", 1L)));
>>>>>>> af0686d5

        assertThat(qaEventService.findAllSources(0, 20), hasItem(QASourceMatcher.with(COAR_NOTIFY_SOURCE, 1L)));

        assertThat(qaEventService.findAllTopicsBySource(COAR_NOTIFY_SOURCE, 0, 20), hasItem(
            QATopicMatcher.with("ENRICH/MORE/REVIEW", 1L)));
    }

    @Test
    public void ldnInboxEndorsementActionBadRequestTest() throws Exception {
        // id is not an uri
        InputStream offerEndorsementStream = getClass().getResourceAsStream("ldn_offer_endorsement_badrequest.json");
        String message = IOUtils.toString(offerEndorsementStream, Charset.defaultCharset());
        offerEndorsementStream.close();
        ObjectMapper mapper = new ObjectMapper();
        Notification notification = mapper.readValue(message, Notification.class);
        getClient()
            .perform(post("/ldn/inbox")
                .contentType("application/ld+json")
                .content(message))
            .andExpect(status().isBadRequest());
    }

    private void checkStoredLDNMessage(Notification notification, LDNMessageEntity ldnMessage, String object)
        throws Exception {

        ObjectMapper mapper = new ObjectMapper();
        Notification storedMessage = mapper.readValue(ldnMessage.getMessage(), Notification.class);

        assertNotNull(ldnMessage);
        assertNotNull(ldnMessage.getObject());
        assertEquals(ldnMessage.getObject()
                               .getMetadata()
                               .stream()
                               .filter(metadataValue ->
                                   metadataValue.getMetadataField().toString('.').equals("dc.identifier.uri"))
                               .map(metadataValue -> metadataValue.getValue())
                               .findFirst().get(), object);

        assertEquals(notification.getId(), storedMessage.getId());
        assertEquals(notification.getOrigin().getInbox(), storedMessage.getOrigin().getInbox());
        assertEquals(notification.getTarget().getInbox(), storedMessage.getTarget().getInbox());
        assertEquals(notification.getObject().getId(), storedMessage.getObject().getId());
        assertEquals(notification.getType(), storedMessage.getType());
    }

}<|MERGE_RESOLUTION|>--- conflicted
+++ resolved
@@ -115,19 +115,13 @@
                 .contentType("application/ld+json")
                 .content(message))
             .andExpect(status().isAccepted());
-<<<<<<< HEAD
 
         ldnMessageService.extractAndProcessMessageFromQueue(context);
-=======
-        assertThat(qaEventService.findAllSources(context, 0, 20), hasItem(QASourceMatcher.with(COAR_NOTIFY, 1L)));
 
-        assertThat(qaEventService.findAllTopicsBySource(context, COAR_NOTIFY, 0, 20), contains(
-            QATopicMatcher.with("ENRICH/MORE/REVIEW", 1L)));
->>>>>>> af0686d5
+        assertThat(qaEventService.findAllSources(context, 0, 20),
+            hasItem(QASourceMatcher.with(COAR_NOTIFY_SOURCE, 1L)));
 
-        assertThat(qaEventService.findAllSources(0, 20), hasItem(QASourceMatcher.with(COAR_NOTIFY_SOURCE, 1L)));
-
-        assertThat(qaEventService.findAllTopicsBySource(COAR_NOTIFY_SOURCE, 0, 20), hasItem(
+        assertThat(qaEventService.findAllTopicsBySource(context, COAR_NOTIFY_SOURCE, 0, 20), hasItem(
             QATopicMatcher.with("ENRICH/MORE/REVIEW", 1L)));
     }
 
