--- conflicted
+++ resolved
@@ -79,7 +79,9 @@
     private ConfigurationService configurationService;
     @Autowired
     private RegistrationRestRepository registrationRestRepository;
-<<<<<<< HEAD
+    @Autowired
+    private ObjectMapper mapper;
+
     private static MockedStatic<Email> emailMockedStatic;
 
     @After
@@ -100,10 +102,6 @@
     public static void tearDownClass() throws Exception {
         emailMockedStatic.close();
     }
-=======
-    @Autowired
-    private ObjectMapper mapper;
->>>>>>> 7ef694f0
 
     @Test
     public void findByTokenTestExistingUserTest() throws Exception {
