/**
 * The contents of this file are subject to the license and copyright
 * detailed in the LICENSE and NOTICE files at the root of the source
 * tree and available online at
 *
 * http://www.dspace.org/license/
 */
package org.dspace.app.rest;

import static org.dspace.app.rest.repository.RegistrationRestRepository.TYPE_FORGOT;
import static org.dspace.app.rest.repository.RegistrationRestRepository.TYPE_QUERY_PARAM;
import static org.dspace.app.rest.repository.RegistrationRestRepository.TYPE_REGISTER;
import static org.junit.Assert.assertEquals;
import static org.junit.Assert.assertTrue;
import static org.mockito.ArgumentMatchers.any;
import static org.mockito.ArgumentMatchers.eq;
import static org.mockito.Mockito.doNothing;
import static org.mockito.Mockito.doThrow;
import static org.mockito.Mockito.mock;
import static org.springframework.test.web.servlet.request.MockMvcRequestBuilders.get;
import static org.springframework.test.web.servlet.request.MockMvcRequestBuilders.post;
import static org.springframework.test.web.servlet.result.MockMvcResultMatchers.jsonPath;
import static org.springframework.test.web.servlet.result.MockMvcResultMatchers.status;

import java.util.Iterator;
import java.util.List;
import javax.servlet.http.HttpServletResponse;

import com.fasterxml.jackson.databind.ObjectMapper;
import org.apache.commons.lang3.StringUtils;
import org.dspace.app.rest.matcher.RegistrationMatcher;
import org.dspace.app.rest.model.RegistrationRest;
import org.dspace.app.rest.repository.RegistrationRestRepository;
import org.dspace.app.rest.test.AbstractControllerIntegrationTest;
import org.dspace.builder.EPersonBuilder;
import org.dspace.eperson.CaptchaServiceImpl;
import org.dspace.eperson.InvalidReCaptchaException;
import org.dspace.eperson.RegistrationData;
import org.dspace.eperson.dao.RegistrationDataDAO;
import org.dspace.eperson.service.CaptchaService;
import org.dspace.services.ConfigurationService;
import org.hamcrest.Matchers;
import org.junit.Test;
import org.springframework.beans.factory.annotation.Autowired;

public class RegistrationRestRepositoryIT extends AbstractControllerIntegrationTest {

    @Autowired
    private CaptchaServiceImpl captchaService;
    @Autowired
    private RegistrationDataDAO registrationDataDAO;
    @Autowired
    private ConfigurationService configurationService;
    @Autowired
    private RegistrationRestRepository registrationRestRepository;

    @Test
    public void findByTokenTestExistingUserTest() throws Exception {
        String email = eperson.getEmail();
        createTokenForEmail(email);
        RegistrationData registrationData = registrationDataDAO.findByEmail(context, email);

        try {
            getClient().perform(get("/api/eperson/registrations/search/findByToken")
                                    .param("token", registrationData.getToken()))
                       .andExpect(status().isOk())
                       .andExpect(
                           jsonPath("$", Matchers.is(RegistrationMatcher.matchRegistration(email, eperson.getID()))));

            registrationDataDAO.delete(context, registrationData);

            email = "newUser@testnewuser.com";
            createTokenForEmail(email);
            registrationData = registrationDataDAO.findByEmail(context, email);

            getClient().perform(get("/api/eperson/registrations/search/findByToken")
                                    .param("token", registrationData.getToken()))
                       .andExpect(status().isOk())
                       .andExpect(
                           jsonPath("$", Matchers.is(RegistrationMatcher.matchRegistration(email, null))));
        } finally {
            registrationDataDAO.delete(context, registrationData);
        }


    }

    @Test
    public void findByTokenTestNewUserTest() throws Exception {
        String email = "newUser@testnewuser.com";
        createTokenForEmail(email);
        RegistrationData registrationData = registrationDataDAO.findByEmail(context, email);

        try {
            getClient().perform(get("/api/eperson/registrations/search/findByToken")
                                    .param("token", registrationData.getToken()))
                       .andExpect(status().isOk())
                       .andExpect(
                           jsonPath("$", Matchers.is(RegistrationMatcher.matchRegistration(email, null))));
        } finally {
            registrationDataDAO.delete(context, registrationData);
        }

    }

    @Test
    public void findByTokenNotExistingTokenTest() throws Exception {
        getClient().perform(get("/api/eperson/registration/search/findByToken")
                                .param("token", "ThisTokenDoesNotExist"))
                   .andExpect(status().isNotFound());
    }

    private void createTokenForEmail(String email) throws Exception {
        ObjectMapper mapper = new ObjectMapper();
        RegistrationRest registrationRest = new RegistrationRest();
        registrationRest.setEmail(email);
        getClient().perform(post("/api/eperson/registrations")
                                .param(TYPE_QUERY_PARAM, TYPE_REGISTER)
                                .content(mapper.writeValueAsBytes(registrationRest))
                                .contentType(contentType))
                   .andExpect(status().isCreated());
    }

    @Test
    public void registrationFlowTest() throws Exception {
        List<RegistrationData> registrationDataList = registrationDataDAO.findAll(context, RegistrationData.class);
        assertEquals(0, registrationDataList.size());

        ObjectMapper mapper = new ObjectMapper();
        RegistrationRest registrationRest = new RegistrationRest();
        registrationRest.setEmail(eperson.getEmail());

        try {
            getClient().perform(post("/api/eperson/registrations")
                                    .param(TYPE_QUERY_PARAM, TYPE_REGISTER)
                                    .content(mapper.writeValueAsBytes(registrationRest))
                                    .contentType(contentType))
                       .andExpect(status().isCreated());
            registrationDataList = registrationDataDAO.findAll(context, RegistrationData.class);
            assertEquals(1, registrationDataList.size());
            assertTrue(StringUtils.equalsIgnoreCase(registrationDataList.get(0).getEmail(), eperson.getEmail()));

            String newEmail = "newEPersonTest@gmail.com";
            registrationRest.setEmail(newEmail);
            getClient().perform(post("/api/eperson/registrations")
                                    .param(TYPE_QUERY_PARAM, TYPE_REGISTER)
                                    .content(mapper.writeValueAsBytes(registrationRest))
                                    .contentType(contentType))
                       .andExpect(status().isCreated());
            registrationDataList = registrationDataDAO.findAll(context, RegistrationData.class);
            assertTrue(registrationDataList.size() == 2);
            assertTrue(StringUtils.equalsIgnoreCase(registrationDataList.get(0).getEmail(), newEmail) ||
                           StringUtils.equalsIgnoreCase(registrationDataList.get(1).getEmail(), newEmail));
            configurationService.setProperty("user.registration", false);

            newEmail = "newEPersonTestTwo@gmail.com";
            registrationRest.setEmail(newEmail);
            getClient().perform(post("/api/eperson/registrations")
                                    .param(TYPE_QUERY_PARAM, TYPE_REGISTER)
                                    .content(mapper.writeValueAsBytes(registrationRest))
                                    .contentType(contentType))
                       .andExpect(status().is(HttpServletResponse.SC_UNAUTHORIZED));

            assertEquals(2, registrationDataList.size());
            assertTrue(!StringUtils.equalsIgnoreCase(registrationDataList.get(0).getEmail(), newEmail) &&
                           !StringUtils.equalsIgnoreCase(registrationDataList.get(1).getEmail(), newEmail));
        } finally {
            Iterator<RegistrationData> iterator = registrationDataList.iterator();
            while (iterator.hasNext()) {
                RegistrationData registrationData = iterator.next();
                registrationDataDAO.delete(context, registrationData);
            }
        }
    }

    @Test
    public void testRegisterDomainRegistered() throws Exception {
        List<RegistrationData> registrationDataList = registrationDataDAO.findAll(context, RegistrationData.class);
        try {
            configurationService.setProperty("authentication-password.domain.valid", "test.com");
            RegistrationRest registrationRest = new RegistrationRest();
            String email = "testPerson@test.com";
            registrationRest.setEmail(email);

            ObjectMapper mapper = new ObjectMapper();
            getClient().perform(post("/api/eperson/registrations")
                                    .param(TYPE_QUERY_PARAM, TYPE_REGISTER)
                                    .content(mapper.writeValueAsBytes(registrationRest))
                                    .contentType(contentType))
                       .andExpect(status().isCreated());
            registrationDataList = registrationDataDAO.findAll(context, RegistrationData.class);
            assertEquals(1, registrationDataList.size());
            assertTrue(StringUtils.equalsIgnoreCase(registrationDataList.get(0).getEmail(), email));
        } finally {
            Iterator<RegistrationData> iterator = registrationDataList.iterator();
            while (iterator.hasNext()) {
                RegistrationData registrationData = iterator.next();
                registrationDataDAO.delete(context, registrationData);
            }
        }
    }

    @Test
    public void testRegisterDomainNotRegistered() throws Exception {
<<<<<<< HEAD
        List<RegistrationData> registrationDataList = new ArrayList<>();
=======
        List<RegistrationData> registrationDataList;
>>>>>>> f1af02c9
        try {
            configurationService.setProperty("authentication-password.domain.valid", "test.com");
            RegistrationRest registrationRest = new RegistrationRest();
            String email = "testPerson@bladibla.com";
            registrationRest.setEmail(email);

            ObjectMapper mapper = new ObjectMapper();
            getClient().perform(post("/api/eperson/registrations")
                                    .param(TYPE_QUERY_PARAM, TYPE_REGISTER)
                                    .content(mapper.writeValueAsBytes(registrationRest))
                                    .contentType(contentType))
                       .andExpect(status().isUnprocessableEntity());
        } finally {
            registrationDataList = registrationDataDAO.findAll(context, RegistrationData.class);
            Iterator<RegistrationData> iterator = registrationDataList.iterator();
            while (iterator.hasNext()) {
                RegistrationData registrationData = iterator.next();
                registrationDataDAO.delete(context, registrationData);
            }
        }
    }

    @Test
    public void testRegisterDomainNotRegisteredMailAddressRegistred() throws Exception {
        List<RegistrationData> registrationDataList = registrationDataDAO.findAll(context, RegistrationData.class);
        try {
            context.turnOffAuthorisationSystem();
            String email = "test@gmail.com";
            EPersonBuilder.createEPerson(context)
                          .withEmail(email)
                          .withCanLogin(true)
                          .build();
            context.restoreAuthSystemState();
            configurationService.setProperty("authentication-password.domain.valid", "test.com");
            RegistrationRest registrationRest = new RegistrationRest();
            registrationRest.setEmail(email);

            ObjectMapper mapper = new ObjectMapper();
            getClient().perform(post("/api/eperson/registrations")
                                    .param(TYPE_QUERY_PARAM, TYPE_REGISTER)
                                    .content(mapper.writeValueAsBytes(registrationRest))
                                    .contentType(contentType))
                       .andExpect(status().isUnprocessableEntity());
            registrationDataList = registrationDataDAO.findAll(context, RegistrationData.class);
            assertEquals(0, registrationDataList.size());
        } finally {
            Iterator<RegistrationData> iterator = registrationDataList.iterator();
            while (iterator.hasNext()) {
                RegistrationData registrationData = iterator.next();
                registrationDataDAO.delete(context, registrationData);
            }
        }
    }

    @Test
    public void forgotPasswordTest() throws Exception {
        configurationService.setProperty("user.registration", false);

        List<RegistrationData> registrationDataList = registrationDataDAO.findAll(context, RegistrationData.class);
        try {
            assertEquals(0, registrationDataList.size());

            ObjectMapper mapper = new ObjectMapper();
            RegistrationRest registrationRest = new RegistrationRest();
            registrationRest.setEmail(eperson.getEmail());
            getClient().perform(post("/api/eperson/registrations")
                                    .param(TYPE_QUERY_PARAM, TYPE_FORGOT)
                                    .content(mapper.writeValueAsBytes(registrationRest))
                                    .contentType(contentType))
                       .andExpect(status().isCreated());
            registrationDataList = registrationDataDAO.findAll(context, RegistrationData.class);
            assertEquals(1, registrationDataList.size());
            assertTrue(StringUtils.equalsIgnoreCase(registrationDataList.get(0).getEmail(), eperson.getEmail()));
        } finally {
            Iterator<RegistrationData> iterator = registrationDataList.iterator();
            while (iterator.hasNext()) {
                RegistrationData registrationData = iterator.next();
                registrationDataDAO.delete(context, registrationData);
            }
        }
    }

    @Test
<<<<<<< HEAD
    public void registrationFlowWithNoHeaderCaptchaTokenTest() throws Exception {
        String originVerification = configurationService.getProperty("registration.verification.enabled");
        String originSecret = configurationService.getProperty("google.recaptcha.key.secret");
        String originVresion = configurationService.getProperty("google.recaptcha.version");
        reloadCaptchaProperties("true", "test-secret", "v2");

        ObjectMapper mapper = new ObjectMapper();
        RegistrationRest registrationRest = new RegistrationRest();
        registrationRest.setEmail(eperson.getEmail());

        // when reCAPTCHA enabled and request doesn't contain "X-Recaptcha-Token” header
        getClient().perform(post("/api/eperson/registrations")
                   .content(mapper.writeValueAsBytes(registrationRest))
                   .contentType(contentType))
                   .andExpect(status().isForbidden());

        reloadCaptchaProperties(originVerification, originSecret, originVresion);
    }

    @Test
    public void registrationFlowWithInvalidCaptchaTokenTest() throws Exception {
        String originVerification = configurationService.getProperty("registration.verification.enabled");
        String originSecret = configurationService.getProperty("google.recaptcha.key.secret");
        String originVresion = configurationService.getProperty("google.recaptcha.version");
        reloadCaptchaProperties("true", "test-secret", "v2");

        ObjectMapper mapper = new ObjectMapper();
        RegistrationRest registrationRest = new RegistrationRest();
        registrationRest.setEmail(eperson.getEmail());

        String captchaToken = "invalid-captcha-Token";
        // when reCAPTCHA enabled and request contains Invalid "X-Recaptcha-Token” header
        getClient().perform(post("/api/eperson/registrations")
                   .param(TYPE_QUERY_PARAM, TYPE_REGISTER)
                   .header("X-Recaptcha-Token", captchaToken)
                   .content(mapper.writeValueAsBytes(registrationRest))
                   .contentType(contentType))
                   .andExpect(status().isForbidden());

        reloadCaptchaProperties(originVerification, originSecret, originVresion);
    }

    @Test
    public void registrationFlowWithValidCaptchaTokenTest() throws Exception {
        String originVerification = configurationService.getProperty("registration.verification.enabled");
        String originSecret = configurationService.getProperty("google.recaptcha.key.secret");
        String originVresion = configurationService.getProperty("google.recaptcha.version");
        reloadCaptchaProperties("true", "test-secret", "v2");

        String captchaToken = "123456";
        String captchaToken1 = "12345676866";

        CaptchaService captchaServiceMock = mock(CaptchaService.class);

        registrationRestRepository.setCaptchaService(captchaServiceMock);

        doThrow(new InvalidReCaptchaException("Invalid captcha token"))
            .when(captchaServiceMock).processResponse(any(), any());

        doNothing().when(captchaServiceMock).processResponse(eq(captchaToken), eq("register_email"));

        List<RegistrationData> registrationDataList = registrationDataDAO.findAll(context, RegistrationData.class);
        assertEquals(0, registrationDataList.size());

        ObjectMapper mapper = new ObjectMapper();
        RegistrationRest registrationRest = new RegistrationRest();
        registrationRest.setEmail(eperson.getEmail());
        try {
            // will throw InvalidReCaptchaException because 'X-Recaptcha-Token' not equal captchaToken
            getClient().perform(post("/api/eperson/registrations")
                       .param(TYPE_QUERY_PARAM, TYPE_REGISTER)
                       .header("X-Recaptcha-Token", captchaToken1)
                       .content(mapper.writeValueAsBytes(registrationRest))
                       .contentType(contentType))
                       .andExpect(status().isForbidden());

            getClient().perform(post("/api/eperson/registrations")
                       .param(TYPE_QUERY_PARAM, TYPE_REGISTER)
                       .header("X-Recaptcha-Token", captchaToken)
                       .content(mapper.writeValueAsBytes(registrationRest))
                       .contentType(contentType))
                       .andExpect(status().isCreated());

            registrationDataList = registrationDataDAO.findAll(context, RegistrationData.class);
            assertEquals(1, registrationDataList.size());
            assertTrue(StringUtils.equalsIgnoreCase(registrationDataList.get(0).getEmail(), eperson.getEmail()));

            String newEmail = "newEPersonTest@gmail.com";
            registrationRest.setEmail(newEmail);
            getClient().perform(post("/api/eperson/registrations")
                       .param(TYPE_QUERY_PARAM, TYPE_REGISTER)
                       .header("X-Recaptcha-Token", captchaToken)
                       .content(mapper.writeValueAsBytes(registrationRest))
                       .contentType(contentType))
                       .andExpect(status().isCreated());

            registrationDataList = registrationDataDAO.findAll(context, RegistrationData.class);
            assertTrue(registrationDataList.size() == 2);
            assertTrue(StringUtils.equalsIgnoreCase(registrationDataList.get(0).getEmail(), newEmail) ||
                       StringUtils.equalsIgnoreCase(registrationDataList.get(1).getEmail(), newEmail));

            configurationService.setProperty("user.registration", false);

            newEmail = "newEPersonTestTwo@gmail.com";
            registrationRest.setEmail(newEmail);
            getClient().perform(post("/api/eperson/registrations")
                       .param(TYPE_QUERY_PARAM, TYPE_REGISTER)
                       .header("X-Recaptcha-Token", captchaToken)
                       .content(mapper.writeValueAsBytes(registrationRest))
                       .contentType(contentType))
                       .andExpect(status().is(HttpServletResponse.SC_UNAUTHORIZED));

            assertEquals(2, registrationDataList.size());
            assertTrue(!StringUtils.equalsIgnoreCase(registrationDataList.get(0).getEmail(), newEmail) &&
                       !StringUtils.equalsIgnoreCase(registrationDataList.get(1).getEmail(), newEmail));
        } finally {
            registrationRestRepository.setCaptchaService(captchaService);
            Iterator<RegistrationData> iterator = registrationDataList.iterator();
            while (iterator.hasNext()) {
                RegistrationData registrationData = iterator.next();
                registrationDataDAO.delete(context, registrationData);
            }
            reloadCaptchaProperties(originVerification, originSecret, originVresion);
        }
    }

    private void reloadCaptchaProperties(String verification, String secret, String version) {
        configurationService.setProperty("registration.verification.enabled", verification);
        configurationService.setProperty("google.recaptcha.key.secret", secret);
        configurationService.setProperty("google.recaptcha.version", version);
        captchaService.init();
=======
    public void accountEndpoint_WithoutAccountTypeParam() throws Exception {
        ObjectMapper mapper = new ObjectMapper();
        RegistrationRest registrationRest = new RegistrationRest();
        registrationRest.setEmail(eperson.getEmail());
        getClient().perform(post("/api/eperson/registrations")
            .content(mapper.writeValueAsBytes(registrationRest))
            .contentType(contentType))
            .andExpect(status().isBadRequest());
    }

    @Test
    public void accountEndpoint_WrongAccountTypeParam() throws Exception {
        ObjectMapper mapper = new ObjectMapper();
        RegistrationRest registrationRest = new RegistrationRest();
        registrationRest.setEmail(eperson.getEmail());
        getClient().perform(post("/api/eperson/registrations")
            .param(TYPE_QUERY_PARAM, "nonValidValue")
            .content(mapper.writeValueAsBytes(registrationRest))
            .contentType(contentType))
            .andExpect(status().isBadRequest());
>>>>>>> f1af02c9
    }

}<|MERGE_RESOLUTION|>--- conflicted
+++ resolved
@@ -202,11 +202,7 @@
 
     @Test
     public void testRegisterDomainNotRegistered() throws Exception {
-<<<<<<< HEAD
-        List<RegistrationData> registrationDataList = new ArrayList<>();
-=======
         List<RegistrationData> registrationDataList;
->>>>>>> f1af02c9
         try {
             configurationService.setProperty("authentication-password.domain.valid", "test.com");
             RegistrationRest registrationRest = new RegistrationRest();
@@ -290,7 +286,6 @@
     }
 
     @Test
-<<<<<<< HEAD
     public void registrationFlowWithNoHeaderCaptchaTokenTest() throws Exception {
         String originVerification = configurationService.getProperty("registration.verification.enabled");
         String originSecret = configurationService.getProperty("google.recaptcha.key.secret");
@@ -422,7 +417,9 @@
         configurationService.setProperty("google.recaptcha.key.secret", secret);
         configurationService.setProperty("google.recaptcha.version", version);
         captchaService.init();
-=======
+    }
+
+    @Test
     public void accountEndpoint_WithoutAccountTypeParam() throws Exception {
         ObjectMapper mapper = new ObjectMapper();
         RegistrationRest registrationRest = new RegistrationRest();
@@ -443,7 +440,6 @@
             .content(mapper.writeValueAsBytes(registrationRest))
             .contentType(contentType))
             .andExpect(status().isBadRequest());
->>>>>>> f1af02c9
     }
 
 }