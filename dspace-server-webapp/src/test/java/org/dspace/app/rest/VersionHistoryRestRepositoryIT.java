--- conflicted
+++ resolved
@@ -467,10 +467,7 @@
                                .withIssueDate("2021-04-27")
                                .withAuthor("Doe, John")
                                .withSubject("ExtraEntry")
-<<<<<<< HEAD
-=======
                                .grantLicense()
->>>>>>> ec0853dd
                                .build();
 
         Version version = VersionBuilder.createVersion(context, item, "test").build();
@@ -604,10 +601,7 @@
                                .withIssueDate("2021-03-20")
                                .withAuthor("Doe, John")
                                .withSubject("ExtraEntry")
-<<<<<<< HEAD
-=======
                                .grantLicense()
->>>>>>> ec0853dd
                                .build();
 
         Version v2 = VersionBuilder.createVersion(context, item, "test").build();
