/**
 * The contents of this file are subject to the license and copyright
 * detailed in the LICENSE and NOTICE files at the root of the source
 * tree and available online at
 *
 * http://www.dspace.org/license/
 */
package org.dspace.app.rest;

import static com.jayway.jsonpath.JsonPath.read;
import static com.jayway.jsonpath.matchers.JsonPathMatchers.hasJsonPath;
import static org.dspace.app.rest.matcher.MetadataMatcher.matchMetadata;
import static org.hamcrest.Matchers.allOf;
import static org.hamcrest.Matchers.hasSize;
import static org.hamcrest.Matchers.is;
import static org.hamcrest.Matchers.nullValue;
import static org.springframework.data.rest.webmvc.RestMediaTypes.TEXT_URI_LIST_VALUE;
import static org.springframework.http.MediaType.parseMediaType;
import static org.springframework.test.web.servlet.request.MockMvcRequestBuilders.delete;
import static org.springframework.test.web.servlet.request.MockMvcRequestBuilders.fileUpload;
import static org.springframework.test.web.servlet.request.MockMvcRequestBuilders.get;
import static org.springframework.test.web.servlet.request.MockMvcRequestBuilders.patch;
import static org.springframework.test.web.servlet.request.MockMvcRequestBuilders.post;
import static org.springframework.test.web.servlet.result.MockMvcResultMatchers.jsonPath;
import static org.springframework.test.web.servlet.result.MockMvcResultMatchers.status;

import java.io.InputStream;
import java.util.ArrayList;
import java.util.HashMap;
import java.util.List;
import java.util.Map;
import java.util.UUID;
import java.util.concurrent.atomic.AtomicReference;
import javax.ws.rs.core.MediaType;

import com.fasterxml.jackson.databind.ObjectMapper;
import org.apache.commons.io.IOUtils;
import org.apache.commons.lang3.CharEncoding;
<<<<<<< HEAD
import org.dspace.app.rest.builder.BitstreamBuilder;
import org.dspace.app.rest.builder.CollectionBuilder;
import org.dspace.app.rest.builder.CommunityBuilder;
import org.dspace.app.rest.builder.EPersonBuilder;
import org.dspace.app.rest.builder.EntityTypeBuilder;
import org.dspace.app.rest.builder.GroupBuilder;
import org.dspace.app.rest.builder.ItemBuilder;
import org.dspace.app.rest.builder.RelationshipBuilder;
import org.dspace.app.rest.builder.RelationshipTypeBuilder;
import org.dspace.app.rest.builder.WorkspaceItemBuilder;
=======
>>>>>>> 01e61aed
import org.dspace.app.rest.matcher.CollectionMatcher;
import org.dspace.app.rest.matcher.ItemMatcher;
import org.dspace.app.rest.matcher.MetadataMatcher;
import org.dspace.app.rest.matcher.WorkspaceItemMatcher;
import org.dspace.app.rest.model.patch.AddOperation;
import org.dspace.app.rest.model.patch.Operation;
import org.dspace.app.rest.model.patch.RemoveOperation;
import org.dspace.app.rest.model.patch.ReplaceOperation;
import org.dspace.app.rest.test.AbstractControllerIntegrationTest;
import org.dspace.builder.BitstreamBuilder;
import org.dspace.builder.CollectionBuilder;
import org.dspace.builder.CommunityBuilder;
import org.dspace.builder.EPersonBuilder;
import org.dspace.builder.GroupBuilder;
import org.dspace.builder.ItemBuilder;
import org.dspace.builder.WorkspaceItemBuilder;
import org.dspace.content.Bitstream;
import org.dspace.content.Collection;
import org.dspace.content.Community;
import org.dspace.content.EntityType;
import org.dspace.content.Item;
import org.dspace.content.Relationship;
import org.dspace.content.RelationshipType;
import org.dspace.content.WorkspaceItem;
import org.dspace.eperson.EPerson;
import org.dspace.eperson.Group;
import org.dspace.eperson.factory.EPersonServiceFactory;
import org.dspace.services.ConfigurationService;
import org.hamcrest.Matchers;
import org.junit.Before;
import org.junit.Test;
import org.springframework.beans.factory.annotation.Autowired;
import org.springframework.mock.web.MockMultipartFile;
import org.springframework.test.web.servlet.MvcResult;

/**
 * Test suite for the WorkspaceItem endpoint
 * @author Andrea Bollini (andrea.bollini at 4science.it)
 *
 */
public class WorkspaceItemRestRepositoryIT extends AbstractControllerIntegrationTest {

    @Autowired
    private ConfigurationService configurationService;

    private Group embargoedGroups;
    private Group embargoedGroup1;
    private Group embargoedGroup2;
    private Group anonymousGroup;

    @Before
    @Override
    public void setUp() throws Exception {
        super.setUp();
        context.turnOffAuthorisationSystem();

        embargoedGroups = GroupBuilder.createGroup(context)
                .withName("Embargoed Groups")
                .build();

        embargoedGroup1 = GroupBuilder.createGroup(context)
                .withName("Embargoed Group 1")
                .withParent(embargoedGroups)
                .build();

        embargoedGroup2 = GroupBuilder.createGroup(context)
                .withName("Embargoed Group 2")
                .withParent(embargoedGroups)
                .build();

        anonymousGroup = EPersonServiceFactory.getInstance().getGroupService().findByName(context, Group.ANONYMOUS);

        context.restoreAuthSystemState();
    }

    @Test
    /**
     * All the workspaceitem should be returned regardless of the collection where they were created
     *
     * @throws Exception
     */
    public void findAllTest() throws Exception {
        context.setCurrentUser(admin);

        //** GIVEN **
        //1. A community-collection structure with one parent community with sub-community and two collections.
        parentCommunity = CommunityBuilder.createCommunity(context)
                                          .withName("Parent Community")
                                          .build();
        Community child1 = CommunityBuilder.createSubCommunity(context, parentCommunity)
                                           .withName("Sub Community")
                                           .build();
        Collection col1 = CollectionBuilder.createCollection(context, child1).withName("Collection 1").build();
        Collection col2 = CollectionBuilder.createCollection(context, child1).withName("Collection 2").build();


        //2. Three workspace items in two different collections
        WorkspaceItem workspaceItem1 = WorkspaceItemBuilder.createWorkspaceItem(context, col1)
                                      .withTitle("Workspace Item 1")
                                      .withIssueDate("2017-10-17")
                                      .build();

        WorkspaceItem workspaceItem2 = WorkspaceItemBuilder.createWorkspaceItem(context, col2)
                                      .withTitle("Workspace Item 2")
                                      .withIssueDate("2016-02-13")
                                      .build();

        WorkspaceItem workspaceItem3 = WorkspaceItemBuilder.createWorkspaceItem(context, col2)
                                      .withTitle("Workspace Item 3")
                                      .withIssueDate("2016-02-13")
                                      .build();

        context.restoreAuthSystemState();

        String token = getAuthToken(admin.getEmail(), password);

        getClient(token).perform(get("/api/submission/workspaceitems"))
                   .andExpect(status().isOk())
                   .andExpect(jsonPath("$._embedded.workspaceitems", Matchers.containsInAnyOrder(
                        WorkspaceItemMatcher.matchItemWithTitleAndDateIssued(workspaceItem1, "Workspace Item 1",
                                "2017-10-17"),
                        WorkspaceItemMatcher.matchItemWithTitleAndDateIssued(workspaceItem2, "Workspace Item 2",
                                "2016-02-13"),
                        WorkspaceItemMatcher.matchItemWithTitleAndDateIssued(workspaceItem3, "Workspace Item 3",
                                "2016-02-13"))))
                   .andExpect(jsonPath("$._links.self.href", Matchers.containsString("/api/submission/workspaceitems")))
                   .andExpect(jsonPath("$.page.size", is(20)))
                   .andExpect(jsonPath("$.page.totalElements", is(3)));
    }

    @Test
    public void findAllUnAuthenticatedTest() throws Exception {
        context.turnOffAuthorisationSystem();

        parentCommunity = CommunityBuilder.createCommunity(context)
                .withName("Parent Community")
                .build();

        Community child1 = CommunityBuilder.createSubCommunity(context, parentCommunity)
                .withName("Sub Community")
                .build();

        Collection col1 = CollectionBuilder.createCollection(context, child1).withName("Collection 1").build();
        Collection col2 = CollectionBuilder.createCollection(context, child1).withName("Collection 2").build();

        WorkspaceItem workspaceItem1 = WorkspaceItemBuilder.createWorkspaceItem(context, col1)
                .withTitle("Workspace Item 1")
                .withIssueDate("2020-11-13")
                .build();

        WorkspaceItem workspaceItem2 = WorkspaceItemBuilder.createWorkspaceItem(context, col2)
                .withTitle("Workspace Item 2")
                .withIssueDate("2019-09-13")
                .build();

        context.restoreAuthSystemState();

        getClient().perform(get("/api/submission/workspaceitems"))
                   .andExpect(status().isUnauthorized());
    }

    @Test
    public void findAllForbiddenTest() throws Exception {
        context.turnOffAuthorisationSystem();

        EPerson eperson1 = EPersonBuilder.createEPerson(context)
                .withEmail("eperson1@mail.com")
                .withPassword("qwerty01")
                .build();

        parentCommunity = CommunityBuilder.createCommunity(context)
                .withName("Parent Community")
                .build();

        Community child1 = CommunityBuilder.createSubCommunity(context, parentCommunity)
                .withName("Sub Community")
                .build();

        Collection col1 = CollectionBuilder.createCollection(context, child1)
                .withName("Collection 1")
                .build();

        Collection col2 = CollectionBuilder.createCollection(context, child1)
                .withName("Collection 2")
                .build();

        context.setCurrentUser(eperson1);
        WorkspaceItem workspaceItem1 = WorkspaceItemBuilder.createWorkspaceItem(context, col1)
                .withTitle("Workspace Item 1")
                .withIssueDate("2019-01-13")
                .build();

        WorkspaceItem workspaceItem2 = WorkspaceItemBuilder.createWorkspaceItem(context, col2)
                .withTitle("Workspace Item 2")
                .withIssueDate("2018-09-20")
                .build();

        context.restoreAuthSystemState();

        String authTokenAdmin = getAuthToken(admin.getEmail(), password);
        getClient(authTokenAdmin).perform(get("/api/submission/workspaceitems"))
                 .andExpect(status().isOk())
                 .andExpect(jsonPath("$._embedded.workspaceitems", Matchers.containsInAnyOrder(
                   WorkspaceItemMatcher.matchItemWithTitleAndDateIssued(workspaceItem1, "Workspace Item 1",
                        "2019-01-13"),
                   WorkspaceItemMatcher.matchItemWithTitleAndDateIssued(workspaceItem2, "Workspace Item 2",
                        "2018-09-20"))))
                 .andExpect(jsonPath("$._links.self.href", Matchers.containsString("/api/submission/workspaceitems")))
                 .andExpect(jsonPath("$.page.size", is(20)))
                 .andExpect(jsonPath("$.page.totalElements", is(2)));

        String authToken = getAuthToken(eperson1.getEmail(), "qwerty01");
        getClient(authToken).perform(get("/api/submission/workspaceitems"))
                 .andExpect(status().isForbidden());
    }

    @Test
    /**
     * The workspaceitem endpoint must provide proper pagination
     *
     * @throws Exception
     */
    public void findAllWithPaginationTest() throws Exception {
        context.turnOffAuthorisationSystem();

        //** GIVEN **
        //1. A community-collection structure with one parent community with sub-community and two collections.
        parentCommunity = CommunityBuilder.createCommunity(context)
                                          .withName("Parent Community")
                                          .build();
        Community child1 = CommunityBuilder.createSubCommunity(context, parentCommunity)
                                           .withName("Sub Community")
                                           .build();
        Collection col1 = CollectionBuilder.createCollection(context, child1).withName("Collection 1").build();
        Collection col2 = CollectionBuilder.createCollection(context, child1).withName("Collection 2").build();


        //2. Three workspace items in two different collections
        WorkspaceItem workspaceItem1 = WorkspaceItemBuilder.createWorkspaceItem(context, col1)
                                      .withTitle("Workspace Item 1")
                                      .withIssueDate("2017-10-17")
                                      .build();

        WorkspaceItem workspaceItem2 = WorkspaceItemBuilder.createWorkspaceItem(context, col2)
                                      .withTitle("Workspace Item 2")
                                      .withIssueDate("2016-02-13")
                                      .build();

        WorkspaceItem workspaceItem3 = WorkspaceItemBuilder.createWorkspaceItem(context, col2)
                                      .withTitle("Workspace Item 3")
                                      .withIssueDate("2016-02-13")
                                      .build();

        context.restoreAuthSystemState();

        String token = getAuthToken(admin.getEmail(), password);

        getClient(token).perform(get("/api/submission/workspaceitems").param("size", "2"))
                .andExpect(status().isOk())
                .andExpect(jsonPath("$._embedded.workspaceitems",
                        Matchers.containsInAnyOrder(
                                WorkspaceItemMatcher.matchItemWithTitleAndDateIssued(workspaceItem1, "Workspace Item 1",
                                        "2017-10-17"),
                                WorkspaceItemMatcher.matchItemWithTitleAndDateIssued(workspaceItem2, "Workspace Item 2",
                                        "2016-02-13"))))
                .andExpect(jsonPath("$._embedded.workspaceitems",
                        Matchers.not(Matchers.contains(WorkspaceItemMatcher
                                .matchItemWithTitleAndDateIssued(workspaceItem3, "Workspace Item 3", "2016-02-13")))));

        getClient(token).perform(get("/api/submission/workspaceitems").param("size", "2").param("page", "1"))
                .andExpect(status().isOk())
                .andExpect(jsonPath("$._embedded.workspaceitems",
                        Matchers.contains(WorkspaceItemMatcher.matchItemWithTitleAndDateIssued(workspaceItem3,
                                "Workspace Item 3", "2016-02-13"))))
                .andExpect(jsonPath("$._embedded.workspaceitems",
                        Matchers.not(Matchers.contains(
                                WorkspaceItemMatcher.matchItemWithTitleAndDateIssued(workspaceItem1, "Workspace Item 1",
                                        "2017-10-17"),
                                WorkspaceItemMatcher.matchItemWithTitleAndDateIssued(workspaceItem2, "Workspace Item 2",
                                        "2016-02-13")))))
                .andExpect(jsonPath("$.page.size", is(2))).andExpect(jsonPath("$.page.totalElements", is(3)));
    }

    @Test
    /**
     * The workspaceitem resource endpoint must expose the proper structure
     *
     * @throws Exception
     */
    public void findOneTest() throws Exception {
        context.turnOffAuthorisationSystem();

        //** GIVEN **
        //1. A community-collection structure with one parent community with sub-community and two collections.
        parentCommunity = CommunityBuilder.createCommunity(context)
                                          .withName("Parent Community")
                                          .build();
        Community child1 = CommunityBuilder.createSubCommunity(context, parentCommunity)
                                           .withName("Sub Community")
                                           .build();
        Collection col1 = CollectionBuilder.createCollection(context, child1).withName("Collection 1").build();

        //2. a workspace item
        WorkspaceItem witem = WorkspaceItemBuilder.createWorkspaceItem(context, col1)
                .withTitle("Workspace Item 1")
                .withIssueDate("2017-10-17")
                .withAuthor("Smith, Donald").withAuthor("Doe, John")
                .withSubject("ExtraEntry")
                .build();

        context.restoreAuthSystemState();

        String token = getAuthToken(eperson.getEmail(), password);
        getClient(token).perform(get("/api/submission/workspaceitems/" + witem.getID())).andExpect(status().isOk())
                .andExpect(jsonPath("$",
                        Matchers.is(WorkspaceItemMatcher.matchItemWithTitleAndDateIssuedAndSubject(witem,
                                "Workspace Item 1", "2017-10-17", "ExtraEntry"))));
    }

    @Test
    public void findOneForbiddenTest() throws Exception {
        context.turnOffAuthorisationSystem();

        EPerson eperson1 = EPersonBuilder.createEPerson(context)
                .withEmail("eperson1@mail.com")
                .withPassword("qwerty01")
                .build();

        EPerson eperson2 = EPersonBuilder.createEPerson(context)
                .withEmail("eperson2@mail.com")
                .withPassword("qwerty02")
                .build();

        parentCommunity = CommunityBuilder.createCommunity(context)
                .withName("Parent Community")
                .build();

        Community child1 = CommunityBuilder.createSubCommunity(context, parentCommunity)
                .withName("Sub Community")
                .build();

        Collection col1 = CollectionBuilder.createCollection(context, child1)
                .withName("Collection 1")
                .build();

        context.setCurrentUser(eperson1);
        WorkspaceItem witem1 = WorkspaceItemBuilder.createWorkspaceItem(context, col1)
                .withTitle("Workspace Item 1")
                .withIssueDate("2019-09-09")
                .withAuthor("Smith, Donald")
                .withSubject("ExtraEntry")
                .build();

        context.restoreAuthSystemState();

        String tokenEperson1 = getAuthToken(eperson1.getEmail(), "qwerty01");
        getClient(tokenEperson1).perform(get("/api/submission/workspaceitems/" + witem1.getID()))
                        .andExpect(status().isOk())
                        .andExpect(jsonPath("$",
                       Matchers.is(WorkspaceItemMatcher.matchItemWithTitleAndDateIssuedAndSubject(witem1,
                                    "Workspace Item 1", "2019-09-09", "ExtraEntry"))));

        String tokenEperson2 = getAuthToken(eperson2.getEmail(), "qwerty02");
        getClient(tokenEperson2).perform(get("/api/submission/workspaceitems/" + witem1.getID()))
                        .andExpect(status().isForbidden());
    }

    @Test
    /**
     * The workspaceitem resource endpoint must expose the proper structure
     *
     * @throws Exception
     */
    public void findOneRelsTest() throws Exception {
        context.turnOffAuthorisationSystem();

        //** GIVEN **
        //1. A community-collection structure with one parent community with sub-community and two collections.
        parentCommunity = CommunityBuilder.createCommunity(context)
                                          .withName("Parent Community")
                                          .build();
        Community child1 = CommunityBuilder.createSubCommunity(context, parentCommunity)
                                           .withName("Sub Community")
                                           .build();
        Collection col1 = CollectionBuilder.createCollection(context, child1).withName("Collection 1").build();

        //2. a workspace item
        WorkspaceItem witem = WorkspaceItemBuilder.createWorkspaceItem(context, col1)
                .withTitle("Workspace Item 1")
                .withIssueDate("2017-10-17")
                .withAuthor("Smith, Donald").withAuthor("Doe, John")
                .withSubject("ExtraEntry")
                .build();

        context.restoreAuthSystemState();

        String authToken = getAuthToken(admin.getEmail(), password);

        getClient(authToken).perform(get("/api/submission/workspaceitems/" + witem.getID() + "/collection"))
                .andExpect(status().isOk())
                .andExpect(jsonPath("$", Matchers
                        .is(CollectionMatcher.matchCollectionEntry(col1.getName(), col1.getID(), col1.getHandle()))
                ));

        getClient(authToken).perform(get("/api/submission/workspaceitems/" + witem.getID() + "/item"))
                .andExpect(status().isOk())
                .andExpect(jsonPath("$", Matchers.is(ItemMatcher.matchItemWithTitleAndDateIssued(witem.getItem(),
                        "Workspace Item 1", "2017-10-17"))));

        getClient(authToken).perform(get("/api/submission/workspaceitems/" + witem.getID() + "/submissionDefinition"))
                .andExpect(status().isOk())
                .andExpect(jsonPath("$", Matchers.is(hasJsonPath("$.id", is("traditional")))));

    }

    @Test
    /**
     * Check the response code for unexistent workspaceitem
     *
     * @throws Exception
     */
    public void findOneWrongUUIDTest() throws Exception {
        String token = getAuthToken(eperson.getEmail(), password);

        getClient(token).perform(get("/api/submission/workspaceitems/" + Integer.MAX_VALUE))
                   .andExpect(status().isNotFound());
    }

    @Test
    /**
     * Removing a workspaceitem should result in delete of all the underline resources (item and bitstreams)
     *
     * @throws Exception
     */
    public void deleteOneTest() throws Exception {
        context.turnOffAuthorisationSystem();

        //** GIVEN **
        //1. A community with one collection.
        parentCommunity = CommunityBuilder.createCommunity(context)
                                          .withName("Parent Community")
                                          .build();
        Collection col1 = CollectionBuilder.createCollection(context, parentCommunity).withName("Collection 1").build();

        //2. a workspace item
        WorkspaceItem witem = WorkspaceItemBuilder.createWorkspaceItem(context, col1)
                .withTitle("Workspace Item 1")
                .withIssueDate("2017-10-17")
                .build();

        Item item = witem.getItem();

        //Add a bitstream to the item
        String bitstreamContent = "ThisIsSomeDummyText";
        Bitstream bitstream = null;
        try (InputStream is = IOUtils.toInputStream(bitstreamContent, CharEncoding.UTF_8)) {
            bitstream = BitstreamBuilder
                    .createBitstream(context, item, is)
                    .withName("Bitstream1")
                    .withMimeType("text/plain").build();
        }

        context.restoreAuthSystemState();

        String token = getAuthToken(eperson.getEmail(), password);

        //Delete the workspaceitem
        getClient(token).perform(delete("/api/submission/workspaceitems/" + witem.getID()))
                    .andExpect(status().is(204));

        //Trying to get deleted item should fail with 404
        getClient(token).perform(get("/api/submission/workspaceitems/" + witem.getID()))
                   .andExpect(status().is(404));

        //Trying to get deleted workspaceitem's item should fail with 404
        getClient(token).perform(get("/api/core/items/" + item.getID()))
                   .andExpect(status().is(404));

        //Trying to get deleted workspaceitem's bitstream should fail with 404
        getClient(token).perform(get("/api/core/biststreams/" + bitstream.getID()))
                   .andExpect(status().is(404));
    }

    @Test
    public void deleteOneUnAuthenticatedTest() throws Exception {
        context.turnOffAuthorisationSystem();

        parentCommunity = CommunityBuilder.createCommunity(context)
                .withName("Parent Community")
                .build();
        Collection col1 = CollectionBuilder.createCollection(context, parentCommunity)
                .withName("Collection 1")
                .build();
        WorkspaceItem witem = WorkspaceItemBuilder.createWorkspaceItem(context, col1)
                .withTitle("Workspace Item 1")
                .withIssueDate("2019-01-01")
                .build();

        Item item = witem.getItem();

        //Add a bitstream to the item
        String bitstreamContent = "ThisIsSomeDummyText";
        Bitstream bitstream = null;
        try (InputStream is = IOUtils.toInputStream(bitstreamContent, CharEncoding.UTF_8)) {
            bitstream = BitstreamBuilder
                    .createBitstream(context, item, is)
                    .withName("Bitstream1")
                    .withMimeType("text/plain").build();
        }

        context.restoreAuthSystemState();

        getClient().perform(delete("/api/submission/workspaceitems/" + witem.getID()))
                   .andExpect(status().isUnauthorized());
    }

    @Test
    public void deleteOneForbiddenTest() throws Exception {
        context.turnOffAuthorisationSystem();

        EPerson submitter1 = EPersonBuilder.createEPerson(context)
                .withEmail("submitter1@example.com")
                .withPassword("qwerty01")
                .build();
        EPerson submitter2 = EPersonBuilder.createEPerson(context)
                .withEmail("submitter2@example.com")
                .withPassword("qwerty02")
                .build();

        parentCommunity = CommunityBuilder.createCommunity(context)
                .withName("Parent Community")
                .build();
        Collection col1 = CollectionBuilder.createCollection(context, parentCommunity)
                .withName("Collection 1")
                .withSubmitterGroup(submitter1, submitter2)
                .build();

        context.setCurrentUser(submitter1);
        WorkspaceItem witem = WorkspaceItemBuilder.createWorkspaceItem(context, col1)
                .withTitle("Workspace Item 1")
                .withIssueDate("2020-01-01")
                .build();

        Item item = witem.getItem();

        //Add a bitstream to the item
        String bitstreamContent = "ThisIsSomeDummyText";
        Bitstream bitstream = null;
        try (InputStream is = IOUtils.toInputStream(bitstreamContent, CharEncoding.UTF_8)) {
            bitstream = BitstreamBuilder
                    .createBitstream(context, item, is)
                    .withName("Bitstream1")
                    .withMimeType("text/plain").build();
        }

        context.setCurrentUser(submitter2);
        WorkspaceItem witem2 = WorkspaceItemBuilder.createWorkspaceItem(context, col1)
                .withTitle("Workspace Item 2")
                .withIssueDate("2020-02-02")
                .build();

        Item item2 = witem2.getItem();

        String bitstreamContent2 = "ThisIsSomeDummyText2";
        Bitstream bitstream2 = null;
        try (InputStream is2 = IOUtils.toInputStream(bitstreamContent2, CharEncoding.UTF_8)) {
            bitstream2 = BitstreamBuilder
                    .createBitstream(context, item2, is2)
                    .withName("Bitstream 2")
                    .withMimeType("text/plain").build();
        }
        context.restoreAuthSystemState();

        // submitter2 attempt to delete the workspaceitem of submitter1
        String tokenSubmitter2 = getAuthToken(submitter2.getEmail(), "qwerty02");
        getClient(tokenSubmitter2).perform(delete("/api/submission/workspaceitems/" + witem.getID()))
                                  .andExpect(status().isForbidden());

        // check that workspaceitem was not deleted
        String tokenAdmin = getAuthToken(admin.getEmail(), password);
        getClient(tokenAdmin).perform(get("/api/submission/workspaceitems/" + witem.getID()))
                            .andExpect(status().isOk());

        // a normal user, without any special submission rights, attempt to delete the workspaceitem of submitter1
        String tokenEPerson = getAuthToken(eperson.getEmail(), password);
        getClient(tokenEPerson).perform(delete("/api/submission/workspaceitems/" + witem.getID()))
                                  .andExpect(status().isForbidden());

        // check that workspaceitem was not deleted
        getClient(tokenAdmin).perform(get("/api/submission/workspaceitems/" + witem.getID()))
                            .andExpect(status().isOk());
    }

    @Test
    /**
     * Create three workspaceitem with two different submitter and verify that the findBySubmitter return the proper
     * list of workspaceitem for each submitter also paginating
     *
     * @throws Exception
     */
    public void findBySubmitterTest() throws Exception {
        context.turnOffAuthorisationSystem();

        //** GIVEN **
        //1. A community-collection structure with one parent community with sub-community and two collections.
        parentCommunity = CommunityBuilder.createCommunity(context)
                                          .withName("Parent Community")
                                          .build();
        Community child1 = CommunityBuilder.createSubCommunity(context, parentCommunity)
                                           .withName("Sub Community")
                                           .build();
        Collection col1 = CollectionBuilder.createCollection(context, child1).withName("Collection 1").build();
        Collection col2 = CollectionBuilder.createCollection(context, child1).withName("Collection 2").build();

        //2. create two users to use as submitters
        EPerson submitter1 = EPersonBuilder.createEPerson(context)
                .withEmail("submitter1@example.com")
                .withPassword("qwerty01")
                .build();
        EPerson submitter2 = EPersonBuilder.createEPerson(context)
                .withEmail("submitter2@example.com")
                .withPassword("qwerty02")
                .build();

        // create two workspaceitems with the first submitter
        context.setCurrentUser(submitter1);


        //3. Two workspace items in two different collections
        WorkspaceItem workspaceItem1 = WorkspaceItemBuilder.createWorkspaceItem(context, col1)
                                      .withTitle("Workspace Item 1")
                                      .withIssueDate("2017-10-17")
                                      .build();

        WorkspaceItem workspaceItem2 = WorkspaceItemBuilder.createWorkspaceItem(context, col2)
                                      .withTitle("Workspace Item 2")
                                      .withIssueDate("2016-02-13")
                                      .build();

        //4. A workspaceitem for the second submitter
        context.setCurrentUser(submitter2);
        WorkspaceItem workspaceItem3 = WorkspaceItemBuilder.createWorkspaceItem(context, col2)
                                      .withTitle("Workspace Item 3")
                                      .withIssueDate("2016-02-13")
                                      .build();

        context.restoreAuthSystemState();
        // the first submitter has two workspace
        String tokenSubmitter1 = getAuthToken(submitter1.getEmail(), "qwerty01");
        getClient(tokenSubmitter1).perform(get("/api/submission/workspaceitems/search/findBySubmitter")
                .param("size", "20")
                .param("uuid", submitter1.getID().toString()))
            .andExpect(status().isOk())
            .andExpect(jsonPath("$._embedded.workspaceitems",
                    Matchers.containsInAnyOrder(
                            WorkspaceItemMatcher.matchItemWithTitleAndDateIssued(workspaceItem1, "Workspace Item 1",
                                    "2017-10-17"),
                            WorkspaceItemMatcher.matchItemWithTitleAndDateIssued(workspaceItem2, "Workspace Item 2",
                                    "2016-02-13"))))
            .andExpect(jsonPath("$._embedded.workspaceitems",
                    Matchers.not(Matchers.contains(WorkspaceItemMatcher
                            .matchItemWithTitleAndDateIssued(workspaceItem3, "Workspace Item 3", "2016-02-13")))))
            .andExpect(jsonPath("$.page.size", is(20)))
            .andExpect(jsonPath("$.page.totalElements", is(2)));

        // the first submitter has two workspace so if we paginate with a 1-size windows the page 1 will contains the
        // second workspace
        getClient(tokenSubmitter1).perform(get("/api/submission/workspaceitems/search/findBySubmitter")
                .param("size", "1")
                .param("page", "1")
                .param("uuid", submitter1.getID().toString()))
            .andExpect(status().isOk())
            .andExpect(jsonPath("$._embedded.workspaceitems",
                    Matchers.contains(WorkspaceItemMatcher.matchItemWithTitleAndDateIssued(workspaceItem2,
                            "Workspace Item 2", "2016-02-13"))))
            .andExpect(jsonPath("$._embedded.workspaceitems",
                    Matchers.not(Matchers.contains(
                            WorkspaceItemMatcher.matchItemWithTitleAndDateIssued(workspaceItem1, "Workspace Item 1",
                                    "2017-10-17"),
                            WorkspaceItemMatcher.matchItemWithTitleAndDateIssued(workspaceItem3, "Workspace Item 3",
                                    "2016-02-13")))))
            .andExpect(jsonPath("$.page.size", is(1)))
            .andExpect(jsonPath("$.page.totalElements", is(2)));

        // the second submitter has a single workspace
        String tokenSubmitter2 = getAuthToken(submitter2.getEmail(), "qwerty02");
        getClient(tokenSubmitter2).perform(get("/api/submission/workspaceitems/search/findBySubmitter")
                .param("size", "20")
                .param("uuid", submitter2.getID().toString()))
            .andExpect(status().isOk())
            .andExpect(jsonPath("$._embedded.workspaceitems",
                    Matchers.contains(
                            WorkspaceItemMatcher.matchItemWithTitleAndDateIssued(workspaceItem3, "Workspace Item 3",
                                    "2016-02-13"))))
            .andExpect(jsonPath("$.page.size", is(20)))
            .andExpect(jsonPath("$.page.totalElements", is(1)));

        // also the admin should be able to retrieve the submission of an another user
        String tokenAdmin = getAuthToken(admin.getEmail(), password);
        getClient(tokenAdmin).perform(get("/api/submission/workspaceitems/search/findBySubmitter")
                             .param("uuid", submitter1.getID().toString()))
                             .andExpect(status().isOk())
                             .andExpect(jsonPath("$._embedded.workspaceitems", Matchers.containsInAnyOrder(
                                        WorkspaceItemMatcher.matchItemWithTitleAndDateIssued
                                                  (workspaceItem1, "Workspace Item 1", "2017-10-17"),
                                        WorkspaceItemMatcher.matchItemWithTitleAndDateIssued
                                                  (workspaceItem2, "Workspace Item 2", "2016-02-13"))))
                             .andExpect(jsonPath("$.page.totalElements", is(2)));
    }

    @Test
    public void findBySubmitterForbiddenTest() throws Exception {
        context.turnOffAuthorisationSystem();

        parentCommunity = CommunityBuilder.createCommunity(context)
                .withName("Parent Community")
                .build();

        Community child1 = CommunityBuilder.createSubCommunity(context, parentCommunity)
                .withName("Sub Community")
                .build();

        Collection col1 = CollectionBuilder.createCollection(context, child1)
                .withName("Collection 1")
                .build();

        EPerson submitter1 = EPersonBuilder.createEPerson(context)
                .withEmail("submitter1@example.com")
                .withPassword("qwerty01")
                .build();

        EPerson submitter2 = EPersonBuilder.createEPerson(context)
                .withEmail("submitter2@example.com")
                .withPassword("qwerty02")
                .build();

        context.setCurrentUser(submitter1);

        WorkspaceItem workspaceItem1 = WorkspaceItemBuilder.createWorkspaceItem(context, col1)
                                      .withTitle("Workspace Item 1")
                                      .withIssueDate("2019-10-17")
                                      .build();

        WorkspaceItem workspaceItem2 = WorkspaceItemBuilder.createWorkspaceItem(context, col1)
                                      .withTitle("Workspace Item 2")
                                      .withIssueDate("2018-02-13")
                                      .build();

        context.restoreAuthSystemState();
        String tokenSubmitter1 = getAuthToken(submitter1.getEmail(), "qwerty01");
        getClient(tokenSubmitter1).perform(get("/api/submission/workspaceitems/search/findBySubmitter")
                .param("uuid", submitter1.getID().toString()))
                .andExpect(status().isOk())
                .andExpect(jsonPath("$._embedded.workspaceitems", Matchers.containsInAnyOrder(
                            WorkspaceItemMatcher.matchItemWithTitleAndDateIssued(workspaceItem1, "Workspace Item 1",
                                    "2019-10-17"),
                            WorkspaceItemMatcher.matchItemWithTitleAndDateIssued(workspaceItem2, "Workspace Item 2",
                                    "2018-02-13"))));

        String tokenSubmitter2 = getAuthToken(submitter2.getEmail(), "qwerty02");
        getClient(tokenSubmitter2).perform(get("/api/submission/workspaceitems/search/findBySubmitter")
                .param("uuid", submitter1.getID().toString()))
                .andExpect(status().isForbidden());
    }

    @Test
    /**
     * Test the creation of workspaceitem POSTing to the resource collection endpoint. It should respect the collection
     * param if present or use a default if it is not used
     *
     * @throws Exception
     */
    public void createEmptyWorkspateItemTest() throws Exception {
        context.turnOffAuthorisationSystem();

        //** GIVEN **
        //1. A community-collection structure with one parent community with sub-community and two collections.
        parentCommunity = CommunityBuilder.createCommunity(context)
                                          .withName("Parent Community")
                                          .build();
        Community child1 = CommunityBuilder.createSubCommunity(context, parentCommunity)
                                           .withName("Sub Community")
                                           .build();
        Collection col1 = CollectionBuilder.createCollection(context, child1)
                                           .withName("Collection 1")
                                           .withSubmitterGroup(eperson)
                                           .build();
        Collection col2 = CollectionBuilder.createCollection(context, child1)
                                           .withName("Collection 2")
                                           .withSubmitterGroup(eperson)
                                           .build();
        context.restoreAuthSystemState();

        AtomicReference<Integer> idRef1 = new AtomicReference<>();
        AtomicReference<Integer> idRef2 = new AtomicReference<>();
        AtomicReference<Integer> idRef3 = new AtomicReference<>();
        try {

        String authToken = getAuthToken(eperson.getEmail(), password);

        // create a workspaceitem explicitly in the col1
        getClient(authToken).perform(post("/api/submission/workspaceitems")
                    .param("owningCollection", col1.getID().toString())
                    .contentType(org.springframework.http.MediaType.APPLICATION_JSON))
                .andExpect(status().isCreated())
                .andExpect(jsonPath("$._embedded.collection.id", is(col1.getID().toString())))
                .andDo(result -> idRef1.set(read(result.getResponse().getContentAsString(), "$.id")));

        // create a workspaceitem explicitly in the col2
        getClient(authToken).perform(post("/api/submission/workspaceitems")
                    .param("owningCollection", col2.getID().toString())
                    .contentType(org.springframework.http.MediaType.APPLICATION_JSON))
                .andExpect(status().isCreated())
                .andExpect(jsonPath("$._embedded.collection.id", is(col2.getID().toString())))
                .andDo(result -> idRef2.set(read(result.getResponse().getContentAsString(), "$.id")));

        // create a workspaceitem without an explicit collection, this will go in the first valid collection for the
        // user: the col1
        getClient(authToken).perform(post("/api/submission/workspaceitems")
                .contentType(org.springframework.http.MediaType.APPLICATION_JSON))
                .andExpect(status().isCreated())
                .andExpect(jsonPath("$._embedded.collection.id", is(col1.getID().toString())))
                .andExpect(jsonPath("$", WorkspaceItemMatcher.matchFullEmbeds()))
                .andDo(result -> idRef3.set(read(result.getResponse().getContentAsString(), "$.id")));


        } finally {
            WorkspaceItemBuilder.deleteWorkspaceItem(idRef1.get());
            WorkspaceItemBuilder.deleteWorkspaceItem(idRef2.get());
            WorkspaceItemBuilder.deleteWorkspaceItem(idRef3.get());
        }
    }

    @Test
    /**
     * Test the creation of workspaceitems POSTing to the resource collection endpoint a bibtex file
     *
     * @throws Exception
     */
    public void createSingleWorkspaceItemFromBibtexFileWithOneEntryTest() throws Exception {
        context.turnOffAuthorisationSystem();

        //** GIVEN **
        //1. A community-collection structure with one parent community with sub-community and two collections.
        parentCommunity = CommunityBuilder.createCommunity(context)
                                          .withName("Parent Community")
                                          .build();
        Community child1 = CommunityBuilder.createSubCommunity(context, parentCommunity)
                                           .withName("Sub Community")
                                           .build();
        Collection col1 = CollectionBuilder.createCollection(context, child1)
                                           .withName("Collection 1")
                                           .withSubmitterGroup(eperson)
                                           .build();
        Collection col2 = CollectionBuilder.createCollection(context, child1)
                                           .withName("Collection 2")
                                           .withSubmitterGroup(eperson)
                                           .build();

        InputStream bibtex = getClass().getResourceAsStream("bibtex-test.bib");
        final MockMultipartFile bibtexFile = new MockMultipartFile("file", "/local/path/bibtex-test.bib",
            "application/x-bibtex", bibtex);

        context.restoreAuthSystemState();

        AtomicReference<List<Integer>> idRef = new AtomicReference<>();
        String authToken = getAuthToken(eperson.getEmail(), password);
        try {
            // create a workspaceitem from a single bibliographic entry file explicitly in the default collection (col1)
            getClient(authToken).perform(fileUpload("/api/submission/workspaceitems")
                    .file(bibtexFile))
                // create should return 200, 201 (created) is better for single resource
                .andExpect(status().isOk())
                .andExpect(jsonPath("$._embedded.workspaceitems[0].sections.traditionalpageone['dc.title'][0].value",
                        is("My Article")))
                .andExpect(
                        jsonPath("$._embedded.workspaceitems[0]._embedded.collection.id", is(col1.getID().toString())))
                .andExpect(jsonPath("$._embedded.workspaceitems[0].sections.upload.files[0]"
                     + ".metadata['dc.source'][0].value",
                        is("/local/path/bibtex-test.bib")))
                .andExpect(jsonPath("$._embedded.workspaceitems[0].sections.upload.files[0]"
                     + ".metadata['dc.title'][0].value",
                        is("bibtex-test.bib")))
                .andExpect(
                        jsonPath("$._embedded.workspaceitems[*]._embedded.upload").doesNotExist())
                .andDo(result -> idRef.set(read(result.getResponse().getContentAsString(),
                    "$._embedded.workspaceitems[*].id")));
        } finally {
            if (idRef != null && idRef.get() != null) {
                for (int i : idRef.get()) {
                    WorkspaceItemBuilder.deleteWorkspaceItem(i);
                }
            }
        }

        // create a workspaceitem from a single bibliographic entry file explicitly in the col2
        try {
            getClient(authToken).perform(fileUpload("/api/submission/workspaceitems")
                    .file(bibtexFile)
                    .param("owningCollection", col2.getID().toString()))
                .andExpect(status().isOk())
                .andExpect(jsonPath("$._embedded.workspaceitems[0].sections.traditionalpageone['dc.title'][0].value",
                        is("My Article")))
                .andExpect(
                        jsonPath("$._embedded.workspaceitems[0]._embedded.collection.id", is(col2.getID().toString())))
                .andExpect(jsonPath("$._embedded.workspaceitems[0].sections.upload.files[0]"
                     + ".metadata['dc.source'][0].value",
                        is("/local/path/bibtex-test.bib")))
                .andExpect(jsonPath("$._embedded.workspaceitems[0].sections.upload"
                     + ".files[0].metadata['dc.title'][0].value",
                        is("bibtex-test.bib")))
                .andExpect(
                        jsonPath("$._embedded.workspaceitems[*]._embedded.upload").doesNotExist())
                .andDo(result -> idRef.set(read(result.getResponse().getContentAsString(),
                        "$._embedded.workspaceitems[*].id")));
        } finally {
            if (idRef != null && idRef.get() != null) {
                for (int i : idRef.get()) {
                    WorkspaceItemBuilder.deleteWorkspaceItem(i);
                }
            }
        }
        bibtex.close();
    }

    @Test
    /**
     * Test the creation of workspaceitems POSTing to the resource collection endpoint a csv file
     *
     * @throws Exception
     */
    public void createSingleWorkspaceItemFromCSVWithOneEntryTest() throws Exception {
        context.turnOffAuthorisationSystem();

        //** GIVEN **
        //1. A community-collection structure with one parent community with sub-community and two collections.
        parentCommunity = CommunityBuilder.createCommunity(context)
                                          .withName("Parent Community")
                                          .build();
        Community child1 = CommunityBuilder.createSubCommunity(context, parentCommunity)
                                           .withName("Sub Community")
                                           .build();
        Collection col1 = CollectionBuilder.createCollection(context, child1)
                                           .withName("Collection 1")
                                           .withSubmitterGroup(eperson)
                                           .build();
        Collection col2 = CollectionBuilder.createCollection(context, child1)
                                           .withName("Collection 2")
                                           .withSubmitterGroup(eperson)
                                           .build();

        InputStream csv = getClass().getResourceAsStream("csv-test.csv");
        final MockMultipartFile csvFile = new MockMultipartFile("file", "/local/path/csv-test.csv",
            "text/csv", csv);

        context.restoreAuthSystemState();

        String authToken = getAuthToken(eperson.getEmail(), password);
        // create workspaceitems in the default collection (col1)
        AtomicReference<List<Integer>> idRef = new AtomicReference<>();
        try {
            getClient(authToken).perform(fileUpload("/api/submission/workspaceitems")
                    .file(csvFile))
                // create should return 200, 201 (created) is better for single resource
                .andExpect(status().isOk())
                .andExpect(jsonPath("$._embedded.workspaceitems[0].sections.traditionalpageone['dc.title'][0].value",
                        is("My Article")))
                .andExpect(jsonPath("$._embedded.workspaceitems[0].sections.traditionalpageone"
                        + "['dc.contributor.author'][0].value",
                        is("Nobody")))
                .andExpect(jsonPath("$._embedded.workspaceitems[0].sections.traditionalpageone"
                        + "['dc.date.issued'][0].value",
                        is("2006")))
                .andExpect(jsonPath("$._embedded.workspaceitems[0].sections.traditionalpageone"
                        + "['dc.identifier.issn'][0].value",
                        is("Mock ISSN")))
                .andExpect(jsonPath("$._embedded.workspaceitems[0].sections.traditionalpageone['dc.type'][0].value",
                        is("Mock subtype")))
                .andExpect(
                        jsonPath("$._embedded.workspaceitems[0]._embedded.collection.id", is(col1.getID().toString())))
                .andExpect(jsonPath("$._embedded.workspaceitems[0].sections.upload.files[0]"
                     + ".metadata['dc.source'][0].value",
                        is("/local/path/csv-test.csv")))
                .andExpect(jsonPath("$._embedded.workspaceitems[0].sections.upload.files[0]"
                     + ".metadata['dc.title'][0].value",
                        is("csv-test.csv")))
                .andExpect(
                        jsonPath("$._embedded.workspaceitems[*]._embedded.upload").doesNotExist())
                .andDo(result -> idRef.set(read(result.getResponse().getContentAsString(),
                        "$._embedded.workspaceitems[*].id")));
        } finally {
            if (idRef != null && idRef.get() != null) {
                for (int i : idRef.get()) {
                    WorkspaceItemBuilder.deleteWorkspaceItem(i);
                }
            }
        }

        // create workspaceitems explicitly in the col2
        try {
            getClient(authToken).perform(fileUpload("/api/submission/workspaceitems")
                    .file(csvFile)
                    .param("owningCollection", col2.getID().toString()))
                    .andExpect(status().isOk())
                 .andExpect(jsonPath("$._embedded.workspaceitems[0].sections.traditionalpageone"
                     + "['dc.title'][0].value",
                     is("My Article")))
                 .andExpect(jsonPath("$._embedded.workspaceitems[0].sections.traditionalpageone"
                     + "['dc.contributor.author'][0].value",
                     is("Nobody")))
                 .andExpect(jsonPath("$._embedded.workspaceitems[0].sections.traditionalpageone"
                     + "['dc.date.issued'][0].value",
                     is("2006")))
                 .andExpect(jsonPath("$._embedded.workspaceitems[0].sections.traditionalpageone"
                     + "['dc.identifier.issn'][0].value",
                     is("Mock ISSN")))
                 .andExpect(jsonPath("$._embedded.workspaceitems[0].sections.traditionalpageone['dc.type'][0].value",
                     is("Mock subtype")))
                 .andExpect(
                        jsonPath("$._embedded.workspaceitems[0]._embedded.collection.id", is(col2.getID().toString())))
                 .andExpect(jsonPath("$._embedded.workspaceitems[0].sections.upload.files[0]"
                     + ".metadata['dc.source'][0].value",
                        is("/local/path/csv-test.csv")))
                 .andExpect(jsonPath("$._embedded.workspaceitems[0].sections.upload"
                     + ".files[0].metadata['dc.title'][0].value",
                        is("csv-test.csv")))
                 .andExpect(
                     jsonPath("$._embedded.workspaceitems[*]._embedded.upload").doesNotExist())
                 .andDo(result -> idRef.set(read(result.getResponse().getContentAsString(),
                         "$._embedded.workspaceitems[*].id")));
        } finally {
            if (idRef != null && idRef.get() != null) {
                for (int i : idRef.get()) {
                    WorkspaceItemBuilder.deleteWorkspaceItem(i);
                }
            }
        }
        csv.close();
    }

    @Test
    /**
     * Test the creation of workspaceitems POSTing to the resource collection endpoint a csv file
     * with some missing data
     *
     * @throws Exception
     */
    public void createSingleWorkspaceItemFromCSVWithOneEntryAndMissingDataTest() throws Exception {
        context.turnOffAuthorisationSystem();

        //** GIVEN **
        //1. A community-collection structure with one parent community with sub-community and two collections.
        parentCommunity = CommunityBuilder.createCommunity(context)
                                          .withName("Parent Community")
                                          .build();
        Community child1 = CommunityBuilder.createSubCommunity(context, parentCommunity)
                                           .withName("Sub Community")
                                           .build();
        Collection col1 = CollectionBuilder.createCollection(context, child1)
                                           .withName("Collection 1")
                                           .withSubmitterGroup(eperson)
                                           .build();
        Collection col2 = CollectionBuilder.createCollection(context, child1)
                                           .withName("Collection 2")
                                           .withSubmitterGroup(eperson)
                                           .build();

        InputStream csv = getClass().getResourceAsStream("csv-missing-field-test.csv");
        final MockMultipartFile csvFile = new MockMultipartFile("file", "/local/path/csv-missing-field-test.csv",
            "text/csv", csv);

        context.restoreAuthSystemState();

        String authToken = getAuthToken(eperson.getEmail(), password);
        AtomicReference<List<Integer>> idRef = new AtomicReference<>();
        // create workspaceitems in the default collection (col1)

        try {
            getClient(authToken).perform(fileUpload("/api/submission/workspaceitems")
                .file(csvFile))
            // create should return 200, 201 (created) is better for single resource
            .andExpect(status().isOk())
            .andExpect(jsonPath("$._embedded.workspaceitems[0].sections.traditionalpageone['dc.title'][0].value",
                    is("My Article")))
            .andExpect(jsonPath("$._embedded.workspaceitems[0].sections.traditionalpageone"
                + "['dc.contributor.author'][0].value",
                    is("Nobody")))
            .andExpect(jsonPath("$._embedded.workspaceitems[0].sections.traditionalpageone"
                    + "['dc.contributor.author'][1].value",
                        is("Try escape, in item")))
            .andExpect(jsonPath("$._embedded.workspaceitems[0].sections.traditionalpageone"
                    + "['dc.date.issued'][0].value").isEmpty())
            .andExpect(jsonPath("$._embedded.workspaceitems[0].sections.traditionalpageone"
                    + "['dc.identifier.issn'][0].value",
                    is("Mock ISSN")))
            .andExpect(jsonPath("$._embedded.workspaceitems[0].sections.traditionalpageone['dc.type'][0].value"
                    ).doesNotExist())
            .andExpect(
                    jsonPath("$._embedded.workspaceitems[0]._embedded.collection.id", is(col1.getID().toString())))
            .andExpect(jsonPath("$._embedded.workspaceitems[0].sections.upload.files[0]"
                 + ".metadata['dc.source'][0].value",
                    is("/local/path/csv-missing-field-test.csv")))
            .andExpect(jsonPath("$._embedded.workspaceitems[0].sections.upload.files[0]"
                 + ".metadata['dc.title'][0].value",
                    is("csv-missing-field-test.csv")))
            .andExpect(
                    jsonPath("$._embedded.workspaceitems[*]._embedded.upload").doesNotExist())
            .andDo(result -> idRef.set(read(result.getResponse().getContentAsString(),
                    "$._embedded.workspaceitems[*].id")));
        } finally {
            if (idRef != null && idRef.get() != null) {
                for (int i : idRef.get()) {
                    WorkspaceItemBuilder.deleteWorkspaceItem(i);
                }
            }
        }
        csv.close();
    }

    @Test
    /**
     * Test the creation of workspaceitems POSTing to the resource collection endpoint a tsv file
     *
     * @throws Exception
     */
    public void createSingleWorkspaceItemFromTSVWithOneEntryTest() throws Exception {
        context.turnOffAuthorisationSystem();

        //** GIVEN **
        //1. A community-collection structure with one parent community with sub-community and two collections.
        parentCommunity = CommunityBuilder.createCommunity(context)
                                          .withName("Parent Community")
                                          .build();
        Community child1 = CommunityBuilder.createSubCommunity(context, parentCommunity)
                                           .withName("Sub Community")
                                           .build();
        Collection col1 = CollectionBuilder.createCollection(context, child1)
                                           .withName("Collection 1")
                                           .withSubmitterGroup(eperson)
                                           .build();
        Collection col2 = CollectionBuilder.createCollection(context, child1)
                                           .withName("Collection 2")
                                           .withSubmitterGroup(eperson)
                                           .build();

        InputStream tsv = getClass().getResourceAsStream("tsv-test.tsv");
        final MockMultipartFile tsvFile = new MockMultipartFile("file", "/local/path/tsv-test.tsv",
            "text/tsv", tsv);

        context.restoreAuthSystemState();

        String authToken = getAuthToken(eperson.getEmail(), password);
        AtomicReference<List<Integer>> idRef = new AtomicReference<>();

        // create workspaceitems in the default collection (col1)
        try {
            getClient(authToken).perform(fileUpload("/api/submission/workspaceitems")
                    .file(tsvFile))
                // create should return 200, 201 (created) is better for single resource
                .andExpect(status().isOk())
                .andExpect(jsonPath("$._embedded.workspaceitems[0].sections.traditionalpageone['dc.title'][0].value",
                        is("My Article")))
                .andExpect(jsonPath("$._embedded.workspaceitems[0].sections.traditionalpageone"
                        + "['dc.contributor.author'][0].value",
                        is("Nobody")))
                .andExpect(jsonPath("$._embedded.workspaceitems[0].sections.traditionalpageone"
                        + "['dc.date.issued'][0].value",
                        is("2006")))
                .andExpect(jsonPath("$._embedded.workspaceitems[0].sections.traditionalpageone"
                        + "['dc.identifier.issn'][0].value",
                        is("Mock ISSN")))
                .andExpect(jsonPath("$._embedded.workspaceitems[0].sections.traditionalpageone['dc.type'][0].value",
                        is("Mock subtype")))
                .andExpect(
                        jsonPath("$._embedded.workspaceitems[0]._embedded.collection.id", is(col1.getID().toString())))
                .andExpect(jsonPath("$._embedded.workspaceitems[0].sections.upload.files[0]"
                     + ".metadata['dc.source'][0].value",
                        is("/local/path/tsv-test.tsv")))
                .andExpect(jsonPath("$._embedded.workspaceitems[0].sections.upload.files[0]"
                     + ".metadata['dc.title'][0].value",
                        is("tsv-test.tsv")))
                .andExpect(
                        jsonPath("$._embedded.workspaceitems[*]._embedded.upload").doesNotExist())
                .andDo(result -> idRef.set(read(result.getResponse().getContentAsString(),
                        "$._embedded.workspaceitems[*].id")));
        } finally {
            if (idRef != null && idRef.get() != null) {
                for (int i : idRef.get()) {
                    WorkspaceItemBuilder.deleteWorkspaceItem(i);
                }
            }
        }
        tsv.close();
    }

    @Test
    /**
     * Test the creation of workspaceitems POSTing to the resource collection endpoint a ris file
     *
     * @throws Exception
     */
    public void createSingleWorkspaceItemFromRISWithOneEntryTest() throws Exception {
        context.turnOffAuthorisationSystem();

        //** GIVEN **
        //1. A community-collection structure with one parent community with sub-community and two collections.
        parentCommunity = CommunityBuilder.createCommunity(context)
                                          .withName("Parent Community")
                                          .build();
        Community child1 = CommunityBuilder.createSubCommunity(context, parentCommunity)
                                           .withName("Sub Community")
                                           .build();
        Collection col1 = CollectionBuilder.createCollection(context, child1)
                                           .withName("Collection 1")
                                           .withSubmitterGroup(eperson)
                                           .build();
        Collection col2 = CollectionBuilder.createCollection(context, child1)
                                           .withName("Collection 2")
                                           .withSubmitterGroup(eperson)
                                           .build();

        InputStream ris = getClass().getResourceAsStream("ris-test.ris");
        final MockMultipartFile tsvFile = new MockMultipartFile("file", "/local/path/ris-test.ris",
            "text/ris", ris);

        context.restoreAuthSystemState();

        String authToken = getAuthToken(eperson.getEmail(), password);
        AtomicReference<List<Integer>> idRef = new AtomicReference<>();

        // create workspaceitems in the default collection (col1)
        try {
            getClient(authToken).perform(fileUpload("/api/submission/workspaceitems")
                    .file(tsvFile))
                // create should return 200, 201 (created) is better for single resource
                .andExpect(status().isOk())
                .andExpect(jsonPath("$._embedded.workspaceitems[0].sections.traditionalpageone['dc.title'][0].value",
                        is("Challenge–Response Identification")))
                .andExpect(jsonPath("$._embedded.workspaceitems[0].sections.traditionalpageone['dc.title'][1].value",
                        is("Challenge–Response Identification second title")))
                .andExpect(jsonPath("$._embedded.workspaceitems[0].sections.traditionalpageone"
                        + "['dc.contributor.author'][0].value",
                        is("Just, Mike")))
                .andExpect(jsonPath("$._embedded.workspaceitems[0].sections.traditionalpageone"
                        + "['dc.date.issued'][0].value",
                        is("2005")))
                .andExpect(jsonPath("$._embedded.workspaceitems[0].sections.traditionalpageone"
                        + "['dc.identifier.issn'][0].value",
                        is("978-0-387-23483-0")))
                .andExpect(jsonPath("$._embedded.workspaceitems[0].sections.traditionalpageone['dc.type'][0].value",
                        is("Mock subtype")))
                .andExpect(
                        jsonPath("$._embedded.workspaceitems[0]._embedded.collection.id", is(col1.getID().toString())))
                .andExpect(jsonPath("$._embedded.workspaceitems[0].sections.upload.files[0]"
                     + ".metadata['dc.source'][0].value",
                        is("/local/path/ris-test.ris")))
                .andExpect(jsonPath("$._embedded.workspaceitems[0].sections.upload.files[0]"
                     + ".metadata['dc.title'][0].value",
                        is("ris-test.ris")))
                .andExpect(
                        jsonPath("$._embedded.workspaceitems[*]._embedded.upload").doesNotExist())
                .andDo(result -> idRef.set(read(result.getResponse().getContentAsString(),
                                "$._embedded.workspaceitems[*].id")));
        } finally {
            if (idRef != null && idRef.get() != null) {
                for (int i : idRef.get()) {
                    WorkspaceItemBuilder.deleteWorkspaceItem(i);
                }
            }
        }
        ris.close();
    }

    @Test
    /**
     * Test the creation of workspaceitems POSTing to the resource collection endpoint an endnote file
     *
     * @throws Exception
     */
    public void createSingleWorkspaceItemFromEndnoteWithOneEntryTest() throws Exception {
        context.turnOffAuthorisationSystem();

        //** GIVEN **
        //1. A community-collection structure with one parent community with sub-community and two collections.
        parentCommunity = CommunityBuilder.createCommunity(context)
                                          .withName("Parent Community")
                                          .build();
        Community child1 = CommunityBuilder.createSubCommunity(context, parentCommunity)
                                           .withName("Sub Community")
                                           .build();
        Collection col1 = CollectionBuilder.createCollection(context, child1)
                                           .withName("Collection 1")
                                           .withSubmitterGroup(eperson)
                                           .build();
        Collection col2 = CollectionBuilder.createCollection(context, child1)
                                           .withName("Collection 2")
                                           .withSubmitterGroup(eperson)
                                           .build();

        InputStream endnote = getClass().getResourceAsStream("endnote-test.enw");
        final MockMultipartFile endnoteFile = new MockMultipartFile("file", "/local/path/endnote-test.enw",
            "text/endnote", endnote);

        context.restoreAuthSystemState();

        String authToken = getAuthToken(eperson.getEmail(), password);
        AtomicReference<List<Integer>> idRef = new AtomicReference<>();
        // create workspaceitems in the default collection (col1)
        try {
            getClient(authToken).perform(fileUpload("/api/submission/workspaceitems")
                    .file(endnoteFile))
                // create should return 200, 201 (created) is better for single resource
                .andExpect(status().isOk())
                .andExpect(jsonPath("$._embedded.workspaceitems[0].sections.traditionalpageone['dc.title'][0].value",
                        is("My Title")))
                .andExpect(jsonPath("$._embedded.workspaceitems[0].sections.traditionalpageone"
                        + "['dc.contributor.author'][0].value",
                        is("Author 1")))
                .andExpect(jsonPath("$._embedded.workspaceitems[0].sections.traditionalpageone"
                        + "['dc.contributor.author'][1].value",
                        is("Author 2")))
                .andExpect(jsonPath("$._embedded.workspaceitems[0].sections.traditionalpageone"
                        + "['dc.date.issued'][0].value",
                        is("2005")))
                .andExpect(jsonPath("$._embedded.workspaceitems[0].sections.traditionalpagetwo"
                        + "['dc.description.abstract'][0].value",
                        is("This is my abstract")))
                .andExpect(
                        jsonPath("$._embedded.workspaceitems[0]._embedded.collection.id", is(col1.getID().toString())))
                .andExpect(jsonPath("$._embedded.workspaceitems[0].sections.upload.files[0]"
                     + ".metadata['dc.source'][0].value",
                        is("/local/path/endnote-test.enw")))
                .andExpect(jsonPath("$._embedded.workspaceitems[0].sections.upload.files[0]"
                     + ".metadata['dc.title'][0].value",
                        is("endnote-test.enw")))
                .andExpect(
                        jsonPath("$._embedded.workspaceitems[*]._embedded.upload").doesNotExist())
                .andDo(result -> idRef.set(read(result.getResponse().getContentAsString(),
                        "$._embedded.workspaceitems[*].id")));
        } finally {
            if (idRef != null && idRef.get() != null) {
                for (int i : idRef.get()) {
                     WorkspaceItemBuilder.deleteWorkspaceItem(i);
                }
            }
        }
        endnote.close();
    }


    @Test
    /**
     * Test the creation of workspaceitems POSTing to the resource collection endpoint a csv file
     * with some missing data and inner tab in field (those have to be read as list)
     *
     * @throws Exception
     */
    public void createSingleWorkspaceItemFromTSVWithOneEntryAndMissingDataTest() throws Exception {
        context.turnOffAuthorisationSystem();

        //** GIVEN **
        //1. A community-collection structure with one parent community with sub-community and two collections.
        parentCommunity = CommunityBuilder.createCommunity(context)
                                          .withName("Parent Community")
                                          .build();
        Community child1 = CommunityBuilder.createSubCommunity(context, parentCommunity)
                                           .withName("Sub Community")
                                           .build();
        Collection col1 = CollectionBuilder.createCollection(context, child1)
                                           .withName("Collection 1")
                                           .withSubmitterGroup(eperson)
                                           .build();
        Collection col2 = CollectionBuilder.createCollection(context, child1)
                                           .withName("Collection 2")
                                           .withSubmitterGroup(eperson)
                                           .build();

        InputStream tsv = getClass().getResourceAsStream("tsv-missing-field-test.tsv");
        final MockMultipartFile csvFile = new MockMultipartFile("file", "/local/path/tsv-missing-field-test.tsv",
            "text/tsv", tsv);

        context.restoreAuthSystemState();

        String authToken = getAuthToken(eperson.getEmail(), password);
        AtomicReference<List<Integer>> idRef = new AtomicReference<>();

        // create workspaceitems in the default collection (col1)
        try {
            getClient(authToken).perform(fileUpload("/api/submission/workspaceitems")
                .file(csvFile))
            // create should return 200, 201 (created) is better for single resource
            .andExpect(status().isOk())
            .andExpect(jsonPath("$._embedded.workspaceitems[0].sections.traditionalpageone['dc.title'][0].value",
                    is("My Article")))
            .andExpect(jsonPath("$._embedded.workspaceitems[0].sections.traditionalpageone"
                + "['dc.contributor.author'][0].value",
                    is("Nobody")))
            .andExpect(jsonPath("$._embedded.workspaceitems[0].sections.traditionalpageone"
                    + "['dc.contributor.author'][1].value",
                        is("Try escape \t\t\tin \t\titem")))
            .andExpect(jsonPath("$._embedded.workspaceitems[0].sections.traditionalpageone"
                    + "['dc.date.issued'][0].value").isEmpty())
            .andExpect(jsonPath("$._embedded.workspaceitems[0].sections.traditionalpageone"
                    + "['dc.identifier.issn'][0].value",
                    is("Mock ISSN")))
            .andExpect(jsonPath("$._embedded.workspaceitems[0].sections.traditionalpageone['dc.type'][0].value"
                    ).doesNotExist())
            .andExpect(
                    jsonPath("$._embedded.workspaceitems[0]._embedded.collection.id", is(col1.getID().toString())))
            .andExpect(jsonPath("$._embedded.workspaceitems[0].sections.upload.files[0]"
                 + ".metadata['dc.source'][0].value",
                    is("/local/path/tsv-missing-field-test.tsv")))
            .andExpect(jsonPath("$._embedded.workspaceitems[0].sections.upload.files[0]"
                 + ".metadata['dc.title'][0].value",
                    is("tsv-missing-field-test.tsv")))
            .andExpect(
                    jsonPath("$._embedded.workspaceitems[*]._embedded.upload").doesNotExist())
            .andDo(result -> idRef.set(read(result.getResponse().getContentAsString(),
                    "$._embedded.workspaceitems[*].id")));
            } finally {
                if (idRef != null && idRef.get() != null) {
                    for (int i : idRef.get()) {
                        WorkspaceItemBuilder.deleteWorkspaceItem(i);
                    }
                }
            }
            tsv.close();
    }

    @Test
    /**
     * Test the creation of workspaceitems POSTing to the resource collection endpoint a
     * bibtex and pubmed files
     *
     * @throws Exception
     */
    public void createSingleWorkspaceItemFromMultipleFilesWithOneEntryTest() throws Exception {
        context.turnOffAuthorisationSystem();
        //** GIVEN **
        //1. A community-collection structure with one parent community with sub-community and two collections.
        parentCommunity = CommunityBuilder.createCommunity(context)
                                          .withName("Parent Community")
                                          .build();
        Community child1 = CommunityBuilder.createSubCommunity(context, parentCommunity)
                                           .withName("Sub Community")
                                           .build();
        Collection col1 = CollectionBuilder.createCollection(context, child1)
                                           .withName("Collection 1")
                                           .withSubmitterGroup(eperson)
                                           .build();
        Collection col2 = CollectionBuilder.createCollection(context, child1)
                                           .withName("Collection 2")
                                           .withSubmitterGroup(eperson)
                                           .build();

        InputStream bibtex = getClass().getResourceAsStream("bibtex-test.bib");
        final MockMultipartFile bibtexFile = new MockMultipartFile("file", "/local/path/bibtex-test.bib",
            "application/x-bibtex", bibtex);
        InputStream xmlIS = getClass().getResourceAsStream("pubmed-test.xml");
        final MockMultipartFile pubmedFile = new MockMultipartFile("file", "/local/path/pubmed-test.xml",
            "application/xml", xmlIS);

        context.restoreAuthSystemState();

        String authToken = getAuthToken(eperson.getEmail(), password);
        AtomicReference<List<Integer>> idRef = new AtomicReference<>();

        // create a workspaceitem from a single bibliographic entry file explicitly in the default collection (col1)
        try {
            getClient(authToken).perform(fileUpload("/api/submission/workspaceitems")
                    .file(bibtexFile).file(pubmedFile))
                // create should return 200, 201 (created) is better for single resource
                .andExpect(status().isOk())
                .andExpect(jsonPath("$._embedded.workspaceitems[0].sections.traditionalpageone['dc.title'][0].value",
                        is("My Article")))
                .andExpect(
                        jsonPath("$._embedded.workspaceitems[0]._embedded.collection.id", is(col1.getID().toString())))
                .andExpect(jsonPath("$._embedded.workspaceitems[0].sections.upload.files[0]"
                     + ".metadata['dc.source'][0].value",
                        is("/local/path/bibtex-test.bib")))
                .andExpect(jsonPath("$._embedded.workspaceitems[0].sections.upload.files[0]"
                     + ".metadata['dc.title'][0].value",
                        is("bibtex-test.bib")))
                .andExpect(jsonPath("$._embedded.workspaceitems[0].sections.traditionalpageone['dc.title'][1].value")
                    .doesNotExist())
                .andExpect(jsonPath("$._embedded.workspaceitems[0].sections.upload.files[1]"
                        + ".metadata['dc.source'][0].value",
                            is("/local/path/pubmed-test.xml")))
                .andExpect(jsonPath("$._embedded.workspaceitems[0].sections.upload.files[1]"
                        + ".metadata['dc.title'][0].value",
                            is("pubmed-test.xml")))
                .andDo(result -> idRef.set(read(result.getResponse().getContentAsString(),
                        "$._embedded.workspaceitems[*].id")));
        } finally {
            if (idRef != null && idRef.get() != null) {
                for (int i : idRef.get()) {
                    WorkspaceItemBuilder.deleteWorkspaceItem(i);
                }
            }
        }

        // create a workspaceitem from a single bibliographic entry file explicitly in the col2
        try {
            getClient(authToken).perform(fileUpload("/api/submission/workspaceitems")
                    .file(bibtexFile).file(pubmedFile)
                    .param("owningCollection", col2.getID().toString()))
                .andExpect(status().isOk())
                .andExpect(jsonPath("$._embedded.workspaceitems[0].sections.traditionalpageone['dc.title'][0].value",
                        is("My Article")))
                .andExpect(
                        jsonPath("$._embedded.workspaceitems[0]._embedded.collection.id", is(col2.getID().toString())))
                .andExpect(jsonPath("$._embedded.workspaceitems[0].sections.upload.files[0]"
                     + ".metadata['dc.source'][0].value",
                        is("/local/path/bibtex-test.bib")))
                .andExpect(jsonPath("$._embedded.workspaceitems[0].sections.upload"
                     + ".files[0].metadata['dc.title'][0].value",
                        is("bibtex-test.bib")))
                .andExpect(jsonPath("$._embedded.workspaceitems[0].sections.traditionalpageone['dc.title'][1].value")
                        .doesNotExist())
                .andExpect(jsonPath("$._embedded.workspaceitems[0].sections.upload.files[1]"
                     + ".metadata['dc.source'][0].value",
                         is("/local/path/pubmed-test.xml")))
                .andExpect(jsonPath("$._embedded.workspaceitems[0].sections.upload.files[1]"
                     + ".metadata['dc.title'][0].value",
                         is("pubmed-test.xml")))
                .andDo(result -> idRef.set(read(result.getResponse().getContentAsString(),
                        "$._embedded.workspaceitems[*].id")));
        } finally {
            if (idRef != null && idRef.get() != null) {
                for (int i : idRef.get()) {
                    WorkspaceItemBuilder.deleteWorkspaceItem(i);
                }
            }
        }
        bibtex.close();
        xmlIS.close();
    }

    @Test
    /**
     * Test the creation of workspaceitems POSTing to the resource collection endpoint a bibtex file
     * contains more than one entry.
     * 
     * @throws Exception
     */
    public void createSingleWorkspaceItemsFromSingleFileWithMultipleEntriesTest() throws Exception {
        context.turnOffAuthorisationSystem();

        //** GIVEN **
        //1. A community-collection structure with one parent community with sub-community and two collections.
        parentCommunity = CommunityBuilder.createCommunity(context)
                                          .withName("Parent Community")
                                          .build();
        Community child1 = CommunityBuilder.createSubCommunity(context, parentCommunity)
                                           .withName("Sub Community")
                                           .build();
        Collection col1 = CollectionBuilder.createCollection(context, child1)
                                           .withName("Collection 1")
                                           .withSubmitterGroup(eperson)
                                           .build();
        Collection col2 = CollectionBuilder.createCollection(context, child1)
                                           .withName("Collection 2")
                                           .withSubmitterGroup(eperson)
                                           .build();

        InputStream bibtex = getClass().getResourceAsStream("bibtex-test-3-entries.bib");
        final MockMultipartFile bibtexFile = new MockMultipartFile("file", "bibtex-test-3-entries.bib",
            "application/x-bibtex",
                bibtex);

        context.restoreAuthSystemState();

        String authToken = getAuthToken(eperson.getEmail(), password);

        // create a workspaceitem from a single bibliographic entry file explicitly in the default collection (col1)
        getClient(authToken).perform(fileUpload("/api/submission/workspaceitems")
                    .file(bibtexFile))
                  // create should return return a 422 because we don't allow/support bibliographic files
                 // that have multiple metadata records
                .andExpect(status().is(422));
        bibtex.close();
    }

    @Test
    /**
     * Test the creation of workspaceitems POSTing to the resource collection endpoint a pubmed XML
     * file.
     * 
     * @throws Exception
     */
    public void createPubmedWorkspaceItemFromFileTest() throws Exception {
        context.turnOffAuthorisationSystem();

        //** GIVEN **
        //1. A community-collection structure with one parent community with sub-community and two collections.
        parentCommunity = CommunityBuilder.createCommunity(context)
                                          .withName("Parent Community")
                                          .build();
        Community child1 = CommunityBuilder.createSubCommunity(context, parentCommunity)
                                           .withName("Sub Community")
                                           .build();
        Collection col1 = CollectionBuilder.createCollection(context, child1)
                                           .withName("Collection 1")
                                           .withSubmitterGroup(eperson)
                                           .build();
        Collection col2 = CollectionBuilder.createCollection(context, child1)
                                           .withName("Collection 2")
                                           .withSubmitterGroup(eperson)
                                           .build();
        InputStream xmlIS = getClass().getResourceAsStream("pubmed-test.xml");
        final MockMultipartFile pubmedFile = new MockMultipartFile("file", "/local/path/pubmed-test.xml",
            "application/xml", xmlIS);

        context.restoreAuthSystemState();

        String authToken = getAuthToken(eperson.getEmail(), password);
        AtomicReference<List<Integer>> idRef = new AtomicReference<>();

        // create a workspaceitem from a single bibliographic entry file explicitly in the default collection (col1)
        try {
            getClient(authToken).perform(fileUpload("/api/submission/workspaceitems")
                    .file(pubmedFile))
                .andExpect(status().isOk())
                .andExpect(jsonPath("$._embedded.workspaceitems[0].sections.traditionalpageone['dc.title'][0].value",
                        is("Multistep microreactions with proteins using electrocapture technology.")))
                .andExpect(
                        jsonPath(
                        "$._embedded.workspaceitems[0].sections.traditionalpageone['dc.identifier.other'][0].value",
                        is("15117179")))
                .andExpect(jsonPath("$._embedded.workspaceitems[0].sections.traditionalpageone"
                        + "['dc.contributor.author'][0].value",
                        is("Astorga-Wells, Juan")))
                .andExpect(jsonPath("$._embedded.workspaceitems[0].sections.upload.files[0]"
                    + ".metadata['dc.source'][0].value",
                        is("/local/path/pubmed-test.xml")))
                .andExpect(jsonPath("$._embedded.workspaceitems[0].sections.upload.files[0]"
                    + ".metadata['dc.title'][0].value",
                        is("pubmed-test.xml")))
                .andDo(result -> idRef.set(read(result.getResponse().getContentAsString(),
                        "$._embedded.workspaceitems[*].id")));
        } finally {
            if (idRef != null && idRef.get() != null) {
                for (int i : idRef.get()) {
                    WorkspaceItemBuilder.deleteWorkspaceItem(i);
                }
            }
        }


        // create a workspaceitem from a single bibliographic entry file explicitly in the col2
        try {
            getClient(authToken).perform(fileUpload("/api/submission/workspaceitems")
                    .file(pubmedFile)
                    .param("owningCollection", col2.getID().toString()))
            .andExpect(status().isOk())
            .andExpect(jsonPath("$._embedded.workspaceitems[0].sections.traditionalpageone['dc.title'][0].value",
                is("Multistep microreactions with proteins using electrocapture technology.")))
            .andExpect(
                jsonPath(
                "$._embedded.workspaceitems[0].sections.traditionalpageone['dc.identifier.other'][0].value",
                is("15117179")))
            .andExpect(jsonPath("$._embedded.workspaceitems[0].sections.traditionalpageone"
                + "['dc.contributor.author'][0].value",
                is("Astorga-Wells, Juan")))
            .andExpect(jsonPath("$._embedded.workspaceitems[0].sections.upload.files[0].metadata['dc.source'][0].value",
                    is("/local/path/pubmed-test.xml")))
            .andExpect(jsonPath("$._embedded.workspaceitems[0].sections.upload.files[0].metadata['dc.title'][0].value",
                    is("pubmed-test.xml")))
            .andDo(result -> idRef.set(read(result.getResponse().getContentAsString(),
                    "$._embedded.workspaceitems[*].id")));
        } finally {
            if (idRef != null && idRef.get() != null) {
                for (int i : idRef.get()) {
                    WorkspaceItemBuilder.deleteWorkspaceItem(i);
                }
            }
        }
        xmlIS.close();
    }

    @Test
    /**
     * Test the creation of a workspaceitem POSTing to the resource collection endpoint a PDF file. As a single item
     * will be created we expect to have the pdf file stored as a bitstream
     *
     * @throws Exception
     */
    public void createWorkspaceItemFromPDFFileTest() throws Exception {
        context.turnOffAuthorisationSystem();

        //** GIVEN **
        //1. A community-collection structure with one parent community with sub-community and two collections.
        parentCommunity = CommunityBuilder.createCommunity(context)
                                          .withName("Parent Community")
                                          .build();
        Community child1 = CommunityBuilder.createSubCommunity(context, parentCommunity)
                                           .withName("Sub Community")
                                           .build();
        Collection col1 = CollectionBuilder.createCollection(context, child1)
                .withName("Collection 1")
                .withSubmitterGroup(eperson)
                .build();

        String authToken = getAuthToken(eperson.getEmail(), password);

        InputStream pdf = getClass().getResourceAsStream("simple-article.pdf");
        MockMultipartFile pdfFile = new MockMultipartFile("file", "/local/path/myfile.pdf", "application/pdf", pdf);

        context.restoreAuthSystemState();

        // create a workspaceitem
        getClient(authToken).perform(fileUpload("/api/submission/workspaceitems")
                    .file(pdfFile))
                // create should return 200, 201 (created) is better for single resource
                .andExpect(status().isOk())
                //FIXME it will be nice to setup a mock grobid server for end to end testing
                // no metadata for now
//              .andExpect(jsonPath("$._embedded.workspaceitems[0]._embedded.traditionalpageone['dc.title'][0].value",
//              is("This is a simple test file")))
                // we can just check that the pdf is stored in the item
                .andExpect(
                        jsonPath("$._embedded.workspaceitems[0].sections.upload.files[0].metadata['dc.title'][0].value",
                                is("myfile.pdf")))
                .andExpect(jsonPath(
                        "$._embedded.workspaceitems[0].sections.upload.files[0].metadata['dc.source'][0].value",
                        is("/local/path/myfile.pdf")))
        ;

        pdf.close();
    }

    @Test
    /**
     * Test the exposition of validation error for missing required metadata both at the creation time than on existent
     * workspaceitems
     *
     * @throws Exception
     */
    public void validationErrorsRequiredMetadataTest() throws Exception {
        context.turnOffAuthorisationSystem();

        //** GIVEN **
        //1. A community-collection structure with one parent community with sub-community and two collections.
        parentCommunity = CommunityBuilder.createCommunity(context)
                                          .withName("Parent Community")
                                          .build();
        Community child1 = CommunityBuilder.createSubCommunity(context, parentCommunity)
                                           .withName("Sub Community")
                                           .build();
        Collection col1 = CollectionBuilder.createCollection(context, child1)
                .withName("Collection 1")
                .withSubmitterGroup(eperson)
                .build();

        String authToken = getAuthToken(eperson.getEmail(), password);

        WorkspaceItem workspaceItem1 = WorkspaceItemBuilder.createWorkspaceItem(context, col1)
                .withTitle("Workspace Item 1")
                .withIssueDate("2017-10-17")
                .build();

        WorkspaceItem workspaceItem2 = WorkspaceItemBuilder.createWorkspaceItem(context, col1)
                .withTitle("Workspace Item 2")
                .build();

        //disable file upload mandatory
        configurationService.setProperty("webui.submit.upload.required", false);

        context.restoreAuthSystemState();

        AtomicReference<Integer> idRef = new AtomicReference<>();
        try {

        getClient(authToken).perform(get("/api/submission/workspaceitems/" + workspaceItem1.getID()))
                .andExpect(status().isOk())
                .andExpect(jsonPath("$.errors").doesNotExist())
        ;

        getClient(authToken).perform(get("/api/submission/workspaceitems/" + workspaceItem2.getID()))
                .andExpect(status().isOk())
                .andExpect(jsonPath("$.errors[?(@.message=='error.validation.required')]",
                        Matchers.contains(
                                hasJsonPath("$.paths", Matchers.contains(
                                        hasJsonPath("$", Matchers.is("/sections/traditionalpageone/dc.date.issued"))
                                )))))
        ;

        // create an empty workspaceitem explicitly in the col1, check validation on creation
        getClient(authToken).perform(post("/api/submission/workspaceitems")
                    .param("owningCollection", col1.getID().toString())
                    .contentType(org.springframework.http.MediaType.APPLICATION_JSON))
                .andExpect(status().isCreated())
                // title and dateissued are required in the first panel
                // the json path with a @ selector always return an array
                .andExpect(jsonPath("$.errors[?(@.message=='error.validation.required')]",
                        Matchers.contains(
                                hasJsonPath("$.paths", Matchers.containsInAnyOrder(
                                        hasJsonPath("$", Matchers.is("/sections/traditionalpageone/dc.title")),
                                        hasJsonPath("$", Matchers.is("/sections/traditionalpageone/dc.date.issued"))
                                )))))
                .andDo(result -> idRef.set(read(result.getResponse().getContentAsString(), "$.id")));
        } finally {
            WorkspaceItemBuilder.deleteWorkspaceItem(idRef.get());
        }

    }

    @Test
    /**
     * Test the update of metadata
     *
     * @throws Exception
     */
    public void patchUpdateMetadataTest() throws Exception {
        context.turnOffAuthorisationSystem();

        //** GIVEN **
        //1. A community-collection structure with one parent community with sub-community and two collections.
        parentCommunity = CommunityBuilder.createCommunity(context)
                                          .withName("Parent Community")
                                          .build();
        Community child1 = CommunityBuilder.createSubCommunity(context, parentCommunity)
                                           .withName("Sub Community")
                                           .build();
        Collection col1 = CollectionBuilder.createCollection(context, child1).withName("Collection 1").build();
        String authToken = getAuthToken(eperson.getEmail(), password);

        WorkspaceItem witem = WorkspaceItemBuilder.createWorkspaceItem(context, col1)
                .withTitle("Workspace Item 1")
                .withIssueDate("2017-10-17")
                .withSubject("ExtraEntry")
                .build();

        //disable file upload mandatory
        configurationService.setProperty("webui.submit.upload.required", false);

        context.restoreAuthSystemState();

        // a simple patch to update an existent metadata
        List<Operation> updateTitle = new ArrayList<Operation>();
        Map<String, String> value = new HashMap<String, String>();
        value.put("value", "New Title");
        updateTitle.add(new ReplaceOperation("/sections/traditionalpageone/dc.title/0", value));

        String patchBody = getPatchContent(updateTitle);

        getClient(authToken).perform(patch("/api/submission/workspaceitems/" + witem.getID())
            .content(patchBody)
            .contentType(MediaType.APPLICATION_JSON_PATCH_JSON))
                        .andExpect(status().isOk())
                        .andExpect(jsonPath("$.errors").doesNotExist())
                        .andExpect(jsonPath("$",
                                // check the new title and untouched values
                                Matchers.is(WorkspaceItemMatcher.matchItemWithTitleAndDateIssuedAndSubject(witem,
                                        "New Title", "2017-10-17", "ExtraEntry"))));

        // verify that the patch changes have been persisted
        getClient(authToken).perform(get("/api/submission/workspaceitems/" + witem.getID()))
            .andExpect(status().isOk())
            .andExpect(jsonPath("$.errors").doesNotExist())
            .andExpect(jsonPath("$",
                    Matchers.is(WorkspaceItemMatcher.matchItemWithTitleAndDateIssuedAndSubject(witem,
                            "New Title", "2017-10-17", "ExtraEntry"))))
        ;
    }

    @Test
    public void patchUpdateMetadataForbiddenTest() throws Exception {
        context.turnOffAuthorisationSystem();

        EPerson eperson1 = EPersonBuilder.createEPerson(context)
                .withEmail("eperson1@mail.com")
                .withPassword("qwerty01")
                .build();

        EPerson eperson2 = EPersonBuilder.createEPerson(context)
                .withEmail("eperson2@mail.com")
                .withPassword("qwerty02")
                .build();

        parentCommunity = CommunityBuilder.createCommunity(context)
                .withName("Parent Community")
                .build();
        Community child1 = CommunityBuilder.createSubCommunity(context, parentCommunity)
                .withName("Sub Community")
                .build();
        Collection col1 = CollectionBuilder.createCollection(context, child1)
                .withName("Collection 1")
                .build();

        context.setCurrentUser(eperson1);
        WorkspaceItem witem = WorkspaceItemBuilder.createWorkspaceItem(context, col1)
                .withTitle("Workspace Item 1")
                .withIssueDate("2019-01-01")
                .withSubject("ExtraEntry")
                .build();

        context.restoreAuthSystemState();

        List<Operation> updateIssueDate = new ArrayList<Operation>();
        Map<String, String> value = new HashMap<String, String>();
        value.put("value", "2020-01-01");
        updateIssueDate.add(new ReplaceOperation("/sections/traditionalpageone/dc.date.issued/0", value));

        String patchBody = getPatchContent(updateIssueDate);
        String tokenEperson2 = getAuthToken(eperson2.getEmail(), "qwerty02");
        getClient(tokenEperson2).perform(patch("/api/submission/workspaceitems/" + witem.getID())
            .content(patchBody)
            .contentType(MediaType.APPLICATION_JSON_PATCH_JSON))
            .andExpect(status().isForbidden());

        String tokenEperson1 = getAuthToken(eperson1.getEmail(), "qwerty01");
        getClient(tokenEperson1).perform(get("/api/submission/workspaceitems/" + witem.getID()))
            .andExpect(status().isOk())
            .andExpect(jsonPath("$",
                    Matchers.is(WorkspaceItemMatcher.matchItemWithTitleAndDateIssuedAndSubject
                               (witem, "Workspace Item 1", "2019-01-01", "ExtraEntry"))));
    }

    public void patchReplaceMetadataOnItemStillInSubmissionTest() throws Exception {
        context.turnOffAuthorisationSystem();

        parentCommunity = CommunityBuilder.createCommunity(context)
                .withName("Parent Community")
                .build();
        Community child1 = CommunityBuilder.createSubCommunity(context, parentCommunity)
                .withName("Sub Community")
                .build();
        Collection col1 = CollectionBuilder.createCollection(context, child1)
                .withName("Collection 1")
                .build();

        context.setCurrentUser(eperson);
        WorkspaceItem witem = WorkspaceItemBuilder.createWorkspaceItem(context, col1)
                .withTitle("Workspace Item 1")
                .withIssueDate("2017-10-17")
                .withSubject("ExtraEntry")
                .build();

        context.restoreAuthSystemState();

        List<Operation> updateTitle = new ArrayList<Operation>();
        Map<String, String> value = new HashMap<String, String>();
        value.put("value", "New Title");
        updateTitle.add(new ReplaceOperation("/metadata/dc.title/0", value));

        String patchBody = getPatchContent(updateTitle);
        UUID idItem = witem.getItem().getID();

        // Verify submitter cannot modify metadata via item PATCH. They must use submission forms.
        String tokenEperson = getAuthToken(eperson.getEmail(), password);
        getClient(tokenEperson).perform(patch("/api/core/items/" + idItem)
            .content(patchBody)
            .contentType(MediaType.APPLICATION_JSON_PATCH_JSON))
            .andExpect(status().isForbidden());

        String tokenAdmin = getAuthToken(admin.getEmail(), password);
        getClient(tokenAdmin).perform(get("/api/core/items/" + idItem))
        .andExpect(status().isOk())
        .andExpect(jsonPath("$", Matchers.is(ItemMatcher.matchItemWithTitleAndDateIssued
                  (witem.getItem(), "Workspace Item 1", "2017-10-17"))));
    }

    @Test
    public void patchAddMetadataOnItemStillInSubmissionTest() throws Exception {
        context.turnOffAuthorisationSystem();

        parentCommunity = CommunityBuilder.createCommunity(context)
                .withName("Parent Community")
                .build();
        Community child1 = CommunityBuilder.createSubCommunity(context, parentCommunity)
                .withName("Sub Community")
                .build();
        Collection col1 = CollectionBuilder.createCollection(context, child1)
                .withName("Collection 1")
                .build();

        context.setCurrentUser(eperson);
        WorkspaceItem witem = WorkspaceItemBuilder.createWorkspaceItem(context, col1)
                .withTitle("Workspace")
                .withSubject("ExtraEntry")
                .build();

        context.restoreAuthSystemState();

        List<Operation> addIssueDate = new ArrayList<Operation>();
        Map<String, String> value = new HashMap<String, String>();
        value.put("value", "2017-10-17");
        addIssueDate.add(new ReplaceOperation("/metadata/dc.date.issued/0", value));

        String patchBody = getPatchContent(addIssueDate);
        UUID idItem = witem.getItem().getID();

        // Verify submitter cannot modify metadata via item PATCH. They must use submission forms.
        String tokenEperson = getAuthToken(eperson.getEmail(), password);
        getClient(tokenEperson).perform(patch("/api/core/items/" + idItem)
            .content(patchBody)
            .contentType(MediaType.APPLICATION_JSON_PATCH_JSON))
            .andExpect(status().isForbidden());

        String tokenAdmin = getAuthToken(admin.getEmail(), password);
        getClient(tokenAdmin).perform(get("/api/core/items/" + idItem))
        .andExpect(status().isOk())
        .andExpect(jsonPath("$", hasJsonPath("$.metadata", allOf(
              matchMetadata("dc.title", "Workspace")))))
        .andExpect(jsonPath("$.metadata.['dc.date.issued']").doesNotExist());
    }

    @Test
    public void patchUpdateMetadataUnAuthenticatedTest() throws Exception {
        context.turnOffAuthorisationSystem();

        EPerson eperson1 = EPersonBuilder.createEPerson(context)
                .withEmail("eperson1@mail.com")
                .withPassword("qwerty01")
                .build();

        parentCommunity = CommunityBuilder.createCommunity(context)
                .withName("Parent Community")
                .build();
        Community child1 = CommunityBuilder.createSubCommunity(context, parentCommunity)
                .withName("Sub Community")
                .build();
        Collection col1 = CollectionBuilder.createCollection(context, child1)
                .withName("Collection 1")
                .build();

        context.setCurrentUser(eperson1);
        WorkspaceItem witem = WorkspaceItemBuilder.createWorkspaceItem(context, col1)
                .withTitle("Workspace Item 1")
                .withIssueDate("2019-01-01")
                .withSubject("ExtraEntry")
                .build();

        context.restoreAuthSystemState();

        List<Operation> updateIssueDate = new ArrayList<Operation>();
        Map<String, String> value = new HashMap<String, String>();
        value.put("value", "2020-01-01");
        updateIssueDate.add(new ReplaceOperation("/sections/traditionalpageone/dc.date.issued/0", value));

        String patchBody = getPatchContent(updateIssueDate);
        getClient().perform(patch("/api/submission/workspaceitems/" + witem.getID())
            .content(patchBody)
            .contentType(MediaType.APPLICATION_JSON_PATCH_JSON))
            .andExpect(status().isUnauthorized());

        String tokenEperson1 = getAuthToken(eperson1.getEmail(), "qwerty01");
        getClient(tokenEperson1).perform(get("/api/submission/workspaceitems/" + witem.getID()))
            .andExpect(status().isOk())
            .andExpect(jsonPath("$",
                    Matchers.is(WorkspaceItemMatcher.matchItemWithTitleAndDateIssuedAndSubject
                               (witem, "Workspace Item 1", "2019-01-01", "ExtraEntry"))));
    }

    @Test
    public void patchRemoveMetadataOnItemStillInSubmissionTest() throws Exception {
        context.turnOffAuthorisationSystem();

        parentCommunity = CommunityBuilder.createCommunity(context)
                .withName("Parent Community")
                .build();
        Community child1 = CommunityBuilder.createSubCommunity(context, parentCommunity)
                .withName("Sub Community")
                .build();
        Collection col1 = CollectionBuilder.createCollection(context, child1)
                .withName("Collection 1")
                .build();

        context.setCurrentUser(eperson);
        WorkspaceItem witem = WorkspaceItemBuilder.createWorkspaceItem(context, col1)
                .withTitle("Workspace title")
                .withIssueDate("2017-10-17")
                .withSubject("ExtraEntry")
                .build();

        context.restoreAuthSystemState();

        List<Operation> removeTitle = new ArrayList<Operation>();
        removeTitle.add(new RemoveOperation("/metadata/dc.title/0"));

        String patchBody = getPatchContent(removeTitle);
        UUID idItem = witem.getItem().getID();

        // Verify submitter cannot modify metadata via item PATCH. They must use submission forms.
        String tokenEperson = getAuthToken(eperson.getEmail(), password);
        getClient(tokenEperson).perform(patch("/api/core/items/" + idItem)
            .content(patchBody)
            .contentType(MediaType.APPLICATION_JSON_PATCH_JSON))
            .andExpect(status().isForbidden());

        String tokenAdmin = getAuthToken(admin.getEmail(), password);
        getClient(tokenAdmin).perform(get("/api/core/items/" + idItem))
        .andExpect(status().isOk())
        .andExpect(jsonPath("$", hasJsonPath("$.metadata", allOf(
              matchMetadata("dc.title", "Workspace title"),
              matchMetadata("dc.date.issued", "2017-10-17")))));
    }

    @Test
    /**
     * Test delete of a metadata
     *
     * @throws Exception
     */
    public void patchDeleteMetadataTest() throws Exception {
        context.turnOffAuthorisationSystem();

        //** GIVEN **
        //1. A community-collection structure with one parent community with sub-community and two collections.
        parentCommunity = CommunityBuilder.createCommunity(context)
                                          .withName("Parent Community")
                                          .build();
        Community child1 = CommunityBuilder.createSubCommunity(context, parentCommunity)
                                           .withName("Sub Community")
                                           .build();
        Collection col1 = CollectionBuilder.createCollection(context, child1).withName("Collection 1").build();
        String authToken = getAuthToken(eperson.getEmail(), password);

        WorkspaceItem witem = WorkspaceItemBuilder.createWorkspaceItem(context, col1)
                .withTitle("Workspace Item 1")
                .withIssueDate("2017-10-17")
                .withSubject("ExtraEntry")
                .build();

        WorkspaceItem witemMultipleSubjects = WorkspaceItemBuilder.createWorkspaceItem(context, col1)
                .withTitle("Workspace Item 1")
                .withIssueDate("2017-10-17")
                .withSubject("Subject1")
                .withSubject("Subject2")
                .withSubject("Subject3")
                .withSubject("Subject4")
                .build();

        WorkspaceItem witemWithTitleDateAndSubjects = WorkspaceItemBuilder.createWorkspaceItem(context, col1)
                .withTitle("Workspace Item 1")
                .withIssueDate("2017-10-17")
                .withSubject("Subject1")
                .withSubject("Subject2")
                .withSubject("Subject3")
                .withSubject("Subject4")
                .build();

        context.restoreAuthSystemState();

        // try to remove the title
        List<Operation> removeTitle = new ArrayList<Operation>();
        removeTitle.add(new RemoveOperation("/sections/traditionalpageone/dc.title/0"));

        String patchBody = getPatchContent(removeTitle);
        getClient(authToken).perform(patch("/api/submission/workspaceitems/" + witem.getID())
                .content(patchBody)
                .contentType(MediaType.APPLICATION_JSON_PATCH_JSON))
                            .andExpect(status().isOk())
                            .andExpect(jsonPath("$.errors[?(@.message=='error.validation.required')]",
                                Matchers.contains(hasJsonPath("$.paths",
                                        Matchers.contains(
                                                hasJsonPath("$",
                                                        Matchers.is("/sections/traditionalpageone/dc.title")))))))
                            .andExpect(jsonPath("$",
                                    // check the new title and untouched values
                                    Matchers.is(WorkspaceItemMatcher.matchItemWithTitleAndDateIssuedAndSubject(witem,
                                            null, "2017-10-17", "ExtraEntry"))));

        // verify that the patch changes have been persisted
        getClient(authToken).perform(get("/api/submission/workspaceitems/" + witem.getID()))
            .andExpect(status().isOk())
            .andExpect(jsonPath("$.errors[?(@.message=='error.validation.required')]",
                    Matchers.contains(
                            hasJsonPath("$.paths", Matchers.contains(
                                    hasJsonPath("$", Matchers.is("/sections/traditionalpageone/dc.title"))
                            )))))
            .andExpect(jsonPath("$",
                    Matchers.is(WorkspaceItemMatcher.matchItemWithTitleAndDateIssuedAndSubject(witem,
                            null, "2017-10-17", "ExtraEntry"))))
        ;

        //disable file upload mandatory
        configurationService.setProperty("webui.submit.upload.required", false);

        // try to remove a metadata in a specific position
        List<Operation> removeMidSubject = new ArrayList<Operation>();
        removeMidSubject.add(new RemoveOperation("/sections/traditionalpagetwo/dc.subject/1"));

        patchBody = getPatchContent(removeMidSubject);
        getClient(authToken).perform(patch("/api/submission/workspaceitems/" + witemMultipleSubjects.getID())
                .content(patchBody)
                .contentType(MediaType.APPLICATION_JSON_PATCH_JSON))
                            .andExpect(status().isOk())
                            .andExpect(jsonPath("$.errors").doesNotExist())
                            .andExpect(jsonPath("$.sections.traditionalpagetwo['dc.subject'][0].value", is("Subject1")))
                            .andExpect(jsonPath("$.sections.traditionalpagetwo['dc.subject'][1].value", is("Subject3")))
                            .andExpect(jsonPath("$.sections.traditionalpagetwo['dc.subject'][2].value", is("Subject4")))
        ;

        // verify that the patch changes have been persisted
        getClient(authToken).perform(get("/api/submission/workspaceitems/" + witemMultipleSubjects.getID()))
            .andExpect(status().isOk())
            .andExpect(jsonPath("$.errors").doesNotExist())
            .andExpect(jsonPath("$.sections.traditionalpagetwo['dc.subject'][0].value", is("Subject1")))
            .andExpect(jsonPath("$.sections.traditionalpagetwo['dc.subject'][1].value", is("Subject3")))
            .andExpect(jsonPath("$.sections.traditionalpagetwo['dc.subject'][2].value", is("Subject4")))
        ;

        List<Operation> removeFirstSubject = new ArrayList<Operation>();
        removeFirstSubject.add(new RemoveOperation("/sections/traditionalpagetwo/dc.subject/0"));

        patchBody = getPatchContent(removeFirstSubject);
        getClient(authToken).perform(patch("/api/submission/workspaceitems/" + witemMultipleSubjects.getID())
                .content(patchBody)
                .contentType(MediaType.APPLICATION_JSON_PATCH_JSON))
                            .andExpect(status().isOk())
                            .andExpect(jsonPath("$.errors").doesNotExist())
                            .andExpect(jsonPath("$.sections.traditionalpagetwo['dc.subject'][0].value", is("Subject3")))
                            .andExpect(jsonPath("$.sections.traditionalpagetwo['dc.subject'][1].value", is("Subject4")))
        ;

        // verify that the patch changes have been persisted
        getClient(authToken).perform(get("/api/submission/workspaceitems/" + witemMultipleSubjects.getID()))
            .andExpect(status().isOk())
            .andExpect(jsonPath("$.errors").doesNotExist())
            .andExpect(jsonPath("$.sections.traditionalpagetwo['dc.subject'][0].value", is("Subject3")))
            .andExpect(jsonPath("$.sections.traditionalpagetwo['dc.subject'][1].value", is("Subject4")))
        ;

        List<Operation> removeLastSubject = new ArrayList<Operation>();
        removeLastSubject.add(new RemoveOperation("/sections/traditionalpagetwo/dc.subject/1"));

        patchBody = getPatchContent(removeLastSubject);
        getClient(authToken).perform(patch("/api/submission/workspaceitems/" + witemMultipleSubjects.getID())
                .content(patchBody)
                .contentType(MediaType.APPLICATION_JSON_PATCH_JSON))
                            .andExpect(status().isOk())
                            .andExpect(jsonPath("$.errors").doesNotExist())
                            .andExpect(jsonPath("$.sections.traditionalpagetwo['dc.subject'][0].value", is("Subject3")))
        ;

        // verify that the patch changes have been persisted
        getClient(authToken).perform(get("/api/submission/workspaceitems/" + witemMultipleSubjects.getID()))
            .andExpect(status().isOk())
            .andExpect(jsonPath("$.errors").doesNotExist())
            .andExpect(jsonPath("$.sections.traditionalpagetwo['dc.subject'][0].value", is("Subject3")))
        ;

        List<Operation> removeFinalSubject = new ArrayList<Operation>();
        removeFinalSubject.add(new RemoveOperation("/sections/traditionalpagetwo/dc.subject/0"));

        patchBody = getPatchContent(removeFinalSubject);
        getClient(authToken).perform(patch("/api/submission/workspaceitems/" + witemMultipleSubjects.getID())
                .content(patchBody)
                .contentType(MediaType.APPLICATION_JSON_PATCH_JSON))
                            .andExpect(status().isOk())
                            .andExpect(jsonPath("$.errors").doesNotExist())
                            .andExpect(jsonPath("$.sections.traditionalpagetwo['dc.subject']").doesNotExist())
        ;

        // verify that the patch changes have been persisted
        getClient(authToken).perform(get("/api/submission/workspaceitems/" + witemMultipleSubjects.getID()))
            .andExpect(status().isOk())
            .andExpect(jsonPath("$.errors").doesNotExist())
            .andExpect(jsonPath("$.sections.traditionalpagetwo['dc.subject']").doesNotExist())
        ;

        // remove all the subjects with a single operation
        List<Operation> removeSubjectsAllAtOnce = new ArrayList<Operation>();
        removeSubjectsAllAtOnce.add(new RemoveOperation("/sections/traditionalpagetwo/dc.subject"));

        patchBody = getPatchContent(removeSubjectsAllAtOnce);
        getClient(authToken).perform(patch("/api/submission/workspaceitems/" + witemWithTitleDateAndSubjects.getID())
                .content(patchBody)
                .contentType(MediaType.APPLICATION_JSON_PATCH_JSON))
                            .andExpect(status().isOk())
                            .andExpect(jsonPath("$.errors").doesNotExist())
                            .andExpect(jsonPath("$.sections.traditionalpagetwo['dc.subject']").doesNotExist())
        ;

        // verify that the patch changes have been persisted
        getClient(authToken).perform(get("/api/submission/workspaceitems/" + witemWithTitleDateAndSubjects.getID()))
            .andExpect(status().isOk())
            .andExpect(jsonPath("$.errors").doesNotExist())
            .andExpect(jsonPath("$.sections.traditionalpagetwo['dc.subject']").doesNotExist())
        ;
    }

    @Test
    public void patchDeleteMetadataForbiddenTest() throws Exception {
        context.turnOffAuthorisationSystem();

        EPerson eperson1 = EPersonBuilder.createEPerson(context)
                .withEmail("eperson1@mail.com")
                .withPassword("qwerty01")
                .build();

        EPerson eperson2 = EPersonBuilder.createEPerson(context)
                .withEmail("eperson2@mail.com")
                .withPassword("qwerty02")
                .build();

        parentCommunity = CommunityBuilder.createCommunity(context)
                .withName("Parent Community")
                .build();
        Community child1 = CommunityBuilder.createSubCommunity(context, parentCommunity)
                .withName("Sub Community")
                .build();
        Collection col1 = CollectionBuilder.createCollection(context, child1)
                .withName("Collection 1")
                .build();

        context.setCurrentUser(eperson1);
        WorkspaceItem witem = WorkspaceItemBuilder.createWorkspaceItem(context, col1)
                .withTitle("Workspace Item 1")
                .withIssueDate("2019-01-01")
                .withSubject("ExtraEntry")
                .build();

        context.restoreAuthSystemState();

        List<Operation> deleteIssueDate = new ArrayList<Operation>();
        deleteIssueDate.add(new RemoveOperation("/sections/traditionalpageone/dc.date.issued/0"));

        String patchBody = getPatchContent(deleteIssueDate);
        String tokenEperson2 = getAuthToken(eperson2.getEmail(), "qwerty02");
        getClient(tokenEperson2).perform(patch("/api/submission/workspaceitems/" + witem.getID())
            .content(patchBody)
            .contentType(MediaType.APPLICATION_JSON_PATCH_JSON))
            .andExpect(status().isForbidden());

        String tokenEperson1 = getAuthToken(eperson1.getEmail(), "qwerty01");
        getClient(tokenEperson1).perform(get("/api/submission/workspaceitems/" + witem.getID()))
            .andExpect(status().isOk())
            .andExpect(jsonPath("$",
                    Matchers.is(WorkspaceItemMatcher.matchItemWithTitleAndDateIssuedAndSubject
                               (witem, "Workspace Item 1", "2019-01-01", "ExtraEntry"))));
    }

    @Test
    public void patchDeleteMetadataUnAuthenticatedTest() throws Exception {
        context.turnOffAuthorisationSystem();

        EPerson eperson1 = EPersonBuilder.createEPerson(context)
                .withEmail("eperson1@mail.com")
                .withPassword("qwerty01")
                .build();

        parentCommunity = CommunityBuilder.createCommunity(context)
                .withName("Parent Community")
                .build();
        Community child1 = CommunityBuilder.createSubCommunity(context, parentCommunity)
                .withName("Sub Community")
                .build();
        Collection col1 = CollectionBuilder.createCollection(context, child1)
                .withName("Collection 1")
                .build();

        context.setCurrentUser(eperson1);
        WorkspaceItem witem = WorkspaceItemBuilder.createWorkspaceItem(context, col1)
                .withTitle("Workspace Item 1")
                .withIssueDate("2019-01-01")
                .withSubject("ExtraEntry")
                .build();

        context.restoreAuthSystemState();

        List<Operation> deleteIssueDate = new ArrayList<Operation>();
        deleteIssueDate.add(new RemoveOperation("/sections/traditionalpageone/dc.date.issued/0"));

        String patchBody = getPatchContent(deleteIssueDate);
        getClient().perform(patch("/api/submission/workspaceitems/" + witem.getID())
            .content(patchBody)
            .contentType(MediaType.APPLICATION_JSON_PATCH_JSON))
            .andExpect(status().isUnauthorized());

        String tokenEperson1 = getAuthToken(eperson1.getEmail(), "qwerty01");
        getClient(tokenEperson1).perform(get("/api/submission/workspaceitems/" + witem.getID()))
            .andExpect(status().isOk())
            .andExpect(jsonPath("$",
                    Matchers.is(WorkspaceItemMatcher.matchItemWithTitleAndDateIssuedAndSubject
                               (witem, "Workspace Item 1", "2019-01-01", "ExtraEntry"))));
    }

    @Test
    /**
     * Test the addition of metadata
     *
     * @throws Exception
     */
    public void patchAddMetadataTest() throws Exception {
        context.turnOffAuthorisationSystem();

        //** GIVEN **
        //1. A community-collection structure with one parent community with sub-community and two collections.
        parentCommunity = CommunityBuilder.createCommunity(context)
                                          .withName("Parent Community")
                                          .build();
        Community child1 = CommunityBuilder.createSubCommunity(context, parentCommunity)
                                           .withName("Sub Community")
                                           .build();
        Collection col1 = CollectionBuilder.createCollection(context, child1).withName("Collection 1").build();
        String authToken = getAuthToken(eperson.getEmail(), password);

        WorkspaceItem witem = WorkspaceItemBuilder.createWorkspaceItem(context, col1)
                .withIssueDate("2017-10-17")
                .withSubject("ExtraEntry")
                .build();

        //disable file upload mandatory
        configurationService.setProperty("webui.submit.upload.required", false);

        context.restoreAuthSystemState();

        // try to add the title
        List<Operation> operations = new ArrayList<Operation>();
        // create a list of values to use in add operation
        List<Map<String, String>> titelValues = new ArrayList<Map<String, String>>();
        List<Map<String, String>> uriValues = new ArrayList<Map<String, String>>();
        Map<String, String> value = new HashMap<String, String>();
        Map<String, String> value2 = new HashMap<String, String>();
        value.put("value", "New Title");
        value2.put("value", "https://www.dspace.org");
        titelValues.add(value);
        uriValues.add(value2);
        operations.add(new AddOperation("/sections/traditionalpageone/dc.title", titelValues));
        operations.add(new AddOperation("/sections/traditionalpageone/dc.identifier.uri", uriValues));

        String patchBody = getPatchContent(operations);
        getClient(authToken).perform(patch("/api/submission/workspaceitems/" + witem.getID())
                .content(patchBody)
                .contentType(MediaType.APPLICATION_JSON_PATCH_JSON))
                            .andExpect(status().isOk())
                            .andExpect(jsonPath("$.errors").doesNotExist())
                            .andExpect(jsonPath("$",
                                    // check if the new title if back and the other values untouched
                                    Matchers.is(WorkspaceItemMatcher.matchItemWithTitleAndDateIssuedAndSubject(witem,
                                            "New Title", "2017-10-17", "ExtraEntry"))))
                            .andExpect(jsonPath("$", Matchers.allOf(
                                    hasJsonPath("$.sections.traditionalpageone['dc.identifier.uri'][0].value",
                                             is("https://www.dspace.org")))));

        // verify that the patch changes have been persisted
        getClient(authToken).perform(get("/api/submission/workspaceitems/" + witem.getID()))
            .andExpect(status().isOk())
            .andExpect(jsonPath("$.errors").doesNotExist())
            .andExpect(jsonPath("$",
                    Matchers.is(WorkspaceItemMatcher.matchItemWithTitleAndDateIssuedAndSubject(witem,
                            "New Title", "2017-10-17", "ExtraEntry"))))
            .andExpect(jsonPath("$", Matchers.allOf(
                    hasJsonPath("$.sections.traditionalpageone['dc.identifier.uri'][0].value",
                             is("https://www.dspace.org")))))
        ;
    }

    @Test
    public void patchAddMetadataUpdateExistValueTest() throws Exception {
        context.turnOffAuthorisationSystem();

        EPerson eperson1 = EPersonBuilder.createEPerson(context)
                .withEmail("eperson1@mail.com")
                .withPassword("qwerty01")
                .build();

        parentCommunity = CommunityBuilder.createCommunity(context)
                                          .withName("Parent Community")
                                          .build();
        Community child1 = CommunityBuilder.createSubCommunity(context, parentCommunity)
                                           .withName("Sub Community")
                                           .build();
        Collection col1 = CollectionBuilder.createCollection(context, child1).withName("Collection 1").build();

        context.setCurrentUser(eperson1);
        WorkspaceItem witem = WorkspaceItemBuilder.createWorkspaceItem(context, col1)
                .withTitle("Workspace Item 1")
                .withIssueDate("2017-10-17")
                .withSubject("ExtraEntry")
                .build();

        context.restoreAuthSystemState();

        List<Operation> addTitle = new ArrayList<Operation>();
        List<Map<String, String>> values = new ArrayList<Map<String, String>>();
        Map<String, String> value = new HashMap<String, String>();
        value.put("value", "New Title");
        values.add(value);
        addTitle.add(new AddOperation("/sections/traditionalpageone/dc.title", values));

        String patchBody = getPatchContent(addTitle);
        String authToken = getAuthToken(eperson1.getEmail(), "qwerty01");
        getClient(authToken).perform(patch("/api/submission/workspaceitems/" + witem.getID())
            .content(patchBody)
            .contentType(MediaType.APPLICATION_JSON_PATCH_JSON))
            .andExpect(status().isOk());

        getClient(authToken).perform(get("/api/submission/workspaceitems/" + witem.getID()))
            .andExpect(status().isOk())
            .andExpect(jsonPath("$",
                    Matchers.is(WorkspaceItemMatcher.matchItemWithTitleAndDateIssuedAndSubject(witem,
                            "New Title", "2017-10-17", "ExtraEntry"))))
        ;
    }

    @Test
    public void patchAddMetadataUnAuthenticatedTest() throws Exception {
        context.turnOffAuthorisationSystem();

        parentCommunity = CommunityBuilder.createCommunity(context)
                                          .withName("Parent Community")
                                          .build();
        Community child1 = CommunityBuilder.createSubCommunity(context, parentCommunity)
                                           .withName("Sub Community")
                                           .build();
        Collection col1 = CollectionBuilder.createCollection(context, child1).withName("Collection 1").build();

        WorkspaceItem witem = WorkspaceItemBuilder.createWorkspaceItem(context, col1)
                .withIssueDate("2020-01-13")
                .withSubject("ExtraEntry")
                .build();

        context.restoreAuthSystemState();

        List<Operation> addTitle = new ArrayList<Operation>();
        List<Map<String, String>> values = new ArrayList<Map<String, String>>();
        Map<String, String> value = new HashMap<String, String>();
        value.put("value", "New Title");
        values.add(value);
        addTitle.add(new AddOperation("/sections/traditionalpageone/dc.title", values));

        String patchBody = getPatchContent(addTitle);
        getClient().perform(patch("/api/submission/workspaceitems/" + witem.getID())
                   .content(patchBody)
                   .contentType(MediaType.APPLICATION_JSON_PATCH_JSON))
                   .andExpect(status().isUnauthorized());

        String authToken = getAuthToken(admin.getEmail(), password);
        getClient(authToken).perform(get("/api/submission/workspaceitems/" + witem.getID()))
            .andExpect(status().isOk())
            .andExpect(jsonPath("$",
                    Matchers.is(WorkspaceItemMatcher.matchItemWithTitleAndDateIssuedAndSubject
                               (witem, null, "2020-01-13", "ExtraEntry"))));
    }

    @Test
    public void patchAddMetadataForbiddenTest() throws Exception {
        context.turnOffAuthorisationSystem();

        EPerson eperson1 = EPersonBuilder.createEPerson(context)
                .withEmail("eperson1@mail.com")
                .withPassword("qwerty01")
                .build();

        EPerson eperson2 = EPersonBuilder.createEPerson(context)
                .withEmail("eperson2@mail.com")
                .withPassword("qwerty02")
                .build();

        parentCommunity = CommunityBuilder.createCommunity(context)
                .withName("Parent Community")
                .build();
        Community child1 = CommunityBuilder.createSubCommunity(context, parentCommunity)
                .withName("Sub Community")
                .build();
        Collection col1 = CollectionBuilder.createCollection(context, child1)
                .withName("Collection 1")
                .build();

        context.setCurrentUser(eperson1);
        WorkspaceItem witem = WorkspaceItemBuilder.createWorkspaceItem(context, col1)
                .withIssueDate("2019-11-25")
                .withSubject("ExtraEntry")
                .build();

        context.restoreAuthSystemState();

        List<Operation> addTitle = new ArrayList<Operation>();
        Map<String, String> value = new HashMap<String, String>();
        value.put("value", "New Title");
        addTitle.add(new AddOperation("/sections/traditionalpageone/dc.title", value));

        String patchBody = getPatchContent(addTitle);
        String tokenEperson2 = getAuthToken(eperson2.getEmail(), "qwerty02");
        getClient(tokenEperson2).perform(patch("/api/submission/workspaceitems/" + witem.getID())
            .content(patchBody)
            .contentType(MediaType.APPLICATION_JSON_PATCH_JSON))
            .andExpect(status().isForbidden());

        String tokenEperson1 = getAuthToken(eperson1.getEmail(), "qwerty01");
        getClient(tokenEperson1).perform(get("/api/submission/workspaceitems/" + witem.getID()))
            .andExpect(status().isOk())
            .andExpect(jsonPath("$",
                    Matchers.is(WorkspaceItemMatcher.matchItemWithTitleAndDateIssuedAndSubject
                               (witem, null, "2019-11-25", "ExtraEntry"))));
    }

    @Test
    /**
     * Test the addition of metadata
     *
     * @throws Exception
     */
    public void patchAddMultipleMetadataValuesTest() throws Exception {
        context.turnOffAuthorisationSystem();

        //** GIVEN **
        //1. A community-collection structure with one parent community with sub-community and two collections.
        parentCommunity = CommunityBuilder.createCommunity(context)
                                          .withName("Parent Community")
                                          .build();
        Community child1 = CommunityBuilder.createSubCommunity(context, parentCommunity)
                                           .withName("Sub Community")
                                           .build();
        Collection col1 = CollectionBuilder.createCollection(context, child1).withName("Collection 1").build();
        String authToken = getAuthToken(eperson.getEmail(), password);

        WorkspaceItem witem = WorkspaceItemBuilder.createWorkspaceItem(context, col1)
                .withTitle("Test WorkspaceItem")
                .withIssueDate("2017-10-17")
                .build();

        //disable file upload mandatory
        configurationService.setProperty("webui.submit.upload.required", false);

        context.restoreAuthSystemState();

        // try to add multiple subjects at once
        List<Operation> addSubjects = new ArrayList<Operation>();
        // create a list of values to use in add operation
        List<Map<String, String>> values = new ArrayList<Map<String, String>>();
        Map<String, String> value1 = new HashMap<String, String>();
        value1.put("value", "Subject1");
        Map<String, String> value2 = new HashMap<String, String>();
        value2.put("value", "Subject2");
        values.add(value1);
        values.add(value2);

        addSubjects.add(new AddOperation("/sections/traditionalpagetwo/dc.subject", values));

        String patchBody = getPatchContent(addSubjects);
        getClient(authToken).perform(patch("/api/submission/workspaceitems/" + witem.getID())
                .content(patchBody)
                .contentType(MediaType.APPLICATION_JSON_PATCH_JSON))
                            .andExpect(status().isOk())
                            .andExpect(jsonPath("$.errors").doesNotExist())
                            .andExpect(jsonPath("$.sections.traditionalpagetwo['dc.subject'][0].value",
                                    is("Subject1")))
                            .andExpect(jsonPath("$.sections.traditionalpagetwo['dc.subject'][1].value",
                                    is("Subject2")))
        ;

        // verify that the patch changes have been persisted
        getClient(authToken).perform(get("/api/submission/workspaceitems/" + witem.getID()))
            .andExpect(status().isOk())
            .andExpect(jsonPath("$.errors").doesNotExist())
            .andExpect(jsonPath("$.sections.traditionalpagetwo['dc.subject'][0].value", is("Subject1")))
            .andExpect(jsonPath("$.sections.traditionalpagetwo['dc.subject'][1].value", is("Subject2")))
        ;

        // add a subject in the first position
        List<Operation> addFirstSubject = new ArrayList<Operation>();
        Map<String, String> firstSubject = new HashMap<String, String>();
        firstSubject.put("value", "First Subject");

        addFirstSubject.add(new AddOperation("/sections/traditionalpagetwo/dc.subject/0", firstSubject));

        patchBody = getPatchContent(addFirstSubject);
        getClient(authToken).perform(patch("/api/submission/workspaceitems/" + witem.getID())
                .content(patchBody)
                .contentType(MediaType.APPLICATION_JSON_PATCH_JSON))
                            .andExpect(status().isOk())
                            .andExpect(jsonPath("$.errors").doesNotExist())
                            .andExpect(jsonPath("$.sections.traditionalpagetwo['dc.subject'][0].value",
                                    is("First Subject")))
                            .andExpect(jsonPath("$.sections.traditionalpagetwo['dc.subject'][1].value",
                                    is("Subject1")))
                            .andExpect(jsonPath("$.sections.traditionalpagetwo['dc.subject'][2].value",
                                    is("Subject2")))
        ;

        // verify that the patch changes have been persisted
        getClient(authToken).perform(get("/api/submission/workspaceitems/" + witem.getID()))
            .andExpect(status().isOk())
            .andExpect(jsonPath("$.errors").doesNotExist())
            .andExpect(jsonPath("$.sections.traditionalpagetwo['dc.subject'][0].value", is("First Subject")))
            .andExpect(jsonPath("$.sections.traditionalpagetwo['dc.subject'][1].value", is("Subject1")))
            .andExpect(jsonPath("$.sections.traditionalpagetwo['dc.subject'][2].value", is("Subject2")))
        ;

        // add a subject in a central position
        List<Operation> addMidSubject = new ArrayList<Operation>();
        Map<String, String> midSubject = new HashMap<String, String>();
        midSubject.put("value", "Mid Subject");

        addMidSubject.add(new AddOperation("/sections/traditionalpagetwo/dc.subject/2", midSubject));

        patchBody = getPatchContent(addMidSubject);
        getClient(authToken).perform(patch("/api/submission/workspaceitems/" + witem.getID())
                .content(patchBody)
                .contentType(MediaType.APPLICATION_JSON_PATCH_JSON))
                            .andExpect(status().isOk())
                            .andExpect(jsonPath("$.errors").doesNotExist())
                            .andExpect(jsonPath("$.sections.traditionalpagetwo['dc.subject'][0].value",
                                    is("First Subject")))
                            .andExpect(jsonPath("$.sections.traditionalpagetwo['dc.subject'][1].value",
                                    is("Subject1")))
                            .andExpect(jsonPath("$.sections.traditionalpagetwo['dc.subject'][2].value",
                                    is("Mid Subject")))
                            .andExpect(jsonPath("$.sections.traditionalpagetwo['dc.subject'][3].value",
                                    is("Subject2")))
        ;

        // verify that the patch changes have been persisted
        getClient(authToken).perform(get("/api/submission/workspaceitems/" + witem.getID()))
            .andExpect(status().isOk())
            .andExpect(jsonPath("$.errors").doesNotExist())
            .andExpect(jsonPath("$.sections.traditionalpagetwo['dc.subject'][0].value", is("First Subject")))
            .andExpect(jsonPath("$.sections.traditionalpagetwo['dc.subject'][1].value", is("Subject1")))
            .andExpect(jsonPath("$.sections.traditionalpagetwo['dc.subject'][2].value", is("Mid Subject")))
            .andExpect(jsonPath("$.sections.traditionalpagetwo['dc.subject'][3].value", is("Subject2")))
        ;

        // append a last subject without specifying the index
        List<Operation> addLastSubject = new ArrayList<Operation>();
        Map<String, String> lastSubject = new HashMap<String, String>();
        lastSubject.put("value", "Last Subject");

        addLastSubject.add(new AddOperation("/sections/traditionalpagetwo/dc.subject/4", lastSubject));

        patchBody = getPatchContent(addLastSubject);
        getClient(authToken).perform(patch("/api/submission/workspaceitems/" + witem.getID())
                .content(patchBody)
                .contentType(MediaType.APPLICATION_JSON_PATCH_JSON))
                            .andExpect(status().isOk())
                            .andExpect(jsonPath("$.errors").doesNotExist())
                            .andExpect(jsonPath("$.sections.traditionalpagetwo['dc.subject'][0].value",
                                    is("First Subject")))
                            .andExpect(jsonPath("$.sections.traditionalpagetwo['dc.subject'][1].value",
                                    is("Subject1")))
                            .andExpect(jsonPath("$.sections.traditionalpagetwo['dc.subject'][2].value",
                                    is("Mid Subject")))
                            .andExpect(jsonPath("$.sections.traditionalpagetwo['dc.subject'][3].value",
                                    is("Subject2")))
                            .andExpect(jsonPath("$.sections.traditionalpagetwo['dc.subject'][4].value",
                                    is("Last Subject")))
        ;

        // verify that the patch changes have been persisted
        getClient(authToken).perform(get("/api/submission/workspaceitems/" + witem.getID()))
            .andExpect(status().isOk())
            .andExpect(jsonPath("$.errors").doesNotExist())
            .andExpect(jsonPath("$.sections.traditionalpagetwo['dc.subject'][0].value", is("First Subject")))
            .andExpect(jsonPath("$.sections.traditionalpagetwo['dc.subject'][1].value", is("Subject1")))
            .andExpect(jsonPath("$.sections.traditionalpagetwo['dc.subject'][2].value", is("Mid Subject")))
            .andExpect(jsonPath("$.sections.traditionalpagetwo['dc.subject'][3].value", is("Subject2")))
            .andExpect(jsonPath("$.sections.traditionalpagetwo['dc.subject'][4].value", is("Last Subject")))
        ;

        // append a last subject without specifying the index
        List<Operation> addFinalSubject = new ArrayList<Operation>();
        Map<String, String> finalSubject = new HashMap<String, String>();
        finalSubject.put("value", "Final Subject");

        addFinalSubject.add(new AddOperation("/sections/traditionalpagetwo/dc.subject/-", finalSubject));

        patchBody = getPatchContent(addFinalSubject);
        getClient(authToken).perform(patch("/api/submission/workspaceitems/" + witem.getID())
                .content(patchBody)
                .contentType(MediaType.APPLICATION_JSON_PATCH_JSON))
                            .andExpect(status().isOk())
                            .andExpect(jsonPath("$.errors").doesNotExist())
                            .andExpect(jsonPath("$.sections.traditionalpagetwo['dc.subject'][0].value",
                                    is("First Subject")))
                            .andExpect(jsonPath("$.sections.traditionalpagetwo['dc.subject'][1].value",
                                    is("Subject1")))
                            .andExpect(jsonPath("$.sections.traditionalpagetwo['dc.subject'][2].value",
                                    is("Mid Subject")))
                            .andExpect(jsonPath("$.sections.traditionalpagetwo['dc.subject'][3].value",
                                    is("Subject2")))
                            .andExpect(jsonPath("$.sections.traditionalpagetwo['dc.subject'][4].value",
                                    is("Last Subject")))
                            .andExpect(jsonPath("$.sections.traditionalpagetwo['dc.subject'][5].value",
                                    is("Final Subject")))
        ;

        // verify that the patch changes have been persisted
        getClient(authToken).perform(get("/api/submission/workspaceitems/" + witem.getID()))
            .andExpect(status().isOk())
            .andExpect(jsonPath("$.errors").doesNotExist())
            .andExpect(jsonPath("$.sections.traditionalpagetwo['dc.subject'][0].value", is("First Subject")))
            .andExpect(jsonPath("$.sections.traditionalpagetwo['dc.subject'][1].value", is("Subject1")))
            .andExpect(jsonPath("$.sections.traditionalpagetwo['dc.subject'][2].value", is("Mid Subject")))
            .andExpect(jsonPath("$.sections.traditionalpagetwo['dc.subject'][3].value", is("Subject2")))
            .andExpect(jsonPath("$.sections.traditionalpagetwo['dc.subject'][4].value", is("Last Subject")))
            .andExpect(jsonPath("$.sections.traditionalpagetwo['dc.subject'][5].value", is("Final Subject")))
        ;
    }

    @Test
    /**
     * Test the acceptance of the deposit license
     *
     * @throws Exception
     */
    public void patchAcceptLicenseTest() throws Exception {
        context.turnOffAuthorisationSystem();

        //** GIVEN **
        //1. A community-collection structure with one parent community with sub-community and two collections.
        parentCommunity = CommunityBuilder.createCommunity(context)
                                          .withName("Parent Community")
                                          .build();
        Community child1 = CommunityBuilder.createSubCommunity(context, parentCommunity)
                                           .withName("Sub Community")
                                           .build();
        Collection col1 = CollectionBuilder.createCollection(context, child1).withName("Collection 1").build();
        String authToken = getAuthToken(eperson.getEmail(), password);

        WorkspaceItem witem = WorkspaceItemBuilder.createWorkspaceItem(context, col1)
                .withTitle("Test WorkspaceItem")
                .withIssueDate("2017-10-17")
                .build();

        WorkspaceItem witem2 = WorkspaceItemBuilder.createWorkspaceItem(context, col1)
                .withTitle("Test WorkspaceItem 2")
                .withIssueDate("2017-10-17")
                .build();

        WorkspaceItem witem3 = WorkspaceItemBuilder.createWorkspaceItem(context, col1)
                .withTitle("Test WorkspaceItem 3")
                .withIssueDate("2017-10-17")
                .build();

        WorkspaceItem witem4 = WorkspaceItemBuilder.createWorkspaceItem(context, col1)
                .withTitle("Test WorkspaceItem 4")
                .withIssueDate("2017-10-17")
                .build();

        context.restoreAuthSystemState();

        // check that our workspaceitems come without a license (all are build in the same way, just check the first)
        getClient(authToken).perform(get("/api/submission/workspaceitems/" + witem.getID()))
            .andExpect(status().isOk())
            .andExpect(jsonPath("$.sections.license.granted",
                    is(false)))
            .andExpect(jsonPath("$.sections.license.acceptanceDate").isEmpty())
            .andExpect(jsonPath("$.sections.license.url").isEmpty())
        ;

        //disable file upload mandatory
        configurationService.setProperty("webui.submit.upload.required", false);

        // try to grant the license with an add operation
        List<Operation> addGrant = new ArrayList<Operation>();
        addGrant.add(new AddOperation("/sections/license/granted", true));

        String patchBody = getPatchContent(addGrant);
        getClient(authToken).perform(patch("/api/submission/workspaceitems/" + witem.getID())
                .content(patchBody)
                .contentType(MediaType.APPLICATION_JSON_PATCH_JSON))
                            .andExpect(status().isOk())
                            .andExpect(jsonPath("$.errors").doesNotExist())
                            .andExpect(jsonPath("$.sections.license.granted",
                                    is(true)))
                            .andExpect(jsonPath("$.sections.license.acceptanceDate").isNotEmpty())
                            .andExpect(jsonPath("$.sections.license.url").isNotEmpty())
        ;

        // verify that the patch changes have been persisted
        getClient(authToken).perform(get("/api/submission/workspaceitems/" + witem.getID()))
            .andExpect(status().isOk())
            .andExpect(jsonPath("$.errors").doesNotExist())
            .andExpect(jsonPath("$.sections.license.granted",
                    is(true)))
            .andExpect(jsonPath("$.sections.license.acceptanceDate").isNotEmpty())
            .andExpect(jsonPath("$.sections.license.url").isNotEmpty())
        ;

        // try to grant the license with an add operation supplying a string instead than a boolean
        List<Operation> addGrantString = new ArrayList<Operation>();
        addGrantString.add(new AddOperation("/sections/license/granted", "true"));

        patchBody = getPatchContent(addGrantString);
        getClient(authToken).perform(patch("/api/submission/workspaceitems/" + witem2.getID())
                .content(patchBody)
                .contentType(MediaType.APPLICATION_JSON_PATCH_JSON))
                            .andExpect(status().isOk())
                            .andExpect(jsonPath("$.errors").doesNotExist())
                            .andExpect(jsonPath("$.sections.license.granted",
                                    is(true)))
                            .andExpect(jsonPath("$.sections.license.acceptanceDate").isNotEmpty())
                            .andExpect(jsonPath("$.sections.license.url").isNotEmpty())
        ;

        // verify that the patch changes have been persisted
        getClient(authToken).perform(get("/api/submission/workspaceitems/" + witem2.getID()))
            .andExpect(status().isOk())
            .andExpect(jsonPath("$.errors").doesNotExist())
            .andExpect(jsonPath("$.sections.license.granted",
                    is(true)))
            .andExpect(jsonPath("$.sections.license.acceptanceDate").isNotEmpty())
            .andExpect(jsonPath("$.sections.license.url").isNotEmpty())
        ;

        // try to grant the license with a replace operation
        List<Operation> replaceGrant = new ArrayList<Operation>();
        replaceGrant.add(new ReplaceOperation("/sections/license/granted", true));

        patchBody = getPatchContent(replaceGrant);
        getClient(authToken).perform(patch("/api/submission/workspaceitems/" + witem3.getID())
                .content(patchBody)
                .contentType(MediaType.APPLICATION_JSON_PATCH_JSON))
                            .andExpect(status().isOk())
                            .andExpect(jsonPath("$.errors").doesNotExist())
                            .andExpect(jsonPath("$.sections.license.granted",
                                    is(true)))
                            .andExpect(jsonPath("$.sections.license.acceptanceDate").isNotEmpty())
                            .andExpect(jsonPath("$.sections.license.url").isNotEmpty())
        ;

        // verify that the patch changes have been persisted
        getClient(authToken).perform(get("/api/submission/workspaceitems/" + witem3.getID()))
            .andExpect(status().isOk())
            .andExpect(jsonPath("$.errors").doesNotExist())
            .andExpect(jsonPath("$.sections.license.granted",
                    is(true)))
            .andExpect(jsonPath("$.sections.license.acceptanceDate").isNotEmpty())
            .andExpect(jsonPath("$.sections.license.url").isNotEmpty())
        ;

        // try to grant the license with a replace operation supplying a string
        List<Operation> replaceGrantString = new ArrayList<Operation>();
        replaceGrant.add(new ReplaceOperation("/sections/license/granted", "true"));

        patchBody = getPatchContent(replaceGrant);
        getClient(authToken).perform(patch("/api/submission/workspaceitems/" + witem4.getID())
                .content(patchBody)
                .contentType(MediaType.APPLICATION_JSON_PATCH_JSON))
                            .andExpect(status().isOk())
                            .andExpect(jsonPath("$.errors").doesNotExist())
                            .andExpect(jsonPath("$.sections.license.granted",
                                    is(true)))
                            .andExpect(jsonPath("$.sections.license.acceptanceDate").isNotEmpty())
                            .andExpect(jsonPath("$.sections.license.url").isNotEmpty())
        ;

        // verify that the patch changes have been persisted
        getClient(authToken).perform(get("/api/submission/workspaceitems/" + witem4.getID()))
            .andExpect(status().isOk())
            .andExpect(jsonPath("$.errors").doesNotExist())
            .andExpect(jsonPath("$.sections.license.granted",
                    is(true)))
            .andExpect(jsonPath("$.sections.license.acceptanceDate").isNotEmpty())
            .andExpect(jsonPath("$.sections.license.url").isNotEmpty())
        ;
    }

    @Test
    /**
     * Test the reject of the deposit license
     *
     * @throws Exception
     */
    public void patchRejectLicenseTest() throws Exception {
        context.turnOffAuthorisationSystem();

        //** GIVEN **
        //1. A community-collection structure with one parent community with sub-community and two collections.
        parentCommunity = CommunityBuilder.createCommunity(context)
                                          .withName("Parent Community")
                                          .build();
        Community child1 = CommunityBuilder.createSubCommunity(context, parentCommunity)
                                           .withName("Sub Community")
                                           .build();
        Collection col1 = CollectionBuilder.createCollection(context, child1).withName("Collection 1").build();
        String authToken = getAuthToken(eperson.getEmail(), password);

        WorkspaceItem witem = WorkspaceItemBuilder.createWorkspaceItem(context, col1)
                .withTitle("Test WorkspaceItem")
                .withIssueDate("2017-10-17")
                .grantLicense()
                .build();

        WorkspaceItem witem2 = WorkspaceItemBuilder.createWorkspaceItem(context, col1)
                .withTitle("Test WorkspaceItem 2")
                .withIssueDate("2017-10-17")
                .grantLicense()
                .build();

        WorkspaceItem witem3 = WorkspaceItemBuilder.createWorkspaceItem(context, col1)
                .withTitle("Test WorkspaceItem 3")
                .withIssueDate("2017-10-17")
                .grantLicense()
                .build();

        WorkspaceItem witem4 = WorkspaceItemBuilder.createWorkspaceItem(context, col1)
                .withTitle("Test WorkspaceItem 4")
                .withIssueDate("2017-10-17")
                .grantLicense()
                .build();

        //disable file upload mandatory
        configurationService.setProperty("webui.submit.upload.required", false);

        context.restoreAuthSystemState();

        // check that our workspaceitems come with a license (all are build in the same way, just check the first)
        getClient(authToken).perform(get("/api/submission/workspaceitems/" + witem.getID()))
            .andExpect(status().isOk())
            .andExpect(jsonPath("$.sections.license.granted",
                    is(true)))
            .andExpect(jsonPath("$.sections.license.acceptanceDate").isNotEmpty())
            .andExpect(jsonPath("$.sections.license.url").isNotEmpty())
        ;

        // try to reject the license with an add operation
        List<Operation> addGrant = new ArrayList<Operation>();
        addGrant.add(new AddOperation("/sections/license/granted", false));

        String patchBody = getPatchContent(addGrant);
        getClient(authToken).perform(patch("/api/submission/workspaceitems/" + witem.getID())
                .content(patchBody)
                .contentType(MediaType.APPLICATION_JSON_PATCH_JSON))
                            .andExpect(status().isOk())
                            .andExpect(jsonPath("$.errors").doesNotExist())
                            .andExpect(jsonPath("$.sections.license.granted",
                                    is(false)))
                            .andExpect(jsonPath("$.sections.license.acceptanceDate").isEmpty())
                            .andExpect(jsonPath("$.sections.license.url").isEmpty())
        ;

        // verify that the patch changes have been persisted
        getClient(authToken).perform(get("/api/submission/workspaceitems/" + witem.getID()))
            .andExpect(status().isOk())
            .andExpect(jsonPath("$.errors").doesNotExist())
            .andExpect(jsonPath("$.sections.license.granted",
                    is(false)))
            .andExpect(jsonPath("$.sections.license.acceptanceDate").isEmpty())
            .andExpect(jsonPath("$.sections.license.url").isEmpty())
        ;

        // try to reject the license with an add operation supplying a string instead than a boolean
        List<Operation> addGrantString = new ArrayList<Operation>();
        addGrantString.add(new AddOperation("/sections/license/granted", "false"));

        patchBody = getPatchContent(addGrantString);
        getClient(authToken).perform(patch("/api/submission/workspaceitems/" + witem2.getID())
                .content(patchBody)
                .contentType(MediaType.APPLICATION_JSON_PATCH_JSON))
                            .andExpect(status().isOk())
                            .andExpect(jsonPath("$.errors").doesNotExist())
                            .andExpect(jsonPath("$.sections.license.granted",
                                    is(false)))
                            .andExpect(jsonPath("$.sections.license.acceptanceDate").isEmpty())
                            .andExpect(jsonPath("$.sections.license.url").isEmpty())
        ;

        // verify that the patch changes have been persisted
        getClient(authToken).perform(get("/api/submission/workspaceitems/" + witem2.getID()))
            .andExpect(status().isOk())
            .andExpect(jsonPath("$.errors").doesNotExist())
            .andExpect(jsonPath("$.sections.license.granted",
                    is(false)))
            .andExpect(jsonPath("$.sections.license.acceptanceDate").isEmpty())
            .andExpect(jsonPath("$.sections.license.url").isEmpty())
        ;

        // try to reject the license with a replace operation
        List<Operation> replaceGrant = new ArrayList<Operation>();
        replaceGrant.add(new ReplaceOperation("/sections/license/granted", false));

        patchBody = getPatchContent(replaceGrant);
        getClient(authToken).perform(patch("/api/submission/workspaceitems/" + witem3.getID())
                .content(patchBody)
                .contentType(MediaType.APPLICATION_JSON_PATCH_JSON))
                            .andExpect(status().isOk())
                            .andExpect(jsonPath("$.errors").doesNotExist())
                            .andExpect(jsonPath("$.sections.license.granted",
                                    is(false)))
                            .andExpect(jsonPath("$.sections.license.acceptanceDate").isEmpty())
                            .andExpect(jsonPath("$.sections.license.url").isEmpty())
        ;

        // verify that the patch changes have been persisted
        getClient(authToken).perform(get("/api/submission/workspaceitems/" + witem3.getID()))
            .andExpect(status().isOk())
            .andExpect(jsonPath("$.errors").doesNotExist())
            .andExpect(jsonPath("$.sections.license.granted",
                    is(false)))
            .andExpect(jsonPath("$.sections.license.acceptanceDate").isEmpty())
            .andExpect(jsonPath("$.sections.license.url").isEmpty())
        ;

        // try to reject the license with a replace operation supplying a string
        List<Operation> replaceGrantString = new ArrayList<Operation>();
        replaceGrant.add(new ReplaceOperation("/sections/license/granted", "false"));

        patchBody = getPatchContent(replaceGrant);
        getClient(authToken).perform(patch("/api/submission/workspaceitems/" + witem4.getID())
                .content(patchBody)
                .contentType(MediaType.APPLICATION_JSON_PATCH_JSON))
                            .andExpect(status().isOk())
                            .andExpect(jsonPath("$.errors").doesNotExist())
                            .andExpect(jsonPath("$.sections.license.granted",
                                    is(false)))
                            .andExpect(jsonPath("$.sections.license.acceptanceDate").isEmpty())
                            .andExpect(jsonPath("$.sections.license.url").isEmpty())
        ;

        // verify that the patch changes have been persisted
        getClient(authToken).perform(get("/api/submission/workspaceitems/" + witem4.getID()))
            .andExpect(status().isOk())
            .andExpect(jsonPath("$.errors").doesNotExist())
            .andExpect(jsonPath("$.sections.license.granted",
                    is(false)))
            .andExpect(jsonPath("$.sections.license.acceptanceDate").isEmpty())
            .andExpect(jsonPath("$.sections.license.url").isEmpty())
        ;

    }

    @Test
    /**
     * Test update of bitstream metadata in the upload section
     *
     * @throws Exception
     */
    public void patchUploadTest() throws Exception {
        context.turnOffAuthorisationSystem();

        //** GIVEN **
        //1. A community-collection structure with one parent community with sub-community and two collections.
        parentCommunity = CommunityBuilder.createCommunity(context)
                                          .withName("Parent Community")
                                          .build();
        Community child1 = CommunityBuilder.createSubCommunity(context, parentCommunity)
                                           .withName("Sub Community")
                                           .build();
        Collection col1 = CollectionBuilder.createCollection(context, child1).withName("Collection 1").build();

        String authToken = getAuthToken(eperson.getEmail(), password);

        InputStream pdf = getClass().getResourceAsStream("simple-article.pdf");

        WorkspaceItem witem = WorkspaceItemBuilder.createWorkspaceItem(context, col1)
                .withTitle("Test WorkspaceItem")
                .withIssueDate("2017-10-17")
                .withFulltext("simple-article.pdf", "/local/path/simple-article.pdf", pdf)
                .build();

        context.restoreAuthSystemState();

        // check the file metadata
        getClient(authToken).perform(get("/api/submission/workspaceitems/" + witem.getID()))
            .andExpect(status().isOk())
            .andExpect(jsonPath("$.sections.upload.files[0].metadata['dc.source'][0].value",
                    is("/local/path/simple-article.pdf")))
            .andExpect(jsonPath("$.sections.upload.files[0].metadata['dc.title'][0].value",
                    is("simple-article.pdf")))
        ;

        // try to change the filename and add a description
        List<Operation> addOpts = new ArrayList<Operation>();
        Map<String, String> value = new HashMap<String, String>();
        value.put("value", "newfilename.pdf");
        Map<String, String> valueDesc  = new HashMap<String, String>();
        valueDesc.put("value", "Description");
        List valueDescs = new ArrayList();
        valueDescs.add(valueDesc);
        addOpts.add(new AddOperation("/sections/upload/files/0/metadata/dc.title/0", value));
        addOpts.add(new AddOperation("/sections/upload/files/0/metadata/dc.description", valueDescs));

        String patchBody = getPatchContent(addOpts);
        getClient(authToken).perform(patch("/api/submission/workspaceitems/" + witem.getID())
                .content(patchBody)
                .contentType(MediaType.APPLICATION_JSON_PATCH_JSON))
                            .andExpect(status().isOk())
                            // is the source still here?
                            .andExpect(jsonPath("$.sections.upload.files[0].metadata['dc.source'][0].value",
                                    is("/local/path/simple-article.pdf")))
                            // check the new filename
                            .andExpect(jsonPath("$.sections.upload.files[0].metadata['dc.title'][0].value",
                                    is("newfilename.pdf")))
                            // check the description
                            .andExpect(jsonPath("$.sections.upload.files[0].metadata['dc.description'][0].value",
                                    is("Description")))
        ;

        // check that changes persist
        getClient(authToken).perform(get("/api/submission/workspaceitems/" + witem.getID()))
            .andExpect(status().isOk())
            .andExpect(jsonPath("$.sections.upload.files[0].metadata['dc.source'][0].value",
                    is("/local/path/simple-article.pdf")))
            .andExpect(jsonPath("$.sections.upload.files[0].metadata['dc.title'][0].value",
                    is("newfilename.pdf")))
            .andExpect(jsonPath("$.sections.upload.files[0].metadata['dc.description'][0].value",
                    is("Description")))
        ;

        // try to remove the description
        List<Operation> removeOpts = new ArrayList<Operation>();
        removeOpts.add(new RemoveOperation("/sections/upload/files/0/metadata/dc.description"));

        patchBody = getPatchContent(removeOpts);
        getClient(authToken).perform(patch("/api/submission/workspaceitems/" + witem.getID())
                .content(patchBody)
                .contentType(MediaType.APPLICATION_JSON_PATCH_JSON))
                            .andExpect(status().isOk())
                            // check the filename still here
                            .andExpect(jsonPath("$.sections.upload.files[0].metadata['dc.title'][0].value",
                                    is("newfilename.pdf")))
                            // check the removed description
                            .andExpect(jsonPath("$.sections.upload.files[0].metadata['dc.description']").doesNotExist())
        ;

        // check that changes persist
        getClient(authToken).perform(get("/api/submission/workspaceitems/" + witem.getID()))
            .andExpect(status().isOk())
            .andExpect(jsonPath("$.sections.upload.files[0].metadata['dc.source'][0].value",
                    is("/local/path/simple-article.pdf")))
            .andExpect(jsonPath("$.sections.upload.files[0].metadata['dc.title'][0].value",
                    is("newfilename.pdf")))
            .andExpect(jsonPath("$.sections.upload.files[0].metadata['dc.description']").doesNotExist())        ;

        // try to update the filename with an update opt
        List<Operation> updateOpts = new ArrayList<Operation>();
        Map<String, String> updateValue = new HashMap<String, String>();
        updateValue.put("value", "another-filename.pdf");
        updateOpts.add(new ReplaceOperation("/sections/upload/files/0/metadata/dc.title/0", updateValue));

        patchBody = getPatchContent(updateOpts);
        getClient(authToken).perform(patch("/api/submission/workspaceitems/" + witem.getID())
                .content(patchBody)
                .contentType(MediaType.APPLICATION_JSON_PATCH_JSON))
                            .andExpect(status().isOk())
                            // check the filename still here
                            .andExpect(jsonPath("$.sections.upload.files[0].metadata['dc.title'][0].value",
                                    is("another-filename.pdf")))
        ;

        // check that changes persist
        getClient(authToken).perform(get("/api/submission/workspaceitems/" + witem.getID()))
            .andExpect(status().isOk())
            .andExpect(jsonPath("$.sections.upload.files[0].metadata['dc.title'][0].value",
                    is("another-filename.pdf")))
        ;
    }

    @Test
    public void patchUploadAddAccessConditionTest() throws Exception {
        context.turnOffAuthorisationSystem();

        parentCommunity = CommunityBuilder.createCommunity(context)
                .withName("Parent Community")
                .build();

        Community child1 = CommunityBuilder.createSubCommunity(context, parentCommunity)
                .withName("Sub Community")
                .build();

        Collection collection1 = CollectionBuilder.createCollection(context, child1)
                .withName("Collection 1")
                .build();

        InputStream pdf = getClass().getResourceAsStream("simple-article.pdf");

        WorkspaceItem witem = WorkspaceItemBuilder.createWorkspaceItem(context, collection1)
                .withTitle("Test WorkspaceItem")
                .withIssueDate("2019-10-01")
                .withFulltext("simple-article.pdf", "/local/path/simple-article.pdf", pdf)
                .build();

        context.restoreAuthSystemState();

        // create a list of values to use in add accessCondition
        List<Operation> addAccessCondition = new ArrayList<Operation>();
        Map<String, String> value = new HashMap<String, String>();
        value.put("name", "embargoedWithGroupSelect");
        value.put("groupUUID", embargoedGroup1.getID().toString());
        value.put("endDate", "2030-10-02");
        addAccessCondition.add(new AddOperation("/sections/upload/files/0/accessConditions/-", value));

        String patchBody = getPatchContent(addAccessCondition);
        String authToken = getAuthToken(eperson.getEmail(), password);

        getClient(authToken).perform(patch("/api/submission/workspaceitems/" + witem.getID())
                .content(patchBody)
                .contentType(MediaType.APPLICATION_JSON_PATCH_JSON))
                            .andExpect(status().isOk())
                            .andExpect(jsonPath("$",Matchers.allOf(
                                    hasJsonPath("$.sections.upload.files[0].accessConditions[0].name",
                                             is("embargoedWithGroupSelect")),
                                    hasJsonPath("$.sections.upload.files[0].accessConditions[0].groupUUID",
                                             is(embargoedGroup1.getID().toString()))
                                    )));

        // verify that the patch changes have been persisted
        getClient(authToken).perform(get("/api/submission/workspaceitems/" + witem.getID()))
            .andExpect(status().isOk())
            .andExpect(jsonPath("$",Matchers.allOf(
                    hasJsonPath("$.sections.upload.files[0].accessConditions[0].name",
                             is("embargoedWithGroupSelect")),
                    hasJsonPath("$.sections.upload.files[0].accessConditions[0].groupUUID",
                             is(embargoedGroup1.getID().toString()))
                    )));
    }

    @Test
    public void patchUploadRemoveAccessConditionTest() throws Exception {
        context.turnOffAuthorisationSystem();

        parentCommunity = CommunityBuilder.createCommunity(context)
                .withName("Parent Community")
                .build();

        Community child1 = CommunityBuilder.createSubCommunity(context, parentCommunity)
                .withName("Sub Community")
                .build();

        Collection collection1 = CollectionBuilder.createCollection(context, child1)
                .withName("Collection 1")
                .build();

        InputStream pdf = getClass().getResourceAsStream("simple-article.pdf");

        WorkspaceItem witem = WorkspaceItemBuilder.createWorkspaceItem(context, collection1)
                .withTitle("Test WorkspaceItem")
                .withIssueDate("2019-10-01")
                .withFulltext("simple-article.pdf", "/local/path/simple-article.pdf", pdf)
                .build();

        context.restoreAuthSystemState();

        // create a list of values to use in add operation
        List<Operation> addAccessCondition = new ArrayList<Operation>();
        Map<String, String> value = new HashMap<String, String>();
        value.put("name", "embargoedWithGroupSelect");
        value.put("groupUUID", embargoedGroup1.getID().toString());
        value.put("endDate", "2020-01-01");
        addAccessCondition.add(new AddOperation("/sections/upload/files/0/accessConditions/-", value));

        String patchBody = getPatchContent(addAccessCondition);
        String authToken = getAuthToken(eperson.getEmail(), password);

        getClient(authToken).perform(patch("/api/submission/workspaceitems/" + witem.getID())
                .content(patchBody)
                .contentType(MediaType.APPLICATION_JSON_PATCH_JSON))
                .andExpect(status().isOk())
                .andExpect(jsonPath("$",Matchers.allOf(
                        hasJsonPath("$.sections.upload.files[0].accessConditions[0].name",
                                 is("embargoedWithGroupSelect")),
                        hasJsonPath("$.sections.upload.files[0].accessConditions[0].endDate",
                                is("2020-01-01")),
                        hasJsonPath("$.sections.upload.files[0].accessConditions[0].groupUUID",
                                 is(embargoedGroup1.getID().toString()))
                        )));

        // verify that the patch changes have been persisted
        getClient(authToken).perform(get("/api/submission/workspaceitems/" + witem.getID()))
            .andExpect(status().isOk())
            .andExpect(jsonPath("$",Matchers.allOf(
                    hasJsonPath("$.sections.upload.files[0].accessConditions[0].name",
                             is("embargoedWithGroupSelect")),
                    hasJsonPath("$.sections.upload.files[0].accessConditions[0].endDate",
                            is("2020-01-01")),
                    hasJsonPath("$.sections.upload.files[0].accessConditions[0].groupUUID",
                             is(embargoedGroup1.getID().toString()))
                    )));

        // create a list of values to use in remove operation
        List<Operation> removeAccessCondition = new ArrayList<Operation>();
        removeAccessCondition.add(new RemoveOperation("/sections/upload/files/0/accessConditions"));

        String patchReplaceBody = getPatchContent(removeAccessCondition);
        getClient(authToken).perform(patch("/api/submission/workspaceitems/" + witem.getID())
                .content(patchReplaceBody)
                .contentType(MediaType.APPLICATION_JSON_PATCH_JSON))
                    .andExpect(status().isOk())
                    .andExpect(jsonPath("$",Matchers.allOf(
                            hasJsonPath("$.sections.upload.files[0].accessConditions",hasSize(0)))));

        // verify that the patch changes have been persisted
        getClient(authToken).perform(get("/api/submission/workspaceitems/" + witem.getID()))
        .andExpect(status().isOk())
        .andExpect(jsonPath("$",Matchers.allOf(
                hasJsonPath("$.sections.upload.files[0].accessConditions", hasSize(0))
                )));
    }

    @Test
    /**
     * Test the upload of files in the upload over section
     *
     * @throws Exception
     */
    public void uploadTest() throws Exception {
        context.turnOffAuthorisationSystem();

        //** GIVEN **
        //1. A community-collection structure with one parent community with sub-community and two collections.
        parentCommunity = CommunityBuilder.createCommunity(context)
                                          .withName("Parent Community")
                                          .build();
        Community child1 = CommunityBuilder.createSubCommunity(context, parentCommunity)
                                           .withName("Sub Community")
                                           .build();
        Collection col1 = CollectionBuilder.createCollection(context, child1).withName("Collection 1").build();

        String authToken = getAuthToken(eperson.getEmail(), password);

        WorkspaceItem witem = WorkspaceItemBuilder.createWorkspaceItem(context, col1)
                .withTitle("Test WorkspaceItem")
                .withIssueDate("2017-10-17")
                .build();

        InputStream pdf = getClass().getResourceAsStream("simple-article.pdf");
        final MockMultipartFile pdfFile = new MockMultipartFile("file", "/local/path/simple-article.pdf",
                "application/pdf", pdf);

        context.restoreAuthSystemState();

        // upload the file in our workspaceitem
        getClient(authToken).perform(fileUpload("/api/submission/workspaceitems/" + witem.getID())
                .file(pdfFile))
                    .andExpect(status().isCreated())
                    .andExpect(jsonPath("$.sections.upload.files[0].metadata['dc.title'][0].value",
                            is("simple-article.pdf")))
                    .andExpect(jsonPath("$.sections.upload.files[0].metadata['dc.source'][0].value",
                            is("/local/path/simple-article.pdf")))
        ;

        // check the file metadata
        getClient(authToken).perform(get("/api/submission/workspaceitems/" + witem.getID()))
            .andExpect(status().isOk())
            .andExpect(jsonPath("$.sections.upload.files[0].metadata['dc.title'][0].value",
                    is("simple-article.pdf")))
            .andExpect(jsonPath("$.sections.upload.files[0].metadata['dc.source'][0].value",
                    is("/local/path/simple-article.pdf")))
        ;
    }

    @Test
    public void uploadUnAuthenticatedTest() throws Exception {
        context.turnOffAuthorisationSystem();

        parentCommunity = CommunityBuilder.createCommunity(context)
                .withName("Parent Community")
                .build();
        Community child1 = CommunityBuilder.createSubCommunity(context, parentCommunity)
                .withName("Sub Community")
                .build();
        Collection col1 = CollectionBuilder.createCollection(context, child1).withName("Collection 1").build();

        WorkspaceItem witem = WorkspaceItemBuilder.createWorkspaceItem(context, col1)
                .withTitle("Test WorkspaceItem")
                .withIssueDate("2017-10-17")
                .build();

        InputStream pdf = getClass().getResourceAsStream("simple-article.pdf");
        final MockMultipartFile pdfFile = new MockMultipartFile("file", "/local/path/simple-article.pdf",
                "application/pdf", pdf);

        context.restoreAuthSystemState();

        // upload the file in our workspaceitem
        getClient().perform(fileUpload("/api/submission/workspaceitems/" + witem.getID())
                .file(pdfFile))
                .andExpect(status().isUnauthorized());

        String authToken = getAuthToken(admin.getEmail(), password);
        getClient(authToken).perform(get("/api/submission/workspaceitems/" + witem.getID()))
                .andExpect(status().isOk())
                .andExpect(jsonPath("$.sections.upload.files", hasSize(0)));
    }

    @Test
    public void uploadForbiddenTest() throws Exception {
        context.turnOffAuthorisationSystem();

        EPerson eperson1 = EPersonBuilder.createEPerson(context)
                .withEmail("eperson1@mail.com")
                .withPassword("qwerty01")
                .build();

        EPerson eperson2 = EPersonBuilder.createEPerson(context)
                .withEmail("eperson2@mail.com")
                .withPassword("qwerty02")
                .build();

        parentCommunity = CommunityBuilder.createCommunity(context)
                .withName("Parent Community")
                .build();
        Community child1 = CommunityBuilder.createSubCommunity(context, parentCommunity)
                .withName("Sub Community")
                .build();
        Collection col1 = CollectionBuilder.createCollection(context, child1).withName("Collection 1").build();

        context.setCurrentUser(eperson1);
        WorkspaceItem witem = WorkspaceItemBuilder.createWorkspaceItem(context, col1)
                .withTitle("WorkspaceItem")
                .withIssueDate("2019-10-27")
                .build();

        InputStream pdf = getClass().getResourceAsStream("simple-article.pdf");
        final MockMultipartFile pdfFile = new MockMultipartFile("file", "/local/path/simple-article.pdf",
                "application/pdf", pdf);

        context.restoreAuthSystemState();

        // upload the file in our workspaceitem
        String authToken = getAuthToken(eperson2.getEmail(), "qwerty02");
        getClient(authToken).perform(fileUpload("/api/submission/workspaceitems/" + witem.getID())
                .file(pdfFile))
                .andExpect(status().isForbidden());

        String authToken2 = getAuthToken(eperson1.getEmail(), "qwerty01");
        getClient(authToken2).perform(get("/api/submission/workspaceitems/" + witem.getID()))
                .andExpect(status().isOk())
                .andExpect(jsonPath("$.sections.upload.files", hasSize(0)));
    }

    @Test
    public void createWorkspaceWithFiles_UploadRequired() throws Exception {
        context.turnOffAuthorisationSystem();

        //** GIVEN **
        //1. A community-collection structure with one parent community with sub-community and two collections.
        parentCommunity = CommunityBuilder.createCommunity(context)
            .withName("Parent Community")
            .build();
        Community child1 = CommunityBuilder.createSubCommunity(context, parentCommunity)
            .withName("Sub Community")
            .build();
        Collection col1 = CollectionBuilder.createCollection(context, child1).withName("Collection 1").build();

        String authToken = getAuthToken(eperson.getEmail(), password);

        WorkspaceItem witem = WorkspaceItemBuilder.createWorkspaceItem(context, col1)
            .withTitle("Test WorkspaceItem")
            .withIssueDate("2017-10-17")
            .build();

        InputStream pdf = getClass().getResourceAsStream("simple-article.pdf");
        final MockMultipartFile pdfFile = new MockMultipartFile("file", "/local/path/simple-article.pdf",
            "application/pdf", pdf);

        context.restoreAuthSystemState();
        // upload the file in our workspaceitem
        getClient(authToken).perform(fileUpload("/api/submission/workspaceitems/" + witem.getID())
            .file(pdfFile))
            .andExpect(status().isCreated())
            .andExpect(jsonPath("$.sections.upload.files[0].metadata['dc.title'][0].value",
                is("simple-article.pdf")))
            .andExpect(jsonPath("$.sections.upload.files[0].metadata['dc.source'][0].value",
                is("/local/path/simple-article.pdf")))
        ;

        //Verify there are no errors since file was uploaded (with upload required set to true)
        getClient(authToken).perform(get("/api/submission/workspaceitems/" + witem.getID()))
            .andExpect(status().isOk())
            .andExpect(jsonPath("$.errors").doesNotExist());
    }

    @Test
    public void createWorkspaceWithoutFiles_UploadRequired() throws Exception {
        context.turnOffAuthorisationSystem();

        //** GIVEN **
        //1. A community-collection structure with one parent community with sub-community and two collections.
        parentCommunity = CommunityBuilder.createCommunity(context)
            .withName("Parent Community")
            .build();
        Community child1 = CommunityBuilder.createSubCommunity(context, parentCommunity)
            .withName("Sub Community")
            .build();
        Collection col1 = CollectionBuilder.createCollection(context, child1).withName("Collection 1").build();

        String authToken = getAuthToken(eperson.getEmail(), password);

        WorkspaceItem witem = WorkspaceItemBuilder.createWorkspaceItem(context, col1)
            .withTitle("Test WorkspaceItem")
            .withIssueDate("2017-10-17")
            .build();

        context.restoreAuthSystemState();
        //Verify there is an error since no file was uploaded (with upload required set to true)
        getClient(authToken).perform(get("/api/submission/workspaceitems/" + witem.getID()))
            .andExpect(status().isOk())
            .andExpect(jsonPath("$.errors").isNotEmpty())
            .andExpect(jsonPath("$.errors[?(@.message=='error.validation.filerequired')]",
                Matchers.contains(
                    hasJsonPath("$.paths", Matchers.contains(
                        hasJsonPath("$", Matchers.is("/sections/upload"))
                    )))));
    }

    @Test
    public void createWorkspaceItemFromExternalSources() throws Exception {
        //We turn off the authorization system in order to create the structure as defined below
        context.turnOffAuthorisationSystem();
        //** GIVEN **
        //1. A community-collection structure with one parent community with sub-community and two collections.
        parentCommunity = CommunityBuilder.createCommunity(context)
                                          .withName("Parent Community")
                                          .build();
        Community child1 = CommunityBuilder.createSubCommunity(context, parentCommunity)
                                           .withName("Sub Community")
                                           .build();
        Collection col1 = CollectionBuilder.createCollection(context, child1).withName("Collection 1").build();

        context.restoreAuthSystemState();

        Integer workspaceItemId = null;
        try {

        ObjectMapper mapper = new ObjectMapper();
        // You have to be an admin to create an Item from an ExternalDataObject
        String token = getAuthToken(admin.getEmail(), password);
        MvcResult mvcResult = getClient(token).perform(post("/api/submission/workspaceitems?owningCollection="
                                                                + col1.getID().toString())
                                                           .contentType(parseMediaType(TEXT_URI_LIST_VALUE))
                                                           .content("https://localhost:8080/server/api/integration/" +
                                                                        "externalsources/mock/entryValues/one"))
                                            .andExpect(status().isCreated()).andReturn();

        String content = mvcResult.getResponse().getContentAsString();
        Map<String,Object> map = mapper.readValue(content, Map.class);
        workspaceItemId = (Integer) map.get("id");
        String itemUuidString = String.valueOf(((Map) ((Map) map.get("_embedded")).get("item")).get("uuid"));

        getClient(token).perform(get("/api/submission/workspaceitems/" + workspaceItemId))
                        .andExpect(status().isOk())
                        .andExpect(jsonPath("$", Matchers.allOf(
                            hasJsonPath("$.id", is(workspaceItemId)),
                            hasJsonPath("$.type", is("workspaceitem")),
                            hasJsonPath("$._embedded.item", Matchers.allOf(
                                hasJsonPath("$.id", is(itemUuidString)),
                                hasJsonPath("$.uuid", is(itemUuidString)),
                                hasJsonPath("$.type", is("item")),
                                hasJsonPath("$.metadata", Matchers.allOf(
                                    MetadataMatcher.matchMetadata("dc.contributor.author", "Donald, Smith")
                                )))))
                        ));
        } finally {
            WorkspaceItemBuilder.deleteWorkspaceItem(workspaceItemId);
        }
    }

    @Test
    public void createWorkspaceItemFromExternalSourcesNoOwningCollectionUuidBadRequest() throws Exception {
        String token = getAuthToken(eperson.getEmail(), password);
        getClient(token).perform(post("/api/submission/workspaceitems")
                                     .contentType(parseMediaType(
                                         TEXT_URI_LIST_VALUE))
                                     .content("https://localhost:8080/server/api/integration/externalsources/" +
                                                "mock/entryValues/one"))
                        .andExpect(status().isBadRequest());
    }

    @Test
    public void createWorkspaceItemFromExternalSourcesRandomOwningCollectionUuidBadRequest() throws Exception {
        String token = getAuthToken(eperson.getEmail(), password);
        getClient(token).perform(post("/api/submission/workspaceitems?owningCollection=" + UUID.randomUUID())
                                     .contentType(parseMediaType(
                                         TEXT_URI_LIST_VALUE))
                                     .content("https://localhost:8080/server/api/integration/externalsources/" +
                                                  "mock/entryValues/one"))
                        .andExpect(status().isBadRequest());
    }

    @Test
    public void createWorkspaceItemFromExternalSourcesWrongUriList() throws Exception {
        //We turn off the authorization system in order to create the structure as defined below
        context.turnOffAuthorisationSystem();
        //** GIVEN **
        //1. A community-collection structure with one parent community with sub-community and two collections.
        parentCommunity = CommunityBuilder.createCommunity(context)
                                          .withName("Parent Community")
                                          .build();
        Community child1 = CommunityBuilder.createSubCommunity(context, parentCommunity)
                                           .withName("Sub Community")
                                           .build();
        Collection col1 = CollectionBuilder.createCollection(context, child1).withName("Collection 1").build();

        context.restoreAuthSystemState();

        ObjectMapper mapper = new ObjectMapper();
        String token = getAuthToken(eperson.getEmail(), password);
        getClient(token).perform(post("/api/submission/workspaceitems?owningCollection="
                                          + col1.getID().toString())
                                     .contentType(parseMediaType(
                                         TEXT_URI_LIST_VALUE))
                                     .content("https://localhost:8080/server/mock/mock/mock/" +
                                                  "mock/entryValues/one")).andExpect(status().isBadRequest());
    }

    @Test
    public void createWorkspaceItemFromExternalSourcesWrongSourceBadRequest() throws Exception {
        //We turn off the authorization system in order to create the structure as defined below
        context.turnOffAuthorisationSystem();
        //** GIVEN **
        //1. A community-collection structure with one parent community with sub-community and two collections.
        parentCommunity = CommunityBuilder.createCommunity(context)
                                          .withName("Parent Community")
                                          .build();
        Community child1 = CommunityBuilder.createSubCommunity(context, parentCommunity)
                                           .withName("Sub Community")
                                           .build();
        Collection col1 = CollectionBuilder.createCollection(context, child1).withName("Collection 1").build();

        context.restoreAuthSystemState();

        String token = getAuthToken(eperson.getEmail(), password);
        getClient(token).perform(post("/api/submission/workspaceitems?owningCollection="
                                          + col1.getID().toString())
                                     .contentType(parseMediaType(
                                         TEXT_URI_LIST_VALUE))
                                     .content("https://localhost:8080/server/api/integration/externalsources/" +
                                                  "mockWrongSource/entryValues/one"))
                        .andExpect(status().isBadRequest());

    }

    @Test
    public void createWorkspaceItemFromExternalSourcesWrongIdResourceNotFound() throws Exception {
        //We turn off the authorization system in order to create the structure as defined below
        context.turnOffAuthorisationSystem();
        //** GIVEN **
        //1. A community-collection structure with one parent community with sub-community and two collections.
        parentCommunity = CommunityBuilder.createCommunity(context)
                                          .withName("Parent Community")
                                          .build();
        Community child1 = CommunityBuilder.createSubCommunity(context, parentCommunity)
                                           .withName("Sub Community")
                                           .build();
        Collection col1 = CollectionBuilder.createCollection(context, child1).withName("Collection 1").build();

        context.restoreAuthSystemState();

        String token = getAuthToken(eperson.getEmail(), password);
        getClient(token).perform(post("/api/submission/workspaceitems?owningCollection="
                                          + col1.getID().toString())
                                     .contentType(parseMediaType(
                                         TEXT_URI_LIST_VALUE))
                                     .content("https://localhost:8080/server/api/integration/externalsources/" +
                                                  "mock/entryValues/azeazezaezeaz"))
                        .andExpect(status().is(404));

    }

    @Test
    public void createWorkspaceItemFromExternalSourcesForbidden() throws Exception {
        //We turn off the authorization system in order to create the structure as defined below
        context.turnOffAuthorisationSystem();
        //** GIVEN **
        //1. A community-collection structure with one parent community with sub-community and two collections.
        parentCommunity = CommunityBuilder.createCommunity(context)
                                          .withName("Parent Community")
                                          .build();
        Community child1 = CommunityBuilder.createSubCommunity(context, parentCommunity)
                                           .withName("Sub Community")
                                           .build();
        Collection col1 = CollectionBuilder.createCollection(context, child1).withName("Collection 1").build();

        context.restoreAuthSystemState();

        String token = getAuthToken(eperson.getEmail(), password);
        getClient(token).perform(post("/api/submission/workspaceitems?owningCollection="
                                          + col1.getID().toString())
                                     .contentType(parseMediaType(
                                         TEXT_URI_LIST_VALUE))
                                     .content("https://localhost:8080/server/api/integration/externalsources/" +
                                                  "mock/entryValues/one"))
                        .andExpect(status().isForbidden());
    }

    @Test
    public void createWorkspaceItemFromExternalSourcesUnauthorized() throws Exception {
        //We turn off the authorization system in order to create the structure as defined below
        context.turnOffAuthorisationSystem();
        //** GIVEN **
        //1. A community-collection structure with one parent community with sub-community and two collections.
        parentCommunity = CommunityBuilder.createCommunity(context)
                                          .withName("Parent Community")
                                          .build();
        Community child1 = CommunityBuilder.createSubCommunity(context, parentCommunity)
                                           .withName("Sub Community")
                                           .build();
        Collection col1 = CollectionBuilder.createCollection(context, child1).withName("Collection 1").build();

        context.restoreAuthSystemState();

        getClient().perform(post("/api/submission/workspaceitems?owningCollection="
                                     + col1.getID().toString())
                                .contentType(parseMediaType(
                                    TEXT_URI_LIST_VALUE))
                                .content("https://localhost:8080/server/api/integration/externalsources/" +
                                             "mock/entryValues/one"))
                   .andExpect(status().isUnauthorized());
    }

    @Test
    public void findByItemUuidTest() throws Exception {
        context.turnOffAuthorisationSystem();

        //** GIVEN **
        //1. A community-collection structure with one parent community with sub-community and two collections.
        parentCommunity = CommunityBuilder.createCommunity(context)
                                          .withName("Parent Community")
                                          .build();
        Community child1 = CommunityBuilder.createSubCommunity(context, parentCommunity)
                                           .withName("Sub Community")
                                           .build();
        Collection col1 = CollectionBuilder.createCollection(context, child1).withName("Collection 1").build();

        //2. a workspace item
        WorkspaceItem witem = WorkspaceItemBuilder.createWorkspaceItem(context, col1)
                                                  .withTitle("Workspace Item 1")
                                                  .withIssueDate("2017-10-17")
                                                  .withAuthor("Smith, Donald").withAuthor("Doe, John")
                                                  .withSubject("ExtraEntry")
                                                  .build();

        context.restoreAuthSystemState();
        String token = getAuthToken(admin.getEmail(), password);
        getClient(token).perform(get("/api/submission/workspaceitems/search/item")
                                .param("uuid", String.valueOf(witem.getItem().getID())))
                   .andExpect(status().isOk())
                   .andExpect(jsonPath("$",
                                       Matchers.is(WorkspaceItemMatcher.matchItemWithTitleAndDateIssuedAndSubject
                                           (witem, "Workspace Item 1", "2017-10-17",
                                            "ExtraEntry"))));
    }

    @Test
    public void findByItemUuidMissingParameterTest() throws Exception {
        context.turnOffAuthorisationSystem();

        //** GIVEN **
        //1. A community-collection structure with one parent community with sub-community and two collections.
        parentCommunity = CommunityBuilder.createCommunity(context)
                                          .withName("Parent Community")
                                          .build();
        Community child1 = CommunityBuilder.createSubCommunity(context, parentCommunity)
                                           .withName("Sub Community")
                                           .build();
        Collection col1 = CollectionBuilder.createCollection(context, child1).withName("Collection 1").build();

        //2. a workspace item
        WorkspaceItem witem = WorkspaceItemBuilder.createWorkspaceItem(context, col1)
                                                  .withTitle("Workspace Item 1")
                                                  .withIssueDate("2017-10-17")
                                                  .withAuthor("Smith, Donald").withAuthor("Doe, John")
                                                  .withSubject("ExtraEntry")
                                                  .build();
        context.restoreAuthSystemState();
        String token = getAuthToken(admin.getEmail(), password);
        getClient(token).perform(get("/api/submission/workspaceitems/search/item"))
                   .andExpect(status().isBadRequest());
    }

    @Test
    public void findByItemUuidDoesntExistTest() throws Exception {
        context.turnOffAuthorisationSystem();

        //** GIVEN **
        //1. A community-collection structure with one parent community with sub-community and two collections.
        parentCommunity = CommunityBuilder.createCommunity(context)
                                          .withName("Parent Community")
                                          .build();
        Community child1 = CommunityBuilder.createSubCommunity(context, parentCommunity)
                                           .withName("Sub Community")
                                           .build();
        Collection col1 = CollectionBuilder.createCollection(context, child1).withName("Collection 1").build();

        Item item = ItemBuilder.createItem(context, col1).build();
        //2. a workspace item
        WorkspaceItem witem = WorkspaceItemBuilder.createWorkspaceItem(context, col1)
                                                  .withTitle("Workspace Item 1")
                                                  .withIssueDate("2017-10-17")
                                                  .withAuthor("Smith, Donald").withAuthor("Doe, John")
                                                  .withSubject("ExtraEntry")
                                                  .build();
        context.restoreAuthSystemState();
        String token = getAuthToken(admin.getEmail(), password);
        getClient(token).perform(get("/api/submission/workspaceitems/search/item")
                                .param("uuid", String.valueOf(item.getID())))
                   .andExpect(status().isNoContent());
    }

    @Test
    public void findByItemUuidForbiddenTest() throws Exception {
        context.turnOffAuthorisationSystem();
        context.setCurrentUser(admin);
        //** GIVEN **
        //1. A community-collection structure with one parent community with sub-community and two collections.
        parentCommunity = CommunityBuilder.createCommunity(context)
                                          .withName("Parent Community")
                                          .build();
        Community child1 = CommunityBuilder.createSubCommunity(context, parentCommunity)
                                           .withName("Sub Community")
                                           .build();
        Collection col1 = CollectionBuilder.createCollection(context, child1).withName("Collection 1").build();

        //2. a workspace item
        WorkspaceItem witem = WorkspaceItemBuilder.createWorkspaceItem(context, col1)
                                                  .withTitle("Workspace Item 1")
                                                  .withIssueDate("2017-10-17")
                                                  .withAuthor("Smith, Donald").withAuthor("Doe, John")
                                                  .withSubject("ExtraEntry")
                                                  .build();

        context.restoreAuthSystemState();

        String token = getAuthToken(eperson.getEmail(), password);
        getClient(token).perform(get("/api/submission/workspaceitems/search/item")
                                .param("uuid", String.valueOf(witem.getItem().getID())))
                   .andExpect(status().isForbidden());
    }

    @Test
    public void findByItemUuidUnAuthenticatedTest() throws Exception {
        context.turnOffAuthorisationSystem();

        //** GIVEN **
        //1. A community-collection structure with one parent community with sub-community and two collections.
        parentCommunity = CommunityBuilder.createCommunity(context)
                                          .withName("Parent Community")
                                          .build();
        Community child1 = CommunityBuilder.createSubCommunity(context, parentCommunity)
                                           .withName("Sub Community")
                                           .build();
        Collection col1 = CollectionBuilder.createCollection(context, child1).withName("Collection 1").build();

        //2. a workspace item
        WorkspaceItem witem = WorkspaceItemBuilder.createWorkspaceItem(context, col1)
                                                  .withTitle("Workspace Item 1")
                                                  .withIssueDate("2017-10-17")
                                                  .withAuthor("Smith, Donald").withAuthor("Doe, John")
                                                  .withSubject("ExtraEntry")
                                                  .build();
        context.restoreAuthSystemState();
        getClient().perform(get("/api/submission/workspaceitems/search/item")
                                     .param("uuid", String.valueOf(witem.getItem().getID())))
                        .andExpect(status().isUnauthorized());
    }

    @Test
    public void patchAddMetadataOnSectionNotExistentTest() throws Exception {
        context.turnOffAuthorisationSystem();

        parentCommunity = CommunityBuilder.createCommunity(context)
                         .withName("Parent Community")
                         .build();

        Community child1 = CommunityBuilder.createSubCommunity(context, parentCommunity)
                          .withName("Sub Community")
                          .build();

        Collection col1 = CollectionBuilder.createCollection(context, child1)
                         .withName("Collection 1")
                         .build();

        WorkspaceItem witem = WorkspaceItemBuilder.createWorkspaceItem(context, col1)
                             .withIssueDate("2019-04-25")
                             .withSubject("ExtraEntry")
                             .build();

        //disable file upload mandatory
        configurationService.setProperty("webui.submit.upload.required", false);

        context.restoreAuthSystemState();

        String authToken = getAuthToken(eperson.getEmail(), password);

        List<Operation> addTitle = new ArrayList<Operation>();
        List<Map<String, String>> values = new ArrayList<Map<String, String>>();
        Map<String, String> value = new HashMap<String, String>();
        value.put("value", "New Title");
        values.add(value);
        addTitle.add(new AddOperation("/sections/not-existing-section/dc.title", values));

        String patchBody = getPatchContent(addTitle);
        getClient(authToken).perform(patch("/api/submission/workspaceitems/" + witem.getID())
                 .content(patchBody)
                 .contentType(MediaType.APPLICATION_JSON_PATCH_JSON))
                 .andExpect(status().isUnprocessableEntity());

        getClient(authToken).perform(get("/api/submission/workspaceitems/" + witem.getID()))
                 .andExpect(status().isOk())
                 .andExpect(jsonPath("$.sections.traditionalpageone['dc.title']").doesNotExist());

    }

    @Test
    public void patchAddMetadataWrongAttributeTest() throws Exception {
        context.turnOffAuthorisationSystem();

        parentCommunity = CommunityBuilder.createCommunity(context)
                         .withName("Parent Community")
                         .build();

        Community child1 = CommunityBuilder.createSubCommunity(context, parentCommunity)
                          .withName("Sub Community")
                          .build();

        Collection col1 = CollectionBuilder.createCollection(context, child1)
                         .withName("Collection 1")
                         .build();

        WorkspaceItem witem = WorkspaceItemBuilder.createWorkspaceItem(context, col1)
                             .withIssueDate("2019-04-25")
                             .withSubject("ExtraEntry")
                             .build();

        //disable file upload mandatory
        configurationService.setProperty("webui.submit.upload.required", false);

        context.restoreAuthSystemState();

        String authToken = getAuthToken(eperson.getEmail(), password);

        List<Operation> addTitle = new ArrayList<Operation>();
        List<Map<String, String>> values = new ArrayList<Map<String, String>>();
        Map<String, String> value = new HashMap<String, String>();
        value.put("value", "New Title");
        values.add(value);
        addTitle.add(new AddOperation("/sections/traditionalpageone/dc.not.existing", values));

        String patchBody = getPatchContent(addTitle);
        getClient(authToken).perform(patch("/api/submission/workspaceitems/" + witem.getID())
                 .content(patchBody)
                 .contentType(MediaType.APPLICATION_JSON_PATCH_JSON))
                 .andExpect(status().isUnprocessableEntity());
    }

    @Test
    // try to add Title on tradiotionalpagetwo, but attribute title is placed on tradiotionalpageone
    public void patchAddTitleOnSectionThatNotContainAttributeTitleTest() throws Exception {
        context.turnOffAuthorisationSystem();

        parentCommunity = CommunityBuilder.createCommunity(context)
                         .withName("Parent Community")
                         .build();

        Community child1 = CommunityBuilder.createSubCommunity(context, parentCommunity)
                          .withName("Sub Community")
                          .build();

        Collection col1 = CollectionBuilder.createCollection(context, child1)
                         .withName("Collection 1")
                         .build();

        WorkspaceItem witem = WorkspaceItemBuilder.createWorkspaceItem(context, col1)
                             .withIssueDate("2019-11-21")
                             .withSubject("ExtraEntry")
                             .build();

        //disable file upload mandatory
        configurationService.setProperty("webui.submit.upload.required", false);

        context.restoreAuthSystemState();

        String authToken = getAuthToken(eperson.getEmail(), password);

        List<Operation> addTitle = new ArrayList<Operation>();
        List<Map<String, String>> values = new ArrayList<Map<String, String>>();
        Map<String, String> value = new HashMap<String, String>();
        value.put("value", "New Title");
        values.add(value);
        addTitle.add(new AddOperation("/sections/traditionalpagetwo/dc.title", values));

        String patchBody = getPatchContent(addTitle);
        getClient(authToken).perform(patch("/api/submission/workspaceitems/" + witem.getID())
                 .content(patchBody)
                 .contentType(MediaType.APPLICATION_JSON_PATCH_JSON))
                 .andExpect(status().isUnprocessableEntity());

        getClient(authToken).perform(get("/api/submission/workspaceitems/" + witem.getID()))
                 .andExpect(status().isOk())
                 .andExpect(jsonPath("$.sections.traditionalpageone['dc.title']").doesNotExist());
    }

    @Test
    public void patchAcceptLicenseWrontPathTest() throws Exception {
        context.turnOffAuthorisationSystem();

        parentCommunity = CommunityBuilder.createCommunity(context)
                         .withName("Parent Community")
                         .build();

        Community child1 = CommunityBuilder.createSubCommunity(context, parentCommunity)
                          .withName("Sub Community")
                          .build();

        Collection col1 = CollectionBuilder.createCollection(context, child1)
                         .withName("Collection 1")
                         .build();

        WorkspaceItem witem = WorkspaceItemBuilder.createWorkspaceItem(context, col1)
                             .withTitle("Example Title")
                             .withIssueDate("2019-11-21")
                             .withSubject("ExtraEntry")
                             .build();

        //disable file upload mandatory
        configurationService.setProperty("webui.submit.upload.required", false);

        context.restoreAuthSystemState();

        String authToken = getAuthToken(eperson.getEmail(), password);

        List<Operation> replaceGrant = new ArrayList<Operation>();
        replaceGrant.add(new ReplaceOperation("/sections/license/not-existing", true));

        String patchBody = getPatchContent(replaceGrant);
        getClient(authToken).perform(patch("/api/submission/workspaceitems/" + witem.getID())
                 .content(patchBody)
                 .contentType(MediaType.APPLICATION_JSON_PATCH_JSON))
                 .andExpect(status().isUnprocessableEntity());
    }

    @Test
    public void patchAcceptLicenseTryToChangeLicenseUrlTest() throws Exception {
        context.turnOffAuthorisationSystem();

        parentCommunity = CommunityBuilder.createCommunity(context)
                         .withName("Parent Community")
                         .build();

        Community child1 = CommunityBuilder.createSubCommunity(context, parentCommunity)
                          .withName("Sub Community")
                          .build();

        Collection col1 = CollectionBuilder.createCollection(context, child1)
                         .withName("Collection 1")
                         .build();

        WorkspaceItem witem = WorkspaceItemBuilder.createWorkspaceItem(context, col1)
                             .withTitle("Example Title")
                             .withIssueDate("2019-11-21")
                             .withSubject("ExtraEntry")
                             .build();

        //disable file upload mandatory
        configurationService.setProperty("webui.submit.upload.required", false);

        context.restoreAuthSystemState();

        String authToken = getAuthToken(eperson.getEmail(), password);

        List<Operation> replaceGrant = new ArrayList<Operation>();
        replaceGrant.add(new ReplaceOperation("/sections/license/granted", true));

        String patchBody = getPatchContent(replaceGrant);
        getClient(authToken).perform(patch("/api/submission/workspaceitems/" + witem.getID())
                 .content(patchBody)
                 .contentType(MediaType.APPLICATION_JSON_PATCH_JSON))
                 .andExpect(status().isOk());

        List<Operation> replaceLicenseUrl = new ArrayList<Operation>();
        replaceLicenseUrl.add(new ReplaceOperation("/sections/license/url", "not.existing"));

        patchBody = getPatchContent(replaceLicenseUrl);
        getClient(authToken).perform(patch("/api/submission/workspaceitems/" + witem.getID())
                 .content(patchBody)
                 .contentType(MediaType.APPLICATION_JSON_PATCH_JSON))
                 .andExpect(status().isUnprocessableEntity());
    }

    @Test
    public void patchAcceptLicenseTryToChangeDateAccepteLicenseTest() throws Exception {
        context.turnOffAuthorisationSystem();

        parentCommunity = CommunityBuilder.createCommunity(context)
                         .withName("Parent Community")
                         .build();

        Community child1 = CommunityBuilder.createSubCommunity(context, parentCommunity)
                          .withName("Sub Community")
                          .build();

        Collection col1 = CollectionBuilder.createCollection(context, child1)
                         .withName("Collection 1")
                         .build();

        WorkspaceItem witem = WorkspaceItemBuilder.createWorkspaceItem(context, col1)
                             .withTitle("Example Title")
                             .withIssueDate("2019-11-21")
                             .withSubject("ExtraEntry")
                             .build();

        //disable file upload mandatory
        configurationService.setProperty("webui.submit.upload.required", false);

        context.restoreAuthSystemState();

        String authToken = getAuthToken(eperson.getEmail(), password);

        List<Operation> replaceGrant = new ArrayList<Operation>();
        replaceGrant.add(new ReplaceOperation("/sections/license/granted", true));

        String patchBody = getPatchContent(replaceGrant);
        getClient(authToken).perform(patch("/api/submission/workspaceitems/" + witem.getID())
                 .content(patchBody)
                 .contentType(MediaType.APPLICATION_JSON_PATCH_JSON))
                 .andExpect(status().isOk());

        List<Operation> replaceLicenseUrl = new ArrayList<Operation>();
        replaceLicenseUrl.add(new ReplaceOperation("/sections/license/acceptanceDate", "2020-02-14"));

        patchBody = getPatchContent(replaceLicenseUrl);
        getClient(authToken).perform(patch("/api/submission/workspaceitems/" + witem.getID())
                 .content(patchBody)
                 .contentType(MediaType.APPLICATION_JSON_PATCH_JSON))
                 .andExpect(status().isUnprocessableEntity());
    }

    @Test
    public void patchUploadMetadatoNotExistTest() throws Exception {
        context.turnOffAuthorisationSystem();

        parentCommunity = CommunityBuilder.createCommunity(context)
                                          .withName("Parent Community")
                                          .build();
        Community child1 = CommunityBuilder.createSubCommunity(context, parentCommunity)
                                           .withName("Sub Community")
                                           .build();
        Collection col1 = CollectionBuilder.createCollection(context, child1)
                                           .withName("Collection 1")
                                           .build();

        InputStream pdf = getClass().getResourceAsStream("simple-article.pdf");

        WorkspaceItem witem = WorkspaceItemBuilder.createWorkspaceItem(context, col1)
                 .withTitle("Test WorkspaceItem")
                 .withIssueDate("2019-10-25")
                 .withFulltext("simple-article.pdf", "/local/path/simple-article.pdf", pdf)
                 .build();

        context.restoreAuthSystemState();

        String authToken = getAuthToken(eperson.getEmail(), password);

        List<Operation> addOpts = new ArrayList<Operation>();
        Map<String, String> value = new HashMap<String, String>();
        value.put("value", "some text");
        addOpts.add(new AddOperation("/sections/upload/files/0/metadata/dc.not.existing", value));

        String patchBody = getPatchContent(addOpts);
        getClient(authToken).perform(patch("/api/submission/workspaceitems/" + witem.getID())
                            .content(patchBody)
                            .contentType(MediaType.APPLICATION_JSON_PATCH_JSON))
                            .andExpect(status().isUnprocessableEntity());
    }

    @Test
    public void patchUploadNotConfiguredMetadataTest() throws Exception {
        context.turnOffAuthorisationSystem();

        parentCommunity = CommunityBuilder.createCommunity(context)
                                          .withName("Parent Community")
                                          .build();
        Community child1 = CommunityBuilder.createSubCommunity(context, parentCommunity)
                                           .withName("Sub Community")
                                           .build();
        Collection col1 = CollectionBuilder.createCollection(context, child1)
                                           .withName("Collection 1")
                                           .build();

        InputStream pdf = getClass().getResourceAsStream("simple-article.pdf");

        WorkspaceItem witem = WorkspaceItemBuilder.createWorkspaceItem(context, col1)
                .withTitle("Test WorkspaceItem")
                .withFulltext("simple-article.pdf", "/local/path/simple-article.pdf", pdf)
                .build();

        context.restoreAuthSystemState();

        String authToken = getAuthToken(eperson.getEmail(), password);

        List<Operation> addOpts = new ArrayList<Operation>();
        Map<String, String> value = new HashMap<String, String>();
        value.put("value", "2020-01-25");
        addOpts.add(new AddOperation("/sections/upload/files/0/metadata/dc.date.issued", value));

        String patchBody = getPatchContent(addOpts);
        getClient(authToken).perform(patch("/api/submission/workspaceitems/" + witem.getID())
                            .content(patchBody)
                            .contentType(MediaType.APPLICATION_JSON_PATCH_JSON))
                            .andExpect(status().isUnprocessableEntity());

        getClient(authToken).perform(get("/api/submission/workspaceitems/" + witem.getID()))
                 .andExpect(status().isOk())
                 .andExpect(jsonPath("$.sections.bitstream-metadata['dc.date.issued']").doesNotExist())
                 .andExpect(jsonPath("$.sections.traditionalpageone['dc.date.issued']").doesNotExist());
    }

    @Test
    public void patchUploadMissingFieldTest() throws Exception {
        context.turnOffAuthorisationSystem();

        parentCommunity = CommunityBuilder.createCommunity(context)
                                          .withName("Parent Community")
                                          .build();
        Community child1 = CommunityBuilder.createSubCommunity(context, parentCommunity)
                                           .withName("Sub Community")
                                           .build();
        Collection col1 = CollectionBuilder.createCollection(context, child1)
                                           .withName("Collection 1")
                                           .build();

        InputStream pdf = getClass().getResourceAsStream("simple-article.pdf");

        WorkspaceItem witem = WorkspaceItemBuilder.createWorkspaceItem(context, col1)
                .withTitle("Test WorkspaceItem")
                .withIssueDate("2017-10-17")
                .withFulltext("simple-article.pdf", "/local/path/simple-article.pdf", pdf)
                .build();

        context.restoreAuthSystemState();

        String authToken = getAuthToken(eperson.getEmail(), password);

        List<Operation> addOpts = new ArrayList<Operation>();
        Map<String, String> value = new HashMap<String, String>();
        value.put("value", "test text");

        addOpts.add(new AddOperation("/sections/upload/files/0/metadata", value));

        String patchBody = getPatchContent(addOpts);
        getClient(authToken).perform(patch("/api/submission/workspaceitems/" + witem.getID())
                .content(patchBody)
                .contentType(MediaType.APPLICATION_JSON_PATCH_JSON))
                            .andExpect(status().isUnprocessableEntity());
    }

    @Test
    public void patchUploadNotExistingPropertyTest() throws Exception {
        context.turnOffAuthorisationSystem();

        parentCommunity = CommunityBuilder.createCommunity(context)
                                          .withName("Parent Community")
                                          .build();
        Community child1 = CommunityBuilder.createSubCommunity(context, parentCommunity)
                                           .withName("Sub Community")
                                           .build();
        Collection col1 = CollectionBuilder.createCollection(context, child1)
                                           .withName("Collection 1")
                                           .build();

        InputStream pdf = getClass().getResourceAsStream("simple-article.pdf");

        WorkspaceItem witem = WorkspaceItemBuilder.createWorkspaceItem(context, col1)
                .withTitle("Test WorkspaceItem")
                .withIssueDate("2017-10-17")
                .withFulltext("simple-article.pdf", "/local/path/simple-article.pdf", pdf)
                .build();

        context.restoreAuthSystemState();

        String authToken = getAuthToken(eperson.getEmail(), password);

        List<Operation> addOpts = new ArrayList<Operation>();
        Map<String, String> value = new HashMap<String, String>();
        value.put("value", "test text");

        addOpts.add(new AddOperation("/sections/upload/files/0/not-existing-property/dc.title", value));

        String patchBody = getPatchContent(addOpts);
        getClient(authToken).perform(patch("/api/submission/workspaceitems/" + witem.getID())
                .content(patchBody)
                .contentType(MediaType.APPLICATION_JSON_PATCH_JSON))
                            .andExpect(status().isUnprocessableEntity());
    }

    @Test
    public void patchUploadWithWrongPathTest() throws Exception {
        context.turnOffAuthorisationSystem();

        parentCommunity = CommunityBuilder.createCommunity(context)
                                          .withName("Parent Community")
                                          .build();
        Community child1 = CommunityBuilder.createSubCommunity(context, parentCommunity)
                                           .withName("Sub Community")
                                           .build();
        Collection col1 = CollectionBuilder.createCollection(context, child1)
                                           .withName("Collection 1")
                                           .build();

        InputStream pdf = getClass().getResourceAsStream("simple-article.pdf");

        WorkspaceItem witem = WorkspaceItemBuilder.createWorkspaceItem(context, col1)
                .withTitle("Test WorkspaceItem")
                .withIssueDate("2017-10-17")
                .withFulltext("simple-article.pdf", "/local/path/simple-article.pdf", pdf)
                .build();

        context.restoreAuthSystemState();

        String authToken = getAuthToken(eperson.getEmail(), password);

        List<Operation> addOpts = new ArrayList<Operation>();
        Map<String, String> value = new HashMap<String, String>();
        value.put("value", "test text");

        addOpts.add(new AddOperation("/sections/upload/files/0", value));

        String patchBody = getPatchContent(addOpts);
        getClient(authToken).perform(patch("/api/submission/workspaceitems/" + witem.getID())
                .content(patchBody)
                .contentType(MediaType.APPLICATION_JSON_PATCH_JSON))
                            .andExpect(status().isUnprocessableEntity());

        addOpts.add(new AddOperation("/sections/upload/files", value));
        patchBody = getPatchContent(addOpts);

        getClient(authToken).perform(patch("/api/submission/workspaceitems/" + witem.getID())
                .content(patchBody)
                .contentType(MediaType.APPLICATION_JSON_PATCH_JSON))
                            .andExpect(status().isUnprocessableEntity());
    }

    @Test
    public void patchDeleteSectionTest() throws Exception {
        context.turnOffAuthorisationSystem();
        parentCommunity = CommunityBuilder.createCommunity(context)
                                          .withName("Parent Community")
                                          .build();
        Community child1 = CommunityBuilder.createSubCommunity(context, parentCommunity)
                                           .withName("Sub Community")
                                           .build();
        Collection col1 = CollectionBuilder.createCollection(context, child1)
                                           .withName("Collection 1")
                                           .build();
        WorkspaceItem witem = WorkspaceItemBuilder.createWorkspaceItem(context, col1)
                             .withTitle("Test WorkspaceItem")
                             .withIssueDate("2020-01-21")
                             .withSubject("Subject 1")
                             .withSubject("Subject 2")
                             .withAbstract("Test description abstract")
                             .build();

        context.restoreAuthSystemState();

        String authToken = getAuthToken(eperson.getEmail(), password);

        getClient(authToken).perform(get("/api/submission/workspaceitems/" + witem.getID()))
                 .andExpect(status().isOk())
                 .andExpect(jsonPath("$.sections.traditionalpagetwo['dc.subject']").isNotEmpty())
                 .andExpect(jsonPath("$.sections.traditionalpagetwo['dc.description.abstract']").isNotEmpty());

        List<Operation> operations = new ArrayList<Operation>();
        operations.add(new RemoveOperation("/sections/traditionalpagetwo"));
        String patchBody = getPatchContent(operations);

        getClient(authToken).perform(patch("/api/submission/workspaceitems/" + witem.getID())
                 .content(patchBody)
                 .contentType(MediaType.APPLICATION_JSON_PATCH_JSON))
                 .andExpect(status().isOk())
                 .andExpect(jsonPath("$.sections.traditionalpagetwo['dc.subject']").doesNotExist())
                 .andExpect(jsonPath("$.sections.traditionalpagetwo['dc.description.abstract']").doesNotExist());

        // verify that the patch changes have been persisted
        getClient(authToken).perform(get("/api/submission/workspaceitems/" + witem.getID()))
                 .andExpect(status().isOk())
                 .andExpect(jsonPath("$.sections.traditionalpagetwo['dc.subject']").doesNotExist())
                 .andExpect(jsonPath("$.sections.traditionalpagetwo['dc.description.abstract']").doesNotExist());
    }

    @Test
    public void patchDeleteMetadataThatNotExistTest() throws Exception {
        context.turnOffAuthorisationSystem();

        parentCommunity = CommunityBuilder.createCommunity(context)
                         .withName("Parent Community")
                         .build();

        Community child1 = CommunityBuilder.createSubCommunity(context, parentCommunity)
                          .withName("Sub Community")
                          .build();

        Collection col1 = CollectionBuilder.createCollection(context, child1)
                         .withName("Collection 1")
                         .build();

        WorkspaceItem witem = WorkspaceItemBuilder.createWorkspaceItem(context, col1)
                             .withIssueDate("2020-04-21")
                             .withSubject("ExtraEntry")
                             .build();

        //disable file upload mandatory
        configurationService.setProperty("webui.submit.upload.required", false);

        context.restoreAuthSystemState();

        String authToken = getAuthToken(eperson.getEmail(), password);

        List<Operation> operations = new ArrayList<Operation>();
        operations.add(new RemoveOperation("/sections/traditionalpageone/dc.not.existing/0"));

        String patchBody = getPatchContent(operations);
        getClient(authToken).perform(patch("/api/submission/workspaceitems/" + witem.getID())
                 .content(patchBody)
                 .contentType(MediaType.APPLICATION_JSON_PATCH_JSON))
                 .andExpect(status().isUnprocessableEntity());
    }

    @Test
    public void patchDeleteMetadataWrongSectionTest() throws Exception {
        context.turnOffAuthorisationSystem();
        parentCommunity = CommunityBuilder.createCommunity(context)
                         .withName("Parent Community")
                         .build();
        Community child1 = CommunityBuilder.createSubCommunity(context, parentCommunity)
                          .withName("Sub Community")
                          .build();
        Collection col1 = CollectionBuilder.createCollection(context, child1)
                         .withName("Collection 1")
                         .build();
        WorkspaceItem witem = WorkspaceItemBuilder.createWorkspaceItem(context, col1)
                             .withTitle("Test title")
                             .withIssueDate("2019-04-25")
                             .withSubject("ExtraEntry")
                             .build();
        //disable file upload mandatory
        configurationService.setProperty("webui.submit.upload.required", false);
        context.restoreAuthSystemState();

        String authToken = getAuthToken(eperson.getEmail(), password);
        List<Operation> operations = new ArrayList<Operation>();
        operations.add(new RemoveOperation("/sections/traditionalpagetwo/dc.title/0"));
        String patchBody = getPatchContent(operations);

        getClient(authToken).perform(patch("/api/submission/workspaceitems/" + witem.getID())
                 .content(patchBody)
                 .contentType(MediaType.APPLICATION_JSON_PATCH_JSON))
                 .andExpect(status().isUnprocessableEntity());

        getClient(authToken).perform(get("/api/submission/workspaceitems/" + witem.getID()))
                 .andExpect(status().isOk())
                 .andExpect(jsonPath("$",
                         Matchers.is(WorkspaceItemMatcher.matchItemWithTitleAndDateIssuedAndSubject(witem,
                                 "Test title", "2019-04-25", "ExtraEntry"))));
    }

    @Test
<<<<<<< HEAD
    public void deleteWorkspaceItemWithMinRelationshipsTest() throws Exception {
        context.turnOffAuthorisationSystem();

        //** GIVEN **
        //1. A community with one collection.
        parentCommunity = CommunityBuilder.createCommunity(context)
                                          .withName("Parent Community")
                                          .build();
        Collection col1 = CollectionBuilder
            .createCollection(context, parentCommunity).withName("Collection 1").build();

        Item author1 = ItemBuilder.createItem(context, col1)
                                  .withTitle("Author1")
                                  .withIssueDate("2017-10-17")
                                  .withAuthor("Smith, Donald")
                                  .withPersonIdentifierLastName("Smith")
                                  .withPersonIdentifierFirstName("Donald")
                                  .withRelationshipType("Person")
                                  .build();

        Item author2 = ItemBuilder.createItem(context, col1)
                                  .withTitle("Author2")
                                  .withIssueDate("2016-02-13")
                                  .withAuthor("Smith, Maria")
                                  .withRelationshipType("Person")
                                  .build();

        //2. One workspace item.
        WorkspaceItem workspaceItem = WorkspaceItemBuilder.createWorkspaceItem(context, col1)
                                                          .withRelationshipType("Publication")
                                                          .build();

        EntityType publication = EntityTypeBuilder.createEntityTypeBuilder(context, "Publication").build();
        EntityType person = EntityTypeBuilder.createEntityTypeBuilder(context, "Person").build();


        RelationshipType isAuthorOfPublication = RelationshipTypeBuilder
            .createRelationshipTypeBuilder(context, publication, person, "isAuthorOfPublication",
                                           "isPublicationOfAuthor", 2, null, 0,
                                           null).withCopyToLeft(false).withCopyToRight(true).build();

        Relationship relationship1 = RelationshipBuilder
            .createRelationshipBuilder(context, workspaceItem.getItem(), author1, isAuthorOfPublication).build();
        Relationship relationship2 = RelationshipBuilder
            .createRelationshipBuilder(context, workspaceItem.getItem(), author2, isAuthorOfPublication).build();

        context.restoreAuthSystemState();

        String token = getAuthToken(admin.getEmail(), password);

        getClient(token).perform(delete("/api/core/relationships/" + relationship1.getID()))
                        .andExpect(status().is(400));

        //Delete the workspaceitem
        getClient(token).perform(delete("/api/submission/workspaceitems/" + workspaceItem.getID()))
                        .andExpect(status().is(204));
        getClient(token).perform(get("/api/submission/workspaceitems/" + workspaceItem.getID()))
                        .andExpect(status().is(404));
=======
    public void findOneFullProjectionTest() throws Exception {
        context.turnOffAuthorisationSystem();

        //** GIVEN **
        //1. A community-collection structure with one parent community with sub-community and two collections.
        parentCommunity = CommunityBuilder.createCommunity(context)
                                          .withName("Parent Community")
                                          .build();
        Community child1 = CommunityBuilder.createSubCommunity(context, parentCommunity)
                                           .withName("Sub Community")
                                           .build();
        Collection col1 = CollectionBuilder.createCollection(context, child1).withName("Collection 1").build();

        //2. a workspace item
        WorkspaceItem witem = WorkspaceItemBuilder.createWorkspaceItem(context, col1)
                                                  .withTitle("Workspace Item 1")
                                                  .withIssueDate("2017-10-17")
                                                  .withAuthor("Smith, Donald").withAuthor("Doe, John")
                                                  .withSubject("ExtraEntry")
                                                  .build();

        context.restoreAuthSystemState();

        String adminToken = getAuthToken(admin.getEmail(), password);
        String epersonToken = getAuthToken(eperson.getEmail(), password);

        getClient(adminToken).perform(get("/api/submission/workspaceitems/" + witem.getID())
                                .param("projection", "full"))
                            .andExpect(status().isOk())
                            .andExpect(jsonPath("$._embedded.collection._embedded.adminGroup", nullValue()));


        getClient(epersonToken).perform(get("/api/submission/workspaceitems/" + witem.getID())
                                          .param("projection", "full"))
                                .andExpect(status().isOk())
                                .andExpect(jsonPath("$._embedded.collection._embedded.adminGroup").doesNotExist());
>>>>>>> 01e61aed

    }
}<|MERGE_RESOLUTION|>--- conflicted
+++ resolved
@@ -36,19 +36,6 @@
 import com.fasterxml.jackson.databind.ObjectMapper;
 import org.apache.commons.io.IOUtils;
 import org.apache.commons.lang3.CharEncoding;
-<<<<<<< HEAD
-import org.dspace.app.rest.builder.BitstreamBuilder;
-import org.dspace.app.rest.builder.CollectionBuilder;
-import org.dspace.app.rest.builder.CommunityBuilder;
-import org.dspace.app.rest.builder.EPersonBuilder;
-import org.dspace.app.rest.builder.EntityTypeBuilder;
-import org.dspace.app.rest.builder.GroupBuilder;
-import org.dspace.app.rest.builder.ItemBuilder;
-import org.dspace.app.rest.builder.RelationshipBuilder;
-import org.dspace.app.rest.builder.RelationshipTypeBuilder;
-import org.dspace.app.rest.builder.WorkspaceItemBuilder;
-=======
->>>>>>> 01e61aed
 import org.dspace.app.rest.matcher.CollectionMatcher;
 import org.dspace.app.rest.matcher.ItemMatcher;
 import org.dspace.app.rest.matcher.MetadataMatcher;
@@ -1591,7 +1578,7 @@
     /**
      * Test the creation of workspaceitems POSTing to the resource collection endpoint a bibtex file
      * contains more than one entry.
-     * 
+     *
      * @throws Exception
      */
     public void createSingleWorkspaceItemsFromSingleFileWithMultipleEntriesTest() throws Exception {
@@ -1636,7 +1623,7 @@
     /**
      * Test the creation of workspaceitems POSTing to the resource collection endpoint a pubmed XML
      * file.
-     * 
+     *
      * @throws Exception
      */
     public void createPubmedWorkspaceItemFromFileTest() throws Exception {
@@ -4591,7 +4578,46 @@
     }
 
     @Test
-<<<<<<< HEAD
+    public void findOneFullProjectionTest() throws Exception {
+        context.turnOffAuthorisationSystem();
+
+        //** GIVEN **
+        //1. A community-collection structure with one parent community with sub-community and two collections.
+        parentCommunity = CommunityBuilder.createCommunity(context)
+                                          .withName("Parent Community")
+                                          .build();
+        Community child1 = CommunityBuilder.createSubCommunity(context, parentCommunity)
+                                           .withName("Sub Community")
+                                           .build();
+        Collection col1 = CollectionBuilder.createCollection(context, child1).withName("Collection 1").build();
+
+        //2. a workspace item
+        WorkspaceItem witem = WorkspaceItemBuilder.createWorkspaceItem(context, col1)
+                                                  .withTitle("Workspace Item 1")
+                                                  .withIssueDate("2017-10-17")
+                                                  .withAuthor("Smith, Donald").withAuthor("Doe, John")
+                                                  .withSubject("ExtraEntry")
+                                                  .build();
+
+        context.restoreAuthSystemState();
+
+        String adminToken = getAuthToken(admin.getEmail(), password);
+        String epersonToken = getAuthToken(eperson.getEmail(), password);
+
+        getClient(adminToken).perform(get("/api/submission/workspaceitems/" + witem.getID())
+                                .param("projection", "full"))
+                            .andExpect(status().isOk())
+                            .andExpect(jsonPath("$._embedded.collection._embedded.adminGroup", nullValue()));
+
+
+        getClient(epersonToken).perform(get("/api/submission/workspaceitems/" + witem.getID())
+                                          .param("projection", "full"))
+                                .andExpect(status().isOk())
+                                .andExpect(jsonPath("$._embedded.collection._embedded.adminGroup").doesNotExist());
+
+    }
+
+    @Test
     public void deleteWorkspaceItemWithMinRelationshipsTest() throws Exception {
         context.turnOffAuthorisationSystem();
 
@@ -4650,44 +4676,6 @@
                         .andExpect(status().is(204));
         getClient(token).perform(get("/api/submission/workspaceitems/" + workspaceItem.getID()))
                         .andExpect(status().is(404));
-=======
-    public void findOneFullProjectionTest() throws Exception {
-        context.turnOffAuthorisationSystem();
-
-        //** GIVEN **
-        //1. A community-collection structure with one parent community with sub-community and two collections.
-        parentCommunity = CommunityBuilder.createCommunity(context)
-                                          .withName("Parent Community")
-                                          .build();
-        Community child1 = CommunityBuilder.createSubCommunity(context, parentCommunity)
-                                           .withName("Sub Community")
-                                           .build();
-        Collection col1 = CollectionBuilder.createCollection(context, child1).withName("Collection 1").build();
-
-        //2. a workspace item
-        WorkspaceItem witem = WorkspaceItemBuilder.createWorkspaceItem(context, col1)
-                                                  .withTitle("Workspace Item 1")
-                                                  .withIssueDate("2017-10-17")
-                                                  .withAuthor("Smith, Donald").withAuthor("Doe, John")
-                                                  .withSubject("ExtraEntry")
-                                                  .build();
-
-        context.restoreAuthSystemState();
-
-        String adminToken = getAuthToken(admin.getEmail(), password);
-        String epersonToken = getAuthToken(eperson.getEmail(), password);
-
-        getClient(adminToken).perform(get("/api/submission/workspaceitems/" + witem.getID())
-                                .param("projection", "full"))
-                            .andExpect(status().isOk())
-                            .andExpect(jsonPath("$._embedded.collection._embedded.adminGroup", nullValue()));
-
-
-        getClient(epersonToken).perform(get("/api/submission/workspaceitems/" + witem.getID())
-                                          .param("projection", "full"))
-                                .andExpect(status().isOk())
-                                .andExpect(jsonPath("$._embedded.collection._embedded.adminGroup").doesNotExist());
->>>>>>> 01e61aed
 
     }
 }