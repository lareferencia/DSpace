/**
 * The contents of this file are subject to the license and copyright
 * detailed in the LICENSE and NOTICE files at the root of the source
 * tree and available online at
 *
 * http://www.dspace.org/license/
 */
package org.dspace.app.rest.builder;

import java.io.IOException;
import java.io.InputStream;
import java.sql.SQLException;
import java.util.UUID;

import org.apache.commons.io.IOUtils;
import org.apache.commons.lang3.CharEncoding;
import org.dspace.authorize.AuthorizeException;
import org.dspace.content.Community;
import org.dspace.content.MetadataSchemaEnum;
import org.dspace.content.service.DSpaceObjectService;
import org.dspace.core.Context;
import org.dspace.eperson.EPerson;
import org.dspace.eperson.Group;

/**
 * Builder to construct Community objects
 *
 * @author Tom Desair (tom dot desair at atmire dot com)
 * @author Raf Ponsaerts (raf dot ponsaerts at atmire dot com)
 */
public class CommunityBuilder extends AbstractDSpaceObjectBuilder<Community> {

    private Community community;

    protected CommunityBuilder(Context context) {
        super(context);
    }

    public static CommunityBuilder createCommunity(final Context context) {
        CommunityBuilder builder = new CommunityBuilder(context);
        return builder.create();
    }

    private CommunityBuilder create() {
        return createSubCommunity(context, null);
    }

    public static CommunityBuilder createSubCommunity(final Context context, final Community parent) {
        CommunityBuilder builder = new CommunityBuilder(context);
        return builder.createSub(parent);
    }

    private CommunityBuilder createSub(final Community parent) {
        try {
            community = communityService.create(parent, context);
        } catch (Exception e) {
            e.printStackTrace();
            return null;
        }

        return this;
    }

    public CommunityBuilder withName(final String communityName) {
        return setMetadataSingleValue(community, MetadataSchemaEnum.DC.getName(), "title", null, communityName);
    }

    public CommunityBuilder withTitle(final String communityTitle) {
        return addMetadataValue(community, MetadataSchemaEnum.DC.getName(), "title", null, communityTitle);
    }

    public CommunityBuilder withLogo(String content) throws AuthorizeException, IOException, SQLException {
        try (InputStream is = IOUtils.toInputStream(content, CharEncoding.UTF_8)) {
            communityService.setLogo(context, community, is);
        }
        return this;
    }

    /**
     * Create an admin group for the community with the specified members
     *
     * @param members epersons to add to the admin group
     * @return this builder
     * @throws SQLException
     * @throws AuthorizeException
     */
    public CommunityBuilder withAdminGroup(EPerson... members) throws SQLException, AuthorizeException {
        Group g = communityService.createAdministrators(context, community);
        for (EPerson e : members) {
            groupService.addMember(context, g, e);
        }
        groupService.update(context, g);
        return this;
    }

<<<<<<< HEAD
=======
    public CommunityBuilder addParentCommunity(final Context context, final Community parent)
        throws SQLException, AuthorizeException {
        communityService.addSubcommunity(context, parent, community);
        return this;
    }

>>>>>>> 2adb3143
    @Override
    public Community build() {
        try {
            communityService.update(context, community);
            context.dispatchEvents();

            indexingService.commit();
        } catch (Exception e) {
            e.printStackTrace();
            return null;
        }
        return community;
    }

    @Override
    public void cleanup() throws Exception {
        delete(community);
    }

    @Override
    protected DSpaceObjectService<Community> getService() {
        return communityService;
    }

    /**
     * Delete the Test Community referred to by the given UUID
     * @param uuid UUID of Test Community to delete
     * @throws SQLException
     * @throws IOException
     */
    public static void deleteCommunity(UUID uuid) throws SQLException, IOException {
        try (Context c = new Context()) {
            c.turnOffAuthorisationSystem();
            Community community = communityService.find(c, uuid);
            if (community != null) {
                try {
                    communityService.delete(c, community);
                } catch (AuthorizeException e) {
                    // cannot occur, just wrap it to make the compiler happy
                    throw new RuntimeException(e.getMessage(), e);
                }
            }
            c.complete();
        }
    }
}<|MERGE_RESOLUTION|>--- conflicted
+++ resolved
@@ -93,15 +93,12 @@
         return this;
     }
 
-<<<<<<< HEAD
-=======
     public CommunityBuilder addParentCommunity(final Context context, final Community parent)
         throws SQLException, AuthorizeException {
         communityService.addSubcommunity(context, parent, community);
         return this;
     }
 
->>>>>>> 2adb3143
     @Override
     public Community build() {
         try {
