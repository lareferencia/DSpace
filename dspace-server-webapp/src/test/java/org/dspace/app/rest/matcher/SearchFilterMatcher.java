--- conflicted
+++ resolved
@@ -72,82 +72,4 @@
                         ))
         );
     }
-<<<<<<< HEAD
-=======
-    public static Matcher<? super Object> entityTypeFilter() {
-        return allOf(
-            hasJsonPath("$.filter", is("entityType")),
-            hasJsonPath("$.hasFacets", is(true)),
-            hasJsonPath("$.type", is("text")),
-            hasJsonPath("$.openByDefault", is(false)),
-            checkOperators()
-        );
-    }
-
-    public static Matcher<? super Object> accessStatusFilter() {
-        return allOf(
-            hasJsonPath("$.filter", is("access_status")),
-            hasJsonPath("$.hasFacets", is(true)),
-            hasJsonPath("$.type", is("text")),
-            hasJsonPath("$.openByDefault", is(false)),
-            checkOperators()
-        );
-    }
-
-    public static Matcher<? super Object> isAuthorOfPublicationRelation() {
-        return allOf(
-            hasJsonPath("$.filter", is("isAuthorOfPublication")),
-            hasJsonPath("$.hasFacets", is(false)),
-            hasJsonPath("$.type", is("text")),
-            hasJsonPath("$.openByDefault", is(false)),
-            checkOperators()
-        );
-    }
-    public static Matcher<? super Object> isProjectOfPublicationRelation() {
-        return allOf(
-            hasJsonPath("$.filter", is("isProjectOfPublication")),
-            hasJsonPath("$.hasFacets", is(false)),
-            hasJsonPath("$.type", is("text")),
-            hasJsonPath("$.openByDefault", is(false)),
-            checkOperators()
-        );
-    }
-    public static Matcher<? super Object> isOrgUnitOfPublicationRelation() {
-        return allOf(
-            hasJsonPath("$.filter", is("isOrgUnitOfPublication")),
-            hasJsonPath("$.hasFacets", is(false)),
-            hasJsonPath("$.type", is("text")),
-            hasJsonPath("$.openByDefault", is(false)),
-            checkOperators()
-        );
-    }
-    public static Matcher<? super Object> isPublicationOfJournalIssueRelation() {
-        return allOf(
-            hasJsonPath("$.filter", is("isPublicationOfJournalIssue")),
-            hasJsonPath("$.hasFacets", is(false)),
-            hasJsonPath("$.type", is("text")),
-            hasJsonPath("$.openByDefault", is(false)),
-            checkOperators()
-        );
-    }
-    public static Matcher<? super Object> isJournalOfPublicationRelation() {
-        return allOf(
-            hasJsonPath("$.filter", is("isJournalOfPublication")),
-            hasJsonPath("$.hasFacets", is(false)),
-            hasJsonPath("$.type", is("text")),
-            hasJsonPath("$.openByDefault", is(false)),
-            checkOperators()
-        );
-    }
-
-    public static Matcher<? super Object> pointFilter() {
-        return allOf(
-                hasJsonPath("$.filter", is("point")),
-                hasJsonPath("$.hasFacets", is(false)),
-                hasJsonPath("$.type", is("text")),
-                hasJsonPath("$.openByDefault", is(false)),
-                checkOperators()
-        );
-    }
->>>>>>> 027aee53
 }