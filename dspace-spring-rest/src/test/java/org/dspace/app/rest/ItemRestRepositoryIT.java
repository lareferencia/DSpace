/**
 * The contents of this file are subject to the license and copyright
 * detailed in the LICENSE and NOTICE files at the root of the source
 * tree and available online at
 *
 * http://www.dspace.org/license/
 */
package org.dspace.app.rest;

import static com.jayway.jsonpath.matchers.JsonPathMatchers.hasJsonPath;
import static org.hamcrest.Matchers.is;
import static org.springframework.test.web.servlet.request.MockMvcRequestBuilders.delete;
import static org.springframework.test.web.servlet.request.MockMvcRequestBuilders.get;
import static org.springframework.test.web.servlet.request.MockMvcRequestBuilders.patch;
import static org.springframework.test.web.servlet.request.MockMvcRequestBuilders.post;
import static org.springframework.test.web.servlet.request.MockMvcRequestBuilders.put;
import static org.springframework.test.web.servlet.result.MockMvcResultMatchers.content;
import static org.springframework.test.web.servlet.result.MockMvcResultMatchers.jsonPath;
import static org.springframework.test.web.servlet.result.MockMvcResultMatchers.status;

import java.io.InputStream;
import java.util.ArrayList;
import java.util.List;
import java.util.Map;
import java.util.UUID;
import javax.ws.rs.core.MediaType;

import com.fasterxml.jackson.databind.ObjectMapper;
import org.apache.commons.io.IOUtils;
import org.apache.commons.lang3.CharEncoding;
import org.dspace.app.rest.builder.BitstreamBuilder;
import org.dspace.app.rest.builder.CollectionBuilder;
import org.dspace.app.rest.builder.CommunityBuilder;
import org.dspace.app.rest.builder.EPersonBuilder;
import org.dspace.app.rest.builder.GroupBuilder;
import org.dspace.app.rest.builder.ItemBuilder;
import org.dspace.app.rest.builder.WorkspaceItemBuilder;
import org.dspace.app.rest.matcher.ItemMatcher;
import org.dspace.app.rest.matcher.MetadataMatcher;
import org.dspace.app.rest.model.ItemRest;
import org.dspace.app.rest.model.MetadataRest;
import org.dspace.app.rest.model.MetadataValueRest;
import org.dspace.app.rest.model.patch.Operation;
import org.dspace.app.rest.model.patch.ReplaceOperation;
import org.dspace.app.rest.test.AbstractControllerIntegrationTest;
import org.dspace.app.rest.test.MetadataPatchSuite;
import org.dspace.content.Bitstream;
import org.dspace.content.Collection;
import org.dspace.content.Community;
import org.dspace.content.Item;
import org.dspace.content.WorkspaceItem;
import org.dspace.eperson.EPerson;
import org.dspace.eperson.Group;
import org.hamcrest.Matchers;
import org.junit.Test;
import org.springframework.test.web.servlet.MvcResult;

public class ItemRestRepositoryIT extends AbstractControllerIntegrationTest {

    @Test
    public void findAllTest() throws Exception {
        context.turnOffAuthorisationSystem();

        //** GIVEN **
        //1. A community-collection structure with one parent community with sub-community and two collections.
        parentCommunity = CommunityBuilder.createCommunity(context)
                                          .withName("Parent Community")
                                          .build();
        Community child1 = CommunityBuilder.createSubCommunity(context, parentCommunity)
                                           .withName("Sub Community")
                                           .build();
        Collection col1 = CollectionBuilder.createCollection(context, child1).withName("Collection 1").build();
        Collection col2 = CollectionBuilder.createCollection(context, child1).withName("Collection 2").build();

        //2. Three public items that are readable by Anonymous with different subjects
        Item publicItem1 = ItemBuilder.createItem(context, col1)
                                      .withTitle("Public item 1")
                                      .withIssueDate("2017-10-17")
                                      .withAuthor("Smith, Donald").withAuthor("Doe, John")
                                      .withSubject("ExtraEntry")
                                      .build();

        Item publicItem2 = ItemBuilder.createItem(context, col2)
                                      .withTitle("Public item 2")
                                      .withIssueDate("2016-02-13")
                                      .withAuthor("Smith, Maria").withAuthor("Doe, Jane")
                                      .withSubject("TestingForMore").withSubject("ExtraEntry")
                                      .build();

        Item publicItem3 = ItemBuilder.createItem(context, col2)
                                      .withTitle("Public item 3")
                                      .withIssueDate("2016-02-13")
                                      .withAuthor("Smith, Maria").withAuthor("Doe, Jane")
                                      .withSubject("AnotherTest").withSubject("TestingForMore")
                                      .withSubject("ExtraEntry")
                                      .build();

        String token = getAuthToken(admin.getEmail(), password);

        getClient(token).perform(get("/api/core/items"))
                   .andExpect(status().isOk())
                   .andExpect(jsonPath("$._embedded.items", Matchers.containsInAnyOrder(
                       ItemMatcher.matchItemWithTitleAndDateIssued(publicItem1,
                                        "Public item 1", "2017-10-17"),
                       ItemMatcher.matchItemWithTitleAndDateIssued(publicItem2,
                                        "Public item 2", "2016-02-13"),
                       ItemMatcher.matchItemWithTitleAndDateIssued(publicItem3,
                                        "Public item 3", "2016-02-13")
                   )))
                   .andExpect(jsonPath("$._links.self.href",
                           Matchers.containsString("/api/core/items")))
                   .andExpect(jsonPath("$.page.size", is(20)))
                   .andExpect(jsonPath("$.page.totalElements", is(3)))
        ;
    }

    @Test
    public void findAllWithPaginationTest() throws Exception {
        context.turnOffAuthorisationSystem();

        //** GIVEN **
        //1. A community-collection structure with one parent community with sub-community and two collections.
        parentCommunity = CommunityBuilder.createCommunity(context)
                                          .withName("Parent Community")
                                          .build();
        Community child1 = CommunityBuilder.createSubCommunity(context, parentCommunity)
                                           .withName("Sub Community")
                                           .build();
        Collection col1 = CollectionBuilder.createCollection(context, child1).withName("Collection 1").build();
        Collection col2 = CollectionBuilder.createCollection(context, child1).withName("Collection 2").build();

        //2. Three public items that are readable by Anonymous with different subjects
        Item publicItem1 = ItemBuilder.createItem(context, col1)
                                      .withTitle("Public item 1")
                                      .withIssueDate("2017-10-17")
                                      .withAuthor("Smith, Donald").withAuthor("Doe, John")
                                      .withSubject("ExtraEntry")
                                      .build();

        Item publicItem2 = ItemBuilder.createItem(context, col2)
                                      .withTitle("Public item 2")
                                      .withIssueDate("2016-02-13")
                                      .withAuthor("Smith, Maria").withAuthor("Doe, Jane")
                                      .withSubject("TestingForMore").withSubject("ExtraEntry")
                                      .build();

        Item publicItem3 = ItemBuilder.createItem(context, col2)
                                      .withTitle("Public item 3")
                                      .withIssueDate("2016-02-13")
                                      .withAuthor("Smith, Maria").withAuthor("Doe, Jane")
                                      .withSubject("AnotherTest").withSubject("TestingForMore")
                                      .withSubject("ExtraEntry")
                                      .build();

        String token = getAuthToken(admin.getEmail(), password);

        getClient(token).perform(get("/api/core/items")
                   .param("size", "2"))
                   .andExpect(status().isOk())
                   .andExpect(jsonPath("$._embedded.items", Matchers.containsInAnyOrder(
                       ItemMatcher.matchItemWithTitleAndDateIssued(publicItem1,
                               "Public item 1", "2017-10-17"),
                       ItemMatcher.matchItemWithTitleAndDateIssued(publicItem2,
                               "Public item 2", "2016-02-13")
                   )))
                   .andExpect(jsonPath("$._embedded.items", Matchers.not(
                           Matchers.contains(
                               ItemMatcher.matchItemWithTitleAndDateIssued(publicItem3,
                                       "Public item 3", "2016-02-13")
                           )
                   )))
                   .andExpect(jsonPath("$._links.self.href",
                           Matchers.containsString("/api/core/items")))
        ;

        getClient(token).perform(get("/api/core/items")
                   .param("size", "2")
                   .param("page", "1"))
                   .andExpect(status().isOk())
                   .andExpect(jsonPath("$._embedded.items", Matchers.contains(
                       ItemMatcher.matchItemWithTitleAndDateIssued(publicItem3,
                               "Public item 3", "2016-02-13")
                   )))
                   .andExpect(jsonPath("$._embedded.items", Matchers.not(
                       Matchers.contains(
                           ItemMatcher.matchItemWithTitleAndDateIssued(publicItem1,
                                   "Public item 1", "2017-10-17"),
                           ItemMatcher.matchItemWithTitleAndDateIssued(publicItem2,
                                   "Public item 2", "2016-02-13")
                       )
                   )))
                   .andExpect(jsonPath("$._links.self.href",
                           Matchers.containsString("/api/core/items")))
                   .andExpect(jsonPath("$.page.size", is(2)))
                   .andExpect(jsonPath("$.page.totalElements", is(3)))
        ;
    }

    @Test
    public void findOneTest() throws Exception {
        context.turnOffAuthorisationSystem();

        //** GIVEN **
        //1. A community-collection structure with one parent community with sub-community and two collections.
        parentCommunity = CommunityBuilder.createCommunity(context)
                                          .withName("Parent Community")
                                          .build();
        Community child1 = CommunityBuilder.createSubCommunity(context, parentCommunity)
                                           .withName("Sub Community")
                                           .build();
        Collection col1 = CollectionBuilder.createCollection(context, child1).withName("Collection 1").build();
        Collection col2 = CollectionBuilder.createCollection(context, child1).withName("Collection 2").build();

        //2. Three public items that are readable by Anonymous with different subjects
        Item publicItem1 = ItemBuilder.createItem(context, col1)
                                      .withTitle("Public item 1")
                                      .withIssueDate("2017-10-17")
                                      .withAuthor("Smith, Donald").withAuthor("Doe, John")
                                      .withSubject("ExtraEntry")
                                      .build();

        Item publicItem2 = ItemBuilder.createItem(context, col2)
                                      .withTitle("Public item 2")
                                      .withIssueDate("2016-02-13")
                                      .withAuthor("Smith, Maria").withAuthor("Doe, Jane")
                                      .withSubject("TestingForMore").withSubject("ExtraEntry")
                                      .build();

        Item publicItem3 = ItemBuilder.createItem(context, col2)
                                      .withTitle("Public item 3")
                                      .withIssueDate("2016-02-13")
                                      .withAuthor("Smith, Maria").withAuthor("Doe, Jane")
                                      .withSubject("AnotherTest").withSubject("TestingForMore")
                                      .withSubject("ExtraEntry")
                                      .build();

        getClient().perform(get("/api/core/items/" + publicItem1.getID()))
                   .andExpect(status().isOk())
                   .andExpect(jsonPath("$", Matchers.is(
                       ItemMatcher.matchItemWithTitleAndDateIssued(publicItem1,
                               "Public item 1", "2017-10-17")
                   )))
                   .andExpect(jsonPath("$", Matchers.not(
                       Matchers.is(
                           ItemMatcher.matchItemWithTitleAndDateIssued(publicItem2,
                                   "Public item 2", "2016-02-13")
                       )
                   )))
                   .andExpect(jsonPath("$._links.self.href",
                           Matchers.containsString("/api/core/items")))
        ;
    }

    @Test
    public void findOneRelsTest() throws Exception {
        context.turnOffAuthorisationSystem();

        //** GIVEN **
        //1. A community-collection structure with one parent community with sub-community and two collections.
        parentCommunity = CommunityBuilder.createCommunity(context)
                                          .withName("Parent Community")
                                          .build();
        Community child1 = CommunityBuilder.createSubCommunity(context, parentCommunity)
                                           .withName("Sub Community")
                                           .build();
        Collection col1 = CollectionBuilder.createCollection(context, child1).withName("Collection 1").build();
        Collection col2 = CollectionBuilder.createCollection(context, child1).withName("Collection 2").build();

        //2. Three public items that are readable by Anonymous with different subjects
        Item publicItem1 = ItemBuilder.createItem(context, col1)
                                      .withTitle("Public item 1")
                                      .withIssueDate("2017-10-17")
                                      .withAuthor("Smith, Donald").withAuthor("Doe, John")
                                      .withSubject("ExtraEntry")
                                      .build();

        Item publicItem2 = ItemBuilder.createItem(context, col2)
                                      .withTitle("Public item 2")
                                      .withIssueDate("2016-02-13")
                                      .withAuthor("Smith, Maria").withAuthor("Doe, Jane")
                                      .withSubject("TestingForMore").withSubject("ExtraEntry")
                                      .build();

        Item publicItem3 = ItemBuilder.createItem(context, col2)
                                      .withTitle("Public item 3")
                                      .withIssueDate("2016-02-13")
                                      .withAuthor("Smith, Maria").withAuthor("Doe, Jane")
                                      .withSubject("AnotherTest").withSubject("TestingForMore")
                                      .withSubject("ExtraEntry")
                                      .build();

        //Add a bitstream to an item
        String bitstreamContent = "ThisIsSomeDummyText";
        Bitstream bitstream1 = null;
        try (InputStream is = IOUtils.toInputStream(bitstreamContent, CharEncoding.UTF_8)) {
            bitstream1 = BitstreamBuilder.
                                             createBitstream(context, publicItem1, is)
                                         .withName("Bitstream1")
                                         .withMimeType("text/plain")
                                         .build();
        }

        getClient().perform(get("/api/core/items/" + publicItem1.getID()))
                   .andExpect(status().isOk())
                   .andExpect(jsonPath("$", Matchers.is(
                       ItemMatcher
                               .matchItemWithTitleAndDateIssued(publicItem1,
                                       "Public item 1", "2017-10-17")
                   )))
                   .andExpect(jsonPath("$", Matchers.not(
                       Matchers.is(
                           ItemMatcher.matchItemWithTitleAndDateIssued(publicItem2,
                                   "Public item 2", "2016-02-13")
                       )
                   )))
                   .andExpect(jsonPath("$._links.self.href",
                           Matchers.containsString("/api/core/items")))
        ;

        getClient().perform(get("/api/core/items/" + publicItem1.getID() + "/bitstreams"))
                   .andExpect(status().isOk())
                   .andExpect(content().contentType(contentType))
                   .andExpect(jsonPath("$._links.self.href", Matchers
                       .containsString("/api/core/items/" + publicItem1.getID() + "/bitstreams")))
        ;

        getClient().perform(get("/api/core/items/" + publicItem1.getID() + "/owningCollection"))
                   .andExpect(status().isOk())
                   .andExpect(content().contentType(contentType))
                   .andExpect(jsonPath("$._links.self.href",
                           Matchers.containsString("/api/core/collections")))
        ;

        getClient().perform(get("/api/core/items/" + publicItem1.getID() + "/templateItemOf"))
                   .andExpect(status().isNoContent());
        ;
    }

    @Test
    public void findOneTestWrongUUID() throws Exception {
        context.turnOffAuthorisationSystem();

        //** GIVEN **
        //1. A community-collection structure with one parent community with sub-community and two collections.
        parentCommunity = CommunityBuilder.createCommunity(context)
                                          .withName("Parent Community")
                                          .build();
        Community child1 = CommunityBuilder.createSubCommunity(context, parentCommunity)
                                           .withName("Sub Community")
                                           .build();
        Collection col1 = CollectionBuilder.createCollection(context, child1).withName("Collection 1").build();
        Collection col2 = CollectionBuilder.createCollection(context, child1).withName("Collection 2").build();

        String token = getAuthToken(admin.getEmail(), password);

        getClient(token).perform(get("/api/core/items/" + UUID.randomUUID()))
                   .andExpect(status().isNotFound())
        ;

    }

    @Test
    public void withdrawPatchTest() throws Exception {
        context.turnOffAuthorisationSystem();

        //** GIVEN **
        //1. A community-collection structure with one parent community with sub-community and one collection.
        parentCommunity = CommunityBuilder.createCommunity(context)
                                          .withName("Parent Community")
                                          .build();
        Community child1 = CommunityBuilder.createSubCommunity(context, parentCommunity)
                                           .withName("Sub Community")
                                           .build();
        Collection col1 = CollectionBuilder.createCollection(context, child1)
                                           .withName("Collection 1").build();

        //2. One public item
        Item item = ItemBuilder.createItem(context, col1)
                               .withTitle("Public item 1")
                               .withIssueDate("2017-10-17")
                               .withAuthor("Smith, Donald").withAuthor("Doe, John")
                               .withSubject("ExtraEntry")
                               .build();

        // A token must be provided for withdraw operation. The person
        // is used in the provenance note.
        String token = getAuthToken(admin.getEmail(), password);

        List<Operation> ops = new ArrayList<Operation>();
        ReplaceOperation replaceOperation = new ReplaceOperation("/withdrawn", true);
        ops.add(replaceOperation);
        String patchBody = getPatchContent(ops);

        // withdraw item
        getClient(token).perform(patch("/api/core/items/" + item.getID())
            .content(patchBody)
            .contentType(MediaType.APPLICATION_JSON_PATCH_JSON))
                        .andExpect(status().isOk())
                        .andExpect(jsonPath("$.uuid", Matchers.is(item.getID().toString())))
                        .andExpect(jsonPath("$.withdrawn", Matchers.is(true)))
                        .andExpect(jsonPath("$.inArchive", Matchers.is(false)));

        // check item status after the patch
        getClient(token).perform(get("/api/core/items/" + item.getID()))
                        .andExpect(status().isOk())
                        .andExpect(jsonPath("$.uuid", Matchers.is(item.getID().toString())))
                        .andExpect(jsonPath("$.withdrawn", Matchers.is(true)))
                        .andExpect(jsonPath("$.inArchive", Matchers.is(false)));

        // item already withdrawn, no-op, 200 response
        getClient(token).perform(patch("/api/core/items/" + item.getID())
            .content(patchBody)
            .contentType(MediaType.APPLICATION_JSON_PATCH_JSON))
                        .andExpect(status().isOk())
                        .andExpect(jsonPath("$.uuid", Matchers.is(item.getID().toString())))
                        .andExpect(jsonPath("$.withdrawn", Matchers.is(true)))
                        .andExpect(jsonPath("$.inArchive", Matchers.is(false)));
    }

    @Test
    public void withdrawPatchUnauthorizedTest() throws Exception {
        context.turnOffAuthorisationSystem();

        //** GIVEN **
        //1. A community-collection structure with one parent community with sub-community and one collection.
        parentCommunity = CommunityBuilder.createCommunity(context)
                                          .withName("Parent Community")
                                          .build();
        Community child1 = CommunityBuilder.createSubCommunity(context, parentCommunity)
                                           .withName("Sub Community")
                                           .build();
        Collection col1 = CollectionBuilder.createCollection(context, child1)
                                           .withName("Collection 1").build();

        //2. One public item
        Item item = ItemBuilder.createItem(context, col1)
                               .withTitle("Public item 1")
                               .withIssueDate("2017-10-17")
                               .withAuthor("Smith, Donald").withAuthor("Doe, John")
                               .withSubject("ExtraEntry")
                               .build();

        List<Operation> ops = new ArrayList<Operation>();
        ReplaceOperation replaceOperation = new ReplaceOperation("/withdrawn", true);
        ops.add(replaceOperation);
        String patchBody = getPatchContent(ops);

        // withdraw item
        getClient().perform(patch("/api/core/items/" + item.getID())
            .content(patchBody)
            .contentType(MediaType.APPLICATION_JSON_PATCH_JSON))
                        .andExpect(status().isUnauthorized());

        // use the admin to be sure to get the item status
        String tokenAdmin = getAuthToken(eperson.getEmail(), password);

        // check item status after the failed patch
        getClient(tokenAdmin).perform(get("/api/core/items/" + item.getID()))
                        .andExpect(status().isOk())
                        .andExpect(jsonPath("$.uuid", Matchers.is(item.getID().toString())))
                        .andExpect(jsonPath("$.withdrawn", Matchers.is(false)))
                        .andExpect(jsonPath("$.inArchive", Matchers.is(true)));
    }

    @Test
    public void withdrawPatchForbiddenTest() throws Exception {
        context.turnOffAuthorisationSystem();

        //** GIVEN **
        //1. A community-collection structure with one parent community with sub-community and one collection.
        parentCommunity = CommunityBuilder.createCommunity(context)
                                          .withName("Parent Community")
                                          .build();
        Community child1 = CommunityBuilder.createSubCommunity(context, parentCommunity)
                                           .withName("Sub Community")
                                           .build();
        Collection col1 = CollectionBuilder.createCollection(context, child1)
                                           .withName("Collection 1").build();

        //2. One public item
        Item item = ItemBuilder.createItem(context, col1)
                               .withTitle("Public item 1")
                               .withIssueDate("2017-10-17")
                               .withAuthor("Smith, Donald").withAuthor("Doe, John")
                               .withSubject("ExtraEntry")
                               .build();

        // try to use an unauthorized user
        String token = getAuthToken(eperson.getEmail(), password);

        List<Operation> ops = new ArrayList<Operation>();
        ReplaceOperation replaceOperation = new ReplaceOperation("/withdrawn", true);
        ops.add(replaceOperation);
        String patchBody = getPatchContent(ops);

        // withdraw item
        getClient(token).perform(patch("/api/core/items/" + item.getID())
            .content(patchBody)
            .contentType(MediaType.APPLICATION_JSON_PATCH_JSON))
                        .andExpect(status().isForbidden());

        // use the admin to be sure to get the item status
        String tokenAdmin = getAuthToken(eperson.getEmail(), password);

        // check item status after the failed patch
        getClient(tokenAdmin).perform(get("/api/core/items/" + item.getID()))
                        .andExpect(status().isOk())
                        .andExpect(jsonPath("$.uuid", Matchers.is(item.getID().toString())))
                        .andExpect(jsonPath("$.withdrawn", Matchers.is(false)))
                        .andExpect(jsonPath("$.inArchive", Matchers.is(true)));
    }

    @Test
    public void valueMissingForWithdrawalOperation() throws Exception {
        context.turnOffAuthorisationSystem();

        //** GIVEN **
        //1. A community-collection structure with one parent community with sub-community and one collection.
        parentCommunity = CommunityBuilder.createCommunity(context)
                                          .withName("Parent Community")
                                          .build();
        Community child1 = CommunityBuilder.createSubCommunity(context, parentCommunity)
                                           .withName("Sub Community")
                                           .build();
        Collection col1 = CollectionBuilder.createCollection(context, child1)
                                           .withName("Collection 1").build();

        // we need to set a current user as the withdrawn operation use it to add provenance information
        context.setCurrentUser(admin);

        //2. One public item
        Item item = ItemBuilder.createItem(context, col1)
                               .withTitle("Public item 1")
                               .withIssueDate("2017-10-17")
                               .withAuthor("Smith, Donald").withAuthor("Doe, John")
                               .withSubject("ExtraEntry")
                               .build();

        //2. One withdrawn item
        Item item2 = ItemBuilder.createItem(context, col1)
                               .withTitle("Public item 1")
                               .withIssueDate("2017-10-17")
                               .withAuthor("Smith, Donald").withAuthor("Doe, John")
                               .withSubject("ExtraEntry")
                               .withdrawn()
                               .build();

        String token = getAuthToken(admin.getEmail(), password);

        List<Operation> ops = new ArrayList<Operation>();
        ReplaceOperation replaceOperation = new ReplaceOperation("/withdrawn", null);
        ops.add(replaceOperation);
        String patchBody = getPatchContent(ops);

        getClient(token).perform(patch("/api/core/items/" + item.getID())
            .content(patchBody)
            .contentType(MediaType.APPLICATION_JSON_PATCH_JSON))
                        .andExpect(status().isBadRequest());

        // check item status after the failed patch (it must be unchanged)
        getClient(token).perform(get("/api/core/items/" + item.getID()))
                        .andExpect(status().isOk())
                        .andExpect(jsonPath("$.uuid", Matchers.is(item.getID().toString())))
                        .andExpect(jsonPath("$.withdrawn", Matchers.is(false)))
                        .andExpect(jsonPath("$.inArchive", Matchers.is(true)));

        getClient(token).perform(patch("/api/core/items/" + item.getID())
            .content(patchBody)
            .contentType(MediaType.APPLICATION_JSON_PATCH_JSON))
                        .andExpect(status().isBadRequest());

        // check item status after the failed patch (it must be unchanged)
        getClient(token).perform(get("/api/core/items/" + item2.getID()))
                        .andExpect(status().isOk())
                        .andExpect(jsonPath("$.uuid", Matchers.is(item2.getID().toString())))
                        .andExpect(jsonPath("$.withdrawn", Matchers.is(true)))
                        .andExpect(jsonPath("$.inArchive", Matchers.is(false)));
    }

    @Test
    public void reinstatePatchTest() throws Exception {
        context.turnOffAuthorisationSystem();

        //** GIVEN **
        //1. A community-collection structure with one parent community with sub-community and one collection.
        parentCommunity = CommunityBuilder.createCommunity(context)
                                          .withName("Parent Community")
                                          .build();
        Community child1 = CommunityBuilder.createSubCommunity(context, parentCommunity)
                                           .withName("Sub Community")
                                           .build();
        Collection col1 = CollectionBuilder.createCollection(context, child1)
                                           .withName("Collection 1").build();

        // we need to set a current user as the withdrawn operation use it to add provenance information
        context.setCurrentUser(admin);

        //2. One public item
        Item item = ItemBuilder.createItem(context, col1)
                               .withTitle("Public item 1")
                               .withIssueDate("2017-10-17")
                               .withAuthor("Smith, Donald").withAuthor("Doe, John")
                               .withSubject("ExtraEntry")
                               .withdrawn()
                               .build();

        // A token must be provided for reinstate operation. The person
        // is used in the provenance note.
        String token = getAuthToken(admin.getEmail(), password);

        List<Operation> ops = new ArrayList<Operation>();
        ReplaceOperation replaceOperation = new ReplaceOperation("/withdrawn", false);
        ops.add(replaceOperation);
        String patchBody = getPatchContent(ops);

        getClient(token).perform(patch("/api/core/items/" + item.getID())
            .content(patchBody)
            .contentType(MediaType.APPLICATION_JSON_PATCH_JSON))
                   .andExpect(status().isOk())
                   .andExpect(jsonPath("$.uuid", Matchers.is(item.getID().toString())))
                   .andExpect(jsonPath("$.withdrawn", Matchers.is(false)))
                   .andExpect(jsonPath("$.inArchive", Matchers.is(true)));

        // check item status after the patch
        getClient(token).perform(get("/api/core/items/" + item.getID()))
                        .andExpect(status().isOk())
                        .andExpect(jsonPath("$.uuid", Matchers.is(item.getID().toString())))
                        .andExpect(jsonPath("$.withdrawn", Matchers.is(false)))
                        .andExpect(jsonPath("$.inArchive", Matchers.is(true)));

        // reinstate an already installed item is a no-op
        getClient(token).perform(patch("/api/core/items/" + item.getID())
                .content(patchBody)
                .contentType(MediaType.APPLICATION_JSON_PATCH_JSON))
                       .andExpect(status().isOk())
                       .andExpect(jsonPath("$.uuid", Matchers.is(item.getID().toString())))
                       .andExpect(jsonPath("$.withdrawn", Matchers.is(false)))
                       .andExpect(jsonPath("$.inArchive", Matchers.is(true)));
    }

    @Test
    public void reinstatePatchUnauthorizedTest() throws Exception {
        context.turnOffAuthorisationSystem();

        //** GIVEN **
        //1. A community-collection structure with one parent community with sub-community and one collection.
        parentCommunity = CommunityBuilder.createCommunity(context)
                                          .withName("Parent Community")
                                          .build();
        Community child1 = CommunityBuilder.createSubCommunity(context, parentCommunity)
                                           .withName("Sub Community")
                                           .build();
        Collection col1 = CollectionBuilder.createCollection(context, child1)
                                           .withName("Collection 1").build();

        // we need to set a current user as the withdrawn operation use it to add provenance information
        context.setCurrentUser(admin);

        //2. One public item
        Item item = ItemBuilder.createItem(context, col1)
                               .withTitle("Public item 1")
                               .withIssueDate("2017-10-17")
                               .withAuthor("Smith, Donald").withAuthor("Doe, John")
                               .withSubject("ExtraEntry")
                               .withdrawn()
                               .build();

        String tokenAdmin = getAuthToken(admin.getEmail(), password);

        List<Operation> ops = new ArrayList<Operation>();
        ReplaceOperation replaceOperation = new ReplaceOperation("/withdrawn", false);
        ops.add(replaceOperation);
        String patchBody = getPatchContent(ops);

        // make an anonymous request
        getClient().perform(patch("/api/core/items/" + item.getID())
            .content(patchBody)
            .contentType(MediaType.APPLICATION_JSON_PATCH_JSON))
                   .andExpect(status().isUnauthorized());

        // check item status after the failed patch
        getClient(tokenAdmin).perform(get("/api/core/items/" + item.getID()))
                        .andExpect(status().isOk())
                        .andExpect(jsonPath("$.uuid", Matchers.is(item.getID().toString())))
                        .andExpect(jsonPath("$.withdrawn", Matchers.is(true)))
                        .andExpect(jsonPath("$.inArchive", Matchers.is(false)));
    }

    @Test
    public void reinstatePatchForbiddenTest() throws Exception {
        context.turnOffAuthorisationSystem();

        //** GIVEN **
        //1. A community-collection structure with one parent community with sub-community and one collection.
        parentCommunity = CommunityBuilder.createCommunity(context)
                                          .withName("Parent Community")
                                          .build();
        Community child1 = CommunityBuilder.createSubCommunity(context, parentCommunity)
                                           .withName("Sub Community")
                                           .build();
        Collection col1 = CollectionBuilder.createCollection(context, child1)
                                           .withName("Collection 1").build();

        // we need to set a current user as the withdrawn operation use it to add provenance information
        context.setCurrentUser(admin);

        //2. One public item
        Item item = ItemBuilder.createItem(context, col1)
                               .withTitle("Public item 1")
                               .withIssueDate("2017-10-17")
                               .withAuthor("Smith, Donald").withAuthor("Doe, John")
                               .withSubject("ExtraEntry")
                               .withdrawn()
                               .build();

        String token = getAuthToken(eperson.getEmail(), password);
        String tokenAdmin = getAuthToken(admin.getEmail(), password);

        List<Operation> ops = new ArrayList<Operation>();
        ReplaceOperation replaceOperation = new ReplaceOperation("/withdrawn", false);
        ops.add(replaceOperation);
        String patchBody = getPatchContent(ops);

        // make a request with an unauthorized user
        getClient(token).perform(patch("/api/core/items/" + item.getID())
            .content(patchBody)
            .contentType(MediaType.APPLICATION_JSON_PATCH_JSON))
                        .andExpect(status().isForbidden());

        // check item status after the failed patch
        getClient(tokenAdmin).perform(get("/api/core/items/" + item.getID()))
                        .andExpect(status().isOk())
                        .andExpect(jsonPath("$.uuid", Matchers.is(item.getID().toString())))
                        .andExpect(jsonPath("$.withdrawn", Matchers.is(true)))
                        .andExpect(jsonPath("$.inArchive", Matchers.is(false)));
    }

    @Test
    public void makeDiscoverablePatchTest() throws Exception {
        context.turnOffAuthorisationSystem();

        //** GIVEN **
        //1. A community-collection structure with one parent community with sub-community and one collection.
        parentCommunity = CommunityBuilder.createCommunity(context)
                                          .withName("Parent Community")
                                          .build();
        Community child1 = CommunityBuilder.createSubCommunity(context, parentCommunity)
                                           .withName("Sub Community")
                                           .build();
        Collection col1 = CollectionBuilder.createCollection(context, child1).withName("Collection 1").build();

        //2. One private item
        Item item = ItemBuilder.createItem(context, col1)
                               .withTitle("Public item 1")
                               .withIssueDate("2017-10-17")
                               .withAuthor("Smith, Donald").withAuthor("Doe, John")
                               .withSubject("ExtraEntry")
                               .makeUnDiscoverable()
                               .build();

        String token = getAuthToken(admin.getEmail(), password);

        List<Operation> ops = new ArrayList<Operation>();
        ReplaceOperation replaceOperation = new ReplaceOperation("/discoverable", true);
        ops.add(replaceOperation);
        String patchBody = getPatchContent(ops);

        // make discoverable
        getClient(token).perform(patch("/api/core/items/" + item.getID())
            .content(patchBody)
            .contentType(MediaType.APPLICATION_JSON_PATCH_JSON))
                        .andExpect(status().isOk())
                        .andExpect(jsonPath("$.uuid", Matchers.is(item.getID().toString())))
                        .andExpect(jsonPath("$.discoverable", Matchers.is(true)));

        // check item status after the patch
        getClient(token).perform(get("/api/core/items/" + item.getID()))
                        .andExpect(status().isOk())
                        .andExpect(jsonPath("$.uuid", Matchers.is(item.getID().toString())))
                        .andExpect(jsonPath("$.discoverable", Matchers.is(true)));

        // make discoverable an already discoverable item is a no-op
        getClient(token).perform(patch("/api/core/items/" + item.getID())
                .content(patchBody)
                .contentType(MediaType.APPLICATION_JSON_PATCH_JSON))
                        .andExpect(status().isOk())
                        .andExpect(jsonPath("$.uuid", Matchers.is(item.getID().toString())))
                        .andExpect(jsonPath("$.discoverable", Matchers.is(true)));
    }

    @Test
    public void makeDiscoverablePatchUnauthorizedTest() throws Exception {
        context.turnOffAuthorisationSystem();

        //** GIVEN **
        //1. A community-collection structure with one parent community with sub-community and one collection.
        parentCommunity = CommunityBuilder.createCommunity(context)
                                          .withName("Parent Community")
                                          .build();
        Community child1 = CommunityBuilder.createSubCommunity(context, parentCommunity)
                                           .withName("Sub Community")
                                           .build();
        Collection col1 = CollectionBuilder.createCollection(context, child1).withName("Collection 1").build();

        //2. One private item
        Item item = ItemBuilder.createItem(context, col1)
                               .withTitle("Public item 1")
                               .withIssueDate("2017-10-17")
                               .withAuthor("Smith, Donald").withAuthor("Doe, John")
                               .withSubject("ExtraEntry")
                               .makeUnDiscoverable()
                               .build();

        String token = getAuthToken(admin.getEmail(), password);

        List<Operation> ops = new ArrayList<Operation>();
        ReplaceOperation replaceOperation = new ReplaceOperation("/discoverable", true);
        ops.add(replaceOperation);
        String patchBody = getPatchContent(ops);

        // make discoverable with anonymous user
        getClient().perform(patch("/api/core/items/" + item.getID())
            .content(patchBody)
            .contentType(MediaType.APPLICATION_JSON_PATCH_JSON))
                        .andExpect(status().isUnauthorized());

        // check item status after the patch
        getClient(token).perform(get("/api/core/items/" + item.getID()))
                        .andExpect(status().isOk())
                        .andExpect(jsonPath("$.uuid", Matchers.is(item.getID().toString())))
                        .andExpect(jsonPath("$.discoverable", Matchers.is(false)));
    }

    @Test
    public void makeDiscoverablePatchForbiddenTest() throws Exception {
        context.turnOffAuthorisationSystem();

        //** GIVEN **
        //1. A community-collection structure with one parent community with sub-community and one collection.
        parentCommunity = CommunityBuilder.createCommunity(context)
                                          .withName("Parent Community")
                                          .build();
        Community child1 = CommunityBuilder.createSubCommunity(context, parentCommunity)
                                           .withName("Sub Community")
                                           .build();
        Collection col1 = CollectionBuilder.createCollection(context, child1).withName("Collection 1").build();

        //2. One private item
        Item item = ItemBuilder.createItem(context, col1)
                               .withTitle("Public item 1")
                               .withIssueDate("2017-10-17")
                               .withAuthor("Smith, Donald").withAuthor("Doe, John")
                               .withSubject("ExtraEntry")
                               .makeUnDiscoverable()
                               .build();

        String token = getAuthToken(eperson.getEmail(), password);
        String tokenAdmin = getAuthToken(admin.getEmail(), password);

        List<Operation> ops = new ArrayList<Operation>();
        ReplaceOperation replaceOperation = new ReplaceOperation("/discoverable", true);
        ops.add(replaceOperation);
        String patchBody = getPatchContent(ops);

        // make discoverable with anonymous user
        getClient(token).perform(patch("/api/core/items/" + item.getID())
            .content(patchBody)
            .contentType(MediaType.APPLICATION_JSON_PATCH_JSON))
                        .andExpect(status().isForbidden());

        // check item status after the patch
        getClient(tokenAdmin).perform(get("/api/core/items/" + item.getID()))
                        .andExpect(status().isOk())
                        .andExpect(jsonPath("$.uuid", Matchers.is(item.getID().toString())))
                        .andExpect(jsonPath("$.discoverable", Matchers.is(false)));
    }

    @Test
    public void makeUnDiscoverablePatchTest() throws Exception {
        context.turnOffAuthorisationSystem();

        //** GIVEN **
        //1. A community-collection structure with one parent community with sub-community and one collection.
        parentCommunity = CommunityBuilder.createCommunity(context)
                                          .withName("Parent Community")
                                          .build();
        Community child1 = CommunityBuilder.createSubCommunity(context, parentCommunity)
                                           .withName("Sub Community")
                                           .build();
        Collection col1 = CollectionBuilder.createCollection(context, child1).withName("Collection 1").build();

        //2. One public item
        Item item = ItemBuilder.createItem(context, col1)
                               .withTitle("Public item 1")
                               .withIssueDate("2017-10-17")
                               .withAuthor("Smith, Donald").withAuthor("Doe, John")
                               .withSubject("ExtraEntry")
                               .build();

        String token = getAuthToken(admin.getEmail(), password);

        List<Operation> ops = new ArrayList<Operation>();
        ReplaceOperation replaceOperation = new ReplaceOperation("/discoverable", false);
        ops.add(replaceOperation);
        String patchBody = getPatchContent(ops);

        // make private
        getClient(token).perform(patch("/api/core/items/" + item.getID())
            .content(patchBody)
            .contentType(MediaType.APPLICATION_JSON_PATCH_JSON))
                        .andExpect(status().isOk())
                        .andExpect(jsonPath("$.uuid", Matchers.is(item.getID().toString())))
                        .andExpect(jsonPath("$.discoverable", Matchers.is(false)));

        // check item status after the patch
        getClient(token).perform(get("/api/core/items/" + item.getID()))
                        .andExpect(status().isOk())
                        .andExpect(jsonPath("$.uuid", Matchers.is(item.getID().toString())))
                        .andExpect(jsonPath("$.discoverable", Matchers.is(false)));

    }

    @Test
    public void useStringForBooleanTest() throws Exception {
        context.turnOffAuthorisationSystem();

        //** GIVEN **
        //1. A community-collection structure with one parent community with sub-community and one collection.
        parentCommunity = CommunityBuilder.createCommunity(context)
                                          .withName("Parent Community")
                                          .build();
        Community child1 = CommunityBuilder.createSubCommunity(context, parentCommunity)
                                           .withName("Sub Community")
                                           .build();
        Collection col1 = CollectionBuilder.createCollection(context, child1).withName("Collection 1").build();

        //2. One public item
        Item item = ItemBuilder.createItem(context, col1)
                               .withTitle("Public item 1")
                               .withIssueDate("2017-10-17")
                               .withAuthor("Smith, Donald").withAuthor("Doe, John")
                               .withSubject("ExtraEntry")
                               .build();

        String token = getAuthToken(admin.getEmail(), password);

        List<Operation> ops = new ArrayList<Operation>();
        // String value should work.
        ReplaceOperation replaceOperation = new ReplaceOperation("/discoverable", "false");
        ops.add(replaceOperation);
        String patchBody = getPatchContent(ops);

        // make private
        getClient(token).perform(patch("/api/core/items/" + item.getID())
            .content(patchBody)
            .contentType(MediaType.APPLICATION_JSON_PATCH_JSON))
                        .andExpect(status().isOk())
                        .andExpect(jsonPath("$.uuid", Matchers.is(item.getID().toString())))
                        .andExpect(jsonPath("$.discoverable", Matchers.is(false)));

        // check item status after the patch
        getClient(token).perform(get("/api/core/items/" + item.getID()))
                        .andExpect(status().isOk())
                        .andExpect(jsonPath("$.uuid", Matchers.is(item.getID().toString())))
                        .andExpect(jsonPath("$.discoverable", Matchers.is(false)));

    }

    @Test
    public void makeUnDiscoverablePatchUnauthorizedTest() throws Exception {
        context.turnOffAuthorisationSystem();

        //** GIVEN **
        //1. A community-collection structure with one parent community with sub-community and one collection.
        parentCommunity = CommunityBuilder.createCommunity(context)
                                          .withName("Parent Community")
                                          .build();
        Community child1 = CommunityBuilder.createSubCommunity(context, parentCommunity)
                                           .withName("Sub Community")
                                           .build();
        Collection col1 = CollectionBuilder.createCollection(context, child1).withName("Collection 1").build();

        //2. One public item
        Item item = ItemBuilder.createItem(context, col1)
                               .withTitle("Public item 1")
                               .withIssueDate("2017-10-17")
                               .withAuthor("Smith, Donald").withAuthor("Doe, John")
                               .withSubject("ExtraEntry")
                               .build();

        String token = getAuthToken(admin.getEmail(), password);

        List<Operation> ops = new ArrayList<Operation>();
        ReplaceOperation replaceOperation = new ReplaceOperation("/discoverable", false);
        ops.add(replaceOperation);
        String patchBody = getPatchContent(ops);

        // make private with an anonymous user
        getClient().perform(patch("/api/core/items/" + item.getID())
            .content(patchBody)
            .contentType(MediaType.APPLICATION_JSON_PATCH_JSON))
                        .andExpect(status().isUnauthorized());

        // check item status after the failed patch
        getClient(token).perform(get("/api/core/items/" + item.getID()))
                        .andExpect(status().isOk())
                        .andExpect(jsonPath("$.uuid", Matchers.is(item.getID().toString())))
                        .andExpect(jsonPath("$.discoverable", Matchers.is(true)));

    }

    @Test
    public void makeUnDiscoverablePatchForbiddenTest() throws Exception {
        context.turnOffAuthorisationSystem();

        //** GIVEN **
        //1. A community-collection structure with one parent community with sub-community and one collection.
        parentCommunity = CommunityBuilder.createCommunity(context)
                                          .withName("Parent Community")
                                          .build();
        Community child1 = CommunityBuilder.createSubCommunity(context, parentCommunity)
                                           .withName("Sub Community")
                                           .build();
        Collection col1 = CollectionBuilder.createCollection(context, child1).withName("Collection 1").build();

        //2. One public item
        Item item = ItemBuilder.createItem(context, col1)
                               .withTitle("Public item 1")
                               .withIssueDate("2017-10-17")
                               .withAuthor("Smith, Donald").withAuthor("Doe, John")
                               .withSubject("ExtraEntry")
                               .build();

        String token = getAuthToken(eperson.getEmail(), password);
        String tokenAdmin = getAuthToken(admin.getEmail(), password);

        List<Operation> ops = new ArrayList<Operation>();
        ReplaceOperation replaceOperation = new ReplaceOperation("/discoverable", false);
        ops.add(replaceOperation);
        String patchBody = getPatchContent(ops);

        // make private
        getClient(token).perform(patch("/api/core/items/" + item.getID())
            .content(patchBody)
            .contentType(MediaType.APPLICATION_JSON_PATCH_JSON))
                        .andExpect(status().isForbidden());

        // check item status after the failed patch
        getClient(tokenAdmin).perform(get("/api/core/items/" + item.getID()))
                        .andExpect(status().isOk())
                        .andExpect(jsonPath("$.uuid", Matchers.is(item.getID().toString())))
                        .andExpect(jsonPath("$.discoverable", Matchers.is(true)));

    }

    @Test
    public void valueMissingForDiscoverableOperation() throws Exception {
        context.turnOffAuthorisationSystem();

        //** GIVEN **
        //1. A community-collection structure with one parent community with sub-community and one collection.
        parentCommunity = CommunityBuilder.createCommunity(context)
                                          .withName("Parent Community")
                                          .build();
        Community child1 = CommunityBuilder.createSubCommunity(context, parentCommunity)
                                           .withName("Sub Community")
                                           .build();
        Collection col1 = CollectionBuilder.createCollection(context, child1)
                                           .withName("Collection 1").build();

        //2. One public item
        Item item = ItemBuilder.createItem(context, col1)
                               .withTitle("Public item 1")
                               .withIssueDate("2017-10-17")
                               .withAuthor("Smith, Donald").withAuthor("Doe, John")
                               .withSubject("ExtraEntry")
                               .build();

        //3. One private item
        Item item2 = ItemBuilder.createItem(context, col1)
                               .withTitle("Not discoverable item 2")
                               .withIssueDate("2017-10-17")
                               .withAuthor("Smith, Donald").withAuthor("Doe, John")
                               .withSubject("ExtraEntry")
                               .makeUnDiscoverable()
                               .build();

        String token = getAuthToken(admin.getEmail(), password);

        List<Operation> ops = new ArrayList<Operation>();
        ReplaceOperation replaceOperation = new ReplaceOperation("/discoverable", null);
        ops.add(replaceOperation);
        String patchBody = getPatchContent(ops);

        getClient(token).perform(patch("/api/core/items/" + item.getID())
            .content(patchBody)
            .contentType(MediaType.APPLICATION_JSON_PATCH_JSON))
                        .andExpect(status().isBadRequest());

        // check item status after the failed patch (it must be unchanged)
        getClient(token).perform(get("/api/core/items/" + item.getID()))
                        .andExpect(status().isOk())
                        .andExpect(jsonPath("$.uuid", Matchers.is(item.getID().toString())))
                        .andExpect(jsonPath("$.discoverable", Matchers.is(true)));

        List<Operation> ops2 = new ArrayList();
        ReplaceOperation replaceOperation2 = new ReplaceOperation("/discoverable", null);
        ops.add(replaceOperation);
        String patchBody2 = getPatchContent(ops);

        getClient(token).perform(patch("/api/core/items/" + item2.getID())
            .content(patchBody)
            .contentType(MediaType.APPLICATION_JSON_PATCH_JSON))
                        .andExpect(status().isBadRequest());

        // check item status after the failed patch (it must be unchanged)
        getClient(token).perform(get("/api/core/items/" + item2.getID()))
                        .andExpect(status().isOk())
                        .andExpect(jsonPath("$.uuid", Matchers.is(item2.getID().toString())))
                        .andExpect(jsonPath("$.discoverable", Matchers.is(false)));

    }

    @Test
    public void deleteOneArchivedTest() throws Exception {
        context.turnOffAuthorisationSystem();

        //** GIVEN **
        //1. A community with one collection.
        parentCommunity = CommunityBuilder.createCommunity(context)
                                          .withName("Parent Community")
                                          .build();
        Collection col1 = CollectionBuilder
                .createCollection(context, parentCommunity).withName("Collection 1").build();

        //2. One public item, one workspace item and one template item.
        Item publicItem = ItemBuilder.createItem(context, col1)
                                     .withTitle("Public item 1")
                                     .withIssueDate("2017-10-17")
                                     .withAuthor("Smith, Donald").withAuthor("Doe, John")
                                     .withSubject("ExtraEntry")
                                     .build();

        //Add a bitstream to an item
        String bitstreamContent = "ThisIsSomeDummyText";
        Bitstream bitstream = null;
        try (InputStream is = IOUtils.toInputStream(bitstreamContent, CharEncoding.UTF_8)) {
            bitstream = BitstreamBuilder.
                                             createBitstream(context, publicItem, is)
                                         .withName("Bitstream1")
                                         .withMimeType("text/plain")
                                         .build();
        }

        // Check publicItem creation
        getClient().perform(get("/api/core/items/" + publicItem.getID()))
                   .andExpect(status().isOk());

        // Check publicItem bitstream creatino
        getClient().perform(get("/api/core/items/" + publicItem.getID() + "/bitstreams"))
                   .andExpect(status().isOk())
                   .andExpect(content().contentType(contentType))
                   .andExpect(jsonPath("$._links.self.href", Matchers
                           .containsString("/api/core/items/" + publicItem.getID() + "/bitstreams")));

        String token = getAuthToken(admin.getEmail(), password);

        //Delete public item
        getClient(token).perform(delete("/api/core/items/" + publicItem.getID()))
                   .andExpect(status().is(204));

        //Trying to get deleted item should fail with 404
        getClient().perform(get("/api/core/items/" + publicItem.getID()))
                   .andExpect(status().is(404));

        //Trying to get deleted item bitstream should fail with 404
        getClient().perform(get("/api/core/biststreams/" + bitstream.getID()))
                   .andExpect(status().is(404));
    }

    @Test
    public void deleteOneTemplateTest() throws Exception {
        context.turnOffAuthorisationSystem();

        //** GIVEN **
        //1. A community.
        parentCommunity = CommunityBuilder.createCommunity(context)
                                          .withName("Parent Community")
                                          .build();

        //2. A collection with one template item.
        Collection col1 = CollectionBuilder.createCollection(context, parentCommunity).withName("Collection 1")
                .withTemplateItem()
                .build();


        Item templateItem = col1.getTemplateItem();

        String token = getAuthToken(admin.getEmail(), password);

        //Trying to delete a templateItem should fail with 422
        getClient(token).perform(delete("/api/core/items/" + templateItem.getID()))
                    .andExpect(status().is(422));

        //Check templateItem is available after failed deletion
        getClient(token).perform(get("/api/core/items/" + templateItem.getID()))
                   .andExpect(status().isOk());
    }

    @Test
    public void deleteOneWorkspaceTest() throws Exception {
        context.turnOffAuthorisationSystem();

        //** GIVEN **
        //1. A community with one collection.
        parentCommunity = CommunityBuilder.createCommunity(context)
                                          .withName("Parent Community")
                                          .build();

        Collection col1 = CollectionBuilder
                .createCollection(context, parentCommunity).withName("Collection 1").build();

        //2. One workspace item.
        WorkspaceItem workspaceItem = WorkspaceItemBuilder.createWorkspaceItem(context, col1)
                            .build();

        String token = getAuthToken(admin.getEmail(), password);

        //Trying to delete a workspaceItem should fail with 422
        getClient(token).perform(delete("/api/core/items/" + workspaceItem.getItem().getID()))
                    .andExpect(status().is(422));

        //Check workspaceItem is available after failed deletion
        getClient(token).perform(get("/api/core/items/" + workspaceItem.getItem().getID()))
                    .andExpect(status().isOk());
    }

    @Test
    public void embargoAccessTest() throws Exception {
        context.turnOffAuthorisationSystem();

        //** GIVEN **
        //1. A community-collection structure with one parent community with sub-community and two collections.
        parentCommunity = CommunityBuilder.createCommunity(context)
                                          .withName("Parent Community")
                                          .build();
        Community child1 = CommunityBuilder.createSubCommunity(context, parentCommunity)
                                           .withName("Sub Community")
                                           .build();
        Collection col1 = CollectionBuilder.createCollection(context, child1).withName("Collection 1").build();

        //2. An embargoed item
        Item embargoedItem1 = ItemBuilder.createItem(context, col1)
                                         .withTitle("embargoed item 1")
                                         .withIssueDate("2017-12-18")
                                         .withAuthor("Smith, Donald").withAuthor("Doe, John")
                                         .withSubject("ExtraEntry")
                                         .withEmbargoPeriod("6 months")
                                         .build();

        //3. a public item
        Item publicItem1 = ItemBuilder.createItem(context, col1)
                                      .withTitle("Public item 1")
                                      .withIssueDate("2017-10-17")
                                      .withAuthor("Smith, Donald").withAuthor("Doe, John")
                                      .withSubject("ExtraEntry")
                                      .build();

        context.restoreAuthSystemState();

        //** THEN **
        //An anonymous user can view public items
        getClient().perform(get("/api/core/items/" + publicItem1.getID()))
                .andExpect(status().isOk())
                .andExpect(jsonPath("$", Matchers.is(
                        ItemMatcher.matchItemWithTitleAndDateIssued(
                                publicItem1, "Public item 1", "2017-10-17")
                )))
                .andExpect(jsonPath("$._links.self.href",
                        Matchers.containsString("/api/core/items")));

        //An anonymous user is not allowed to view embargoed items
        getClient().perform(get("/api/core/items/" + embargoedItem1.getID()))
                   .andExpect(status().isUnauthorized());

        //An admin user is allowed to access the embargoed item
        String token1 = getAuthToken(admin.getEmail(), password);
        getClient(token1).perform(get("/api/core/items/" + embargoedItem1.getID()))
                .andExpect(status().isOk())
                .andExpect(jsonPath("$", Matchers.is(
                        ItemMatcher.matchItemWithTitleAndDateIssued(
                                embargoedItem1, "embargoed item 1", "2017-12-18")
                )))
                .andExpect(jsonPath("$._links.self.href",
                        Matchers.containsString("/api/core/items")));

    }

    @Test
    public void undiscoverableAccessTest() throws Exception {
        context.turnOffAuthorisationSystem();

        //** GIVEN **
        //1. A community-collection structure with one parent community with sub-community and two collections.
        parentCommunity = CommunityBuilder.createCommunity(context)
                                          .withName("Parent Community")
                                          .build();
        Community child1 = CommunityBuilder.createSubCommunity(context, parentCommunity)
                                           .withName("Sub Community")
                                           .build();
        Collection col1 = CollectionBuilder.createCollection(context, child1).withName("Collection 1").build();

        //2. An undiscoverable item
        Item unDiscoverableYetAccessibleItem1 = ItemBuilder.createItem(context, col1)
                .withTitle("Undiscoverable item 1")
                .withIssueDate("2017-10-17")
                .withAuthor("Smith, Donald").withAuthor("Doe, John")
                .withSubject("ExtraEntry")
                .makeUnDiscoverable()
                .build();

        context.restoreAuthSystemState();


        //Anonymous users are allowed to access undiscoverable items
        getClient().perform(get("/api/core/items/" + unDiscoverableYetAccessibleItem1.getID()))
                .andExpect(status().isOk())
                .andExpect(jsonPath("$", Matchers.is(
                        ItemMatcher.matchItemWithTitleAndDateIssued(unDiscoverableYetAccessibleItem1,
                                "Undiscoverable item 1", "2017-10-17")
                )));


        //Admin users are allowed to acceess undiscoverable items
        String token1 = getAuthToken(admin.getEmail(), password);
        getClient(token1).perform(get("/api/core/items/" + unDiscoverableYetAccessibleItem1.getID()))
                .andExpect(status().isOk())
                .andExpect(jsonPath("$", Matchers.is(
                        ItemMatcher.matchItemWithTitleAndDateIssued(unDiscoverableYetAccessibleItem1,
                                "Undiscoverable item 1", "2017-10-17")
                )));

    }

    @Test
    public void privateGroupAccessTest() throws Exception {
        context.turnOffAuthorisationSystem();

        //** GIVEN **
        //1. A community-collection structure with one parent community with sub-community and two collections.
        parentCommunity = CommunityBuilder.createCommunity(context)
                .withName("Parent Community")
                .build();
        Community child1 = CommunityBuilder.createSubCommunity(context, parentCommunity)
                .withName("Sub Community")
                .build();
        Collection col1 = CollectionBuilder.createCollection(context, child1).withName("Collection 1").build();

        //2. An item restricted to a specific internal group
        Group staffGroup = GroupBuilder.createGroup(context)
                .withName("Staff")
                .build();

        Item restrictedItem1 = ItemBuilder.createItem(context, col1)
                .withTitle("Restricted item 1")
                .withIssueDate("2017-12-18")
                .withReaderGroup(staffGroup)
                .build();

        //3. A public item
        Item publicItem1 = ItemBuilder.createItem(context, col1)
                .withTitle("Public item 1")
                .withIssueDate("2017-10-17")
                .withAuthor("Smith, Donald").withAuthor("Doe, John")
                .withSubject("ExtraEntry")
                .build();

        //4. A member of the internal group
        EPerson staffEPerson = EPersonBuilder.createEPerson(context)
                .withEmail("professor@myuni.edu")
                .withPassword("s3cr3t")
                .withNameInMetadata("Doctor", "Professor")
                .withGroupMembership(staffGroup)
                .build();


        context.restoreAuthSystemState();

        //** THEN **
        //An anonymous user can view the public item
        getClient().perform(get("/api/core/items/" + publicItem1.getID()))
                .andExpect(status().isOk())
                .andExpect(jsonPath("$", Matchers.is(
                        ItemMatcher.matchItemWithTitleAndDateIssued(
                                publicItem1, "Public item 1", "2017-10-17")
                )))
                .andExpect(jsonPath("$._links.self.href",
                        Matchers.containsString("/api/core/items")));

        //An anonymous user is not allowed to the restricted item
        getClient().perform(get("/api/core/items/" + restrictedItem1.getID()))
                .andExpect(status().isUnauthorized());

        //An admin user is allowed to access the restricted item
        String token1 = getAuthToken(admin.getEmail(), password);
        getClient(token1).perform(get("/api/core/items/" + restrictedItem1.getID()))
                .andExpect(status().isOk())
                .andExpect(jsonPath("$", Matchers.is(
                        ItemMatcher.matchItemWithTitleAndDateIssued(
                                restrictedItem1, "Restricted item 1", "2017-12-18")
                )))
                .andExpect(jsonPath("$._links.self.href",
                        Matchers.containsString("/api/core/items")));

        //A member of the internal group is also allowed to access the restricted item
        String token2 = getAuthToken("professor@myuni.edu", "s3cr3t");
        getClient(token2).perform(get("/api/core/items/" + restrictedItem1.getID()))
                .andExpect(status().isOk())
                .andExpect(jsonPath("$", Matchers.is(
                        ItemMatcher.matchItemWithTitleAndDateIssued(
                                restrictedItem1, "Restricted item 1", "2017-12-18")
                )))
                .andExpect(jsonPath("$._links.self.href",
                        Matchers.containsString("/api/core/items")));
    }

    @Test
    public void testCreateItem() throws Exception {

        context.turnOffAuthorisationSystem();

        //** GIVEN **
        //1. A community-collection structure with one parent community with sub-community and two collections.
        parentCommunity = CommunityBuilder.createCommunity(context)
                                          .withName("Parent Community")
                                          .build();
        Community child1 = CommunityBuilder.createSubCommunity(context, parentCommunity)
                                           .withName("Sub Community")
                                           .build();
        Collection col1 = CollectionBuilder.createCollection(context, child1).withName("Collection 1").build();



        ObjectMapper mapper = new ObjectMapper();
        ItemRest itemRest = new ItemRest();
        itemRest.setName("Practices of research data curation in institutional repositories:" +
                             " A qualitative view from repository staff");
        itemRest.setInArchive(true);
        itemRest.setDiscoverable(true);
        itemRest.setWithdrawn(false);

        itemRest.setMetadata(new MetadataRest()
                .put("dc.description", new MetadataValueRest("<p>Some cool HTML code here</p>"))
                .put("dc.description.abstract", new MetadataValueRest("Sample item created via the REST API"))
                .put("dc.description.tableofcontents", new MetadataValueRest("<p>HTML News</p>"))
                .put("dc.rights", new MetadataValueRest("Custom Copyright Text"))
                .put("dc.title", new MetadataValueRest("Title Text")));

        String token = getAuthToken(admin.getEmail(), password);
        MvcResult mvcResult = getClient(token).perform(post("/api/core/items?owningCollection=" +
                                                                col1.getID().toString())
                                   .content(mapper.writeValueAsBytes(itemRest)).contentType(contentType))
                                              .andExpect(status().isCreated())
                                              .andReturn();

        String content = mvcResult.getResponse().getContentAsString();
        Map<String,Object> map = mapper.readValue(content, Map.class);
        String itemUuidString = String.valueOf(map.get("uuid"));
        String itemHandleString = String.valueOf(map.get("handle"));

        //TODO Refactor this to use the converter to Item instead of checking every property separately
        getClient(token).perform(get("/api/core/items/" + itemUuidString))
                        .andExpect(status().isOk())
                        .andExpect(jsonPath("$", Matchers.allOf(
                            hasJsonPath("$.id", is(itemUuidString)),
                            hasJsonPath("$.uuid", is(itemUuidString)),
                            hasJsonPath("$.name", is("Title Text")),
                            hasJsonPath("$.handle", is(itemHandleString)),
                            hasJsonPath("$.type", is("item")),
                            hasJsonPath("$.metadata", Matchers.allOf(
                                MetadataMatcher.matchMetadata("dc.description",
                                    "<p>Some cool HTML code here</p>"),
                                MetadataMatcher.matchMetadata("dc.description.abstract",
                                    "Sample item created via the REST API"),
                                MetadataMatcher.matchMetadata("dc.description.tableofcontents",
                                    "<p>HTML News</p>"),
                                MetadataMatcher.matchMetadata("dc.rights",
                                    "Custom Copyright Text"),
                                MetadataMatcher.matchMetadata("dc.title",
                                    "Title Text")
                            )))));
    }

    @Test
    public void updateTest() throws Exception {
        //We turn off the authorization system in order to create the structure as defined below
        context.turnOffAuthorisationSystem();
        //** GIVEN **
        //1. A community-collection structure with one parent community with sub-community and two collections.
        parentCommunity = CommunityBuilder.createCommunity(context)
                                          .withName("Parent Community")
                                          .build();
        Community child1 = CommunityBuilder.createSubCommunity(context, parentCommunity)
                                           .withName("Sub Community")
                                           .build();
        Collection col1 = CollectionBuilder.createCollection(context, child1).withName("Collection 1").build();

        ObjectMapper mapper = new ObjectMapper();
        ItemRest itemRest = new ItemRest();
        itemRest.setName("Practices of research data curation in institutional repositories:" +
                             " A qualitative view from repository staff");
        itemRest.setInArchive(true);
        itemRest.setDiscoverable(true);
        itemRest.setWithdrawn(false);


        String token = getAuthToken(admin.getEmail(), password);
        MvcResult mvcResult = getClient(token).perform(post("/api/core/items?owningCollection=" +
                                                                col1.getID().toString())
                                                           .content(mapper.writeValueAsBytes(itemRest))
                                                           .contentType(contentType))
                                              .andExpect(status().isCreated())
                                              .andReturn();

        String content = mvcResult.getResponse().getContentAsString();
        Map<String,Object> map = mapper.readValue(content, Map.class);
        String itemUuidString = String.valueOf(map.get("uuid"));
        String itemHandleString = String.valueOf(map.get("handle"));

        itemRest.setMetadata(new MetadataRest()
                .put("dc.description", new MetadataValueRest("<p>Some cool HTML code here</p>"))
                .put("dc.description.abstract", new MetadataValueRest("Sample item created via the REST API"))
                .put("dc.description.tableofcontents", new MetadataValueRest("<p>HTML News</p>"))
                .put("dc.rights", new MetadataValueRest("New Custom Copyright Text"))
                .put("dc.title", new MetadataValueRest("New title")));

        itemRest.setUuid(itemUuidString);
        itemRest.setHandle(itemHandleString);

        mvcResult = getClient(token).perform(put("/api/core/items/" + itemUuidString)
                                                           .content(mapper.writeValueAsBytes(itemRest))
                                                           .contentType(contentType))
                                              .andExpect(status().isOk())
                                              .andReturn();
        map = mapper.readValue(content, Map.class);
        itemUuidString = String.valueOf(map.get("uuid"));
        itemHandleString = String.valueOf(map.get("handle"));

        //TODO Refactor this to use the converter to Item instead of checking every property separately
        getClient(token).perform(get("/api/core/items/" + itemUuidString))
                        .andExpect(status().isOk())
                        .andExpect(jsonPath("$", Matchers.allOf(
                            hasJsonPath("$.id", is(itemUuidString)),
                            hasJsonPath("$.uuid", is(itemUuidString)),
                            hasJsonPath("$.name", is("New title")),
                            hasJsonPath("$.handle", is(itemHandleString)),
                            hasJsonPath("$.type", is("item")),
                            hasJsonPath("$.metadata", Matchers.allOf(
                                MetadataMatcher.matchMetadata("dc.description",
                                    "<p>Some cool HTML code here</p>"),
                                MetadataMatcher.matchMetadata("dc.description.abstract",
                                    "Sample item created via the REST API"),
                                MetadataMatcher.matchMetadata("dc.description.tableofcontents",
                                    "<p>HTML News</p>"),
                                MetadataMatcher.matchMetadata("dc.rights",
                                    "New Custom Copyright Text"),
                                MetadataMatcher.matchMetadata("dc.title",
                                    "New title")
                            )))));
    }


    @Test
    public void testDeleteItem() throws Exception {

        context.turnOffAuthorisationSystem();

        //** GIVEN **
        //1. A community-collection structure with one parent community with sub-community and two collections.
        parentCommunity = CommunityBuilder.createCommunity(context)
                                          .withName("Parent Community")
                                          .build();
        Community child1 = CommunityBuilder.createSubCommunity(context, parentCommunity)
                                           .withName("Sub Community")
                                           .build();
        Collection col1 = CollectionBuilder.createCollection(context, child1).withName("Collection 1").build();



        ObjectMapper mapper = new ObjectMapper();
        ItemRest itemRest = new ItemRest();
        itemRest.setName("Practices of research data curation in institutional repositories:" +
                             " A qualitative view from repository staff");
        itemRest.setInArchive(true);
        itemRest.setDiscoverable(true);
        itemRest.setWithdrawn(false);

        itemRest.setMetadata(new MetadataRest()
                .put("dc.description", new MetadataValueRest("<p>Some cool HTML code here</p>"))
                .put("dc.description.abstract", new MetadataValueRest("Sample item created via the REST API"))
                .put("dc.description.tableofcontents", new MetadataValueRest("<p>HTML News</p>"))
                .put("dc.rights", new MetadataValueRest("Custom Copyright Text"))
                .put("dc.title", new MetadataValueRest("Title Text")));

        String token = getAuthToken(admin.getEmail(), password);
        MvcResult mvcResult = getClient(token).perform(post("/api/core/items?owningCollection=" +
                                                                col1.getID().toString())
                                                           .content(mapper.writeValueAsBytes(itemRest))
                                                           .contentType(contentType))
                                              .andExpect(status().isCreated())
                                              .andReturn();

        String content = mvcResult.getResponse().getContentAsString();
        Map<String,Object> map = mapper.readValue(content, Map.class);
        String itemUuidString = String.valueOf(map.get("uuid"));
        String itemHandleString = String.valueOf(map.get("handle"));

        //TODO Refactor this to use the converter to Item instead of checking every property separately
        getClient(token).perform(get("/api/core/items/" + itemUuidString))
                        .andExpect(status().isOk())
                        .andExpect(jsonPath("$", Matchers.allOf(
                            hasJsonPath("$.id", is(itemUuidString)),
                            hasJsonPath("$.uuid", is(itemUuidString)),
                            hasJsonPath("$.name", is("Title Text")),
                            hasJsonPath("$.handle", is(itemHandleString)),
                            hasJsonPath("$.type", is("item")),
                            hasJsonPath("$.metadata", Matchers.allOf(
                                MetadataMatcher.matchMetadata("dc.description",
                                    "<p>Some cool HTML code here</p>"),
                                MetadataMatcher.matchMetadata("dc.description.abstract",
                                    "Sample item created via the REST API"),
                                MetadataMatcher.matchMetadata("dc.description.tableofcontents",
                                    "<p>HTML News</p>"),
                                MetadataMatcher.matchMetadata("dc.rights",
                                    "Custom Copyright Text"),
                                MetadataMatcher.matchMetadata("dc.title",
                                    "Title Text")
                            )))));

        getClient(token).perform(delete("/api/core/items/" + itemUuidString))
                        .andExpect(status().isNoContent());

        getClient(token).perform(get("/api/core/items/" + itemUuidString))
                        .andExpect(status().isNotFound());
    }

    @Test
    public void testDeleteItemUnauthorized() throws Exception {

        context.turnOffAuthorisationSystem();

        //** GIVEN **
        //1. A community-collection structure with one parent community with sub-community and two collections.
        parentCommunity = CommunityBuilder.createCommunity(context)
                                          .withName("Parent Community")
                                          .build();
        Community child1 = CommunityBuilder.createSubCommunity(context, parentCommunity)
                                           .withName("Sub Community")
                                           .build();
        Collection col1 = CollectionBuilder.createCollection(context, child1).withName("Collection 1").build();



        ObjectMapper mapper = new ObjectMapper();
        ItemRest itemRest = new ItemRest();
        itemRest.setName("Practices of research data curation in institutional repositories:" +
                             " A qualitative view from repository staff");
        itemRest.setInArchive(true);
        itemRest.setDiscoverable(true);
        itemRest.setWithdrawn(false);

        itemRest.setMetadata(new MetadataRest()
                .put("dc.description", new MetadataValueRest("<p>Some cool HTML code here</p>"))
                .put("dc.description.abstract", new MetadataValueRest("Sample item created via the REST API"))
                .put("dc.description.tableofcontents", new MetadataValueRest("<p>HTML News</p>"))
                .put("dc.rights", new MetadataValueRest("Custom Copyright Text"))
                .put("dc.title", new MetadataValueRest("Title Text")));

        String token = getAuthToken(admin.getEmail(), password);
        MvcResult mvcResult = getClient(token).perform(post("/api/core/items?owningCollection=" +
                                                                col1.getID().toString())
                                                           .content(mapper.writeValueAsBytes(itemRest))
                                                           .contentType(contentType))
                                              .andExpect(status().isCreated())
                                              .andReturn();

        String content = mvcResult.getResponse().getContentAsString();
        Map<String,Object> map = mapper.readValue(content, Map.class);
        String itemUuidString = String.valueOf(map.get("uuid"));
        String itemHandleString = String.valueOf(map.get("handle"));

        //TODO Refactor this to use the converter to Item instead of checking every property separately
        getClient(token).perform(get("/api/core/items/" + itemUuidString))
                        .andExpect(status().isOk())
                        .andExpect(jsonPath("$", Matchers.allOf(
                            hasJsonPath("$.id", is(itemUuidString)),
                            hasJsonPath("$.uuid", is(itemUuidString)),
                            hasJsonPath("$.name", is("Title Text")),
                            hasJsonPath("$.handle", is(itemHandleString)),
                            hasJsonPath("$.type", is("item")),
                            hasJsonPath("$.metadata", Matchers.allOf(
                                MetadataMatcher.matchMetadata("dc.description",
                                    "<p>Some cool HTML code here</p>"),
                                MetadataMatcher.matchMetadata("dc.description.abstract",
                                    "Sample item created via the REST API"),
                                MetadataMatcher.matchMetadata("dc.description.tableofcontents",
                                    "<p>HTML News</p>"),
                                MetadataMatcher.matchMetadata("dc.rights",
                                    "Custom Copyright Text"),
                                MetadataMatcher.matchMetadata("dc.title",
                                    "Title Text")
                            )))));

        getClient().perform(delete("/api/core/items/" + itemUuidString))
                        .andExpect(status().isUnauthorized());

        getClient(token).perform(get("/api/core/items/" + itemUuidString))
                        .andExpect(status().isOk());
    }

    @Test
    public void deleteOneWrongUuidResourceNotFoundTest() throws Exception {
        context.turnOffAuthorisationSystem();

        //** GIVEN **
        //1. A community with one collection.
        parentCommunity = CommunityBuilder.createCommunity(context)
                                          .withName("Parent Community")
                                          .build();
        Collection col1 = CollectionBuilder
            .createCollection(context, parentCommunity).withName("Collection 1").build();

        //2. One public item, one workspace item and one template item.
        Item publicItem = ItemBuilder.createItem(context, col1)
                                     .withTitle("Public item 1")
                                     .withIssueDate("2017-10-17")
                                     .withAuthor("Smith, Donald").withAuthor("Doe, John")
                                     .withSubject("ExtraEntry")
                                     .build();


        String token = getAuthToken(admin.getEmail(), password);

        //Delete public item
        getClient(token).perform(delete("/api/core/items/" + parentCommunity.getID()))
                        .andExpect(status().is(404));
    }

    public void patchItemMetadataAuthorized() throws Exception {
        runPatchMetadataTests(admin, 200);
    }

    @Test
    public void patchItemMetadataUnauthorized() throws Exception {
        runPatchMetadataTests(eperson, 403);
    }

    private void runPatchMetadataTests(EPerson asUser, int expectedStatus) throws Exception {
        context.turnOffAuthorisationSystem();
        parentCommunity = CommunityBuilder.createCommunity(context).withName("Parent Community").build();
        Community child1 = CommunityBuilder.createSubCommunity(context, parentCommunity)
                .withName("Sub Community").build();
        Collection col1 = CollectionBuilder.createCollection(context, child1).withName("Collection 1").build();
        Item item = ItemBuilder.createItem(context, col1).build();
        context.restoreAuthSystemState();
        String token = getAuthToken(asUser.getEmail(), password);

        new MetadataPatchSuite().runWith(getClient(token), "/api/core/items/" + item.getID(), expectedStatus);
    }

<<<<<<< HEAD
=======
    /**
     * This test will try creating an item with the InArchive property set to false. This endpoint does not allow
     * us to create Items which aren't final (final means that they'd be in archive) and thus it'll throw a
     * BadRequestException which is what we're testing for
     * @throws Exception    If something goes wrong
     */
>>>>>>> b56b4762
    @Test
    public void testCreateItemInArchiveFalseBadRequestException() throws Exception {

        context.turnOffAuthorisationSystem();

        //** GIVEN **
        //1. A community-collection structure with one parent community with sub-community and two collections.
        parentCommunity = CommunityBuilder.createCommunity(context)
                                          .withName("Parent Community")
                                          .build();
        Community child1 = CommunityBuilder.createSubCommunity(context, parentCommunity)
                                           .withName("Sub Community")
                                           .build();
        Collection col1 = CollectionBuilder.createCollection(context, child1).withName("Collection 1").build();


        ObjectMapper mapper = new ObjectMapper();
        ItemRest itemRest = new ItemRest();
        itemRest.setName("Practices of research data curation in institutional repositories:" +
                             " A qualitative view from repository staff");
        itemRest.setInArchive(false);
        itemRest.setDiscoverable(true);
        itemRest.setWithdrawn(false);

        itemRest.setMetadata(new MetadataRest()
                                 .put("dc.description", new MetadataValueRest("<p>Some cool HTML code here</p>"))
                                 .put("dc.description.abstract",
                                      new MetadataValueRest("Sample item created via the REST API"))
                                 .put("dc.description.tableofcontents", new MetadataValueRest("<p>HTML News</p>"))
                                 .put("dc.rights", new MetadataValueRest("Custom Copyright Text"))
                                 .put("dc.title", new MetadataValueRest("Title Text")));

        String token = getAuthToken(admin.getEmail(), password);
        getClient(token).perform(post("/api/core/items?owningCollection=" + col1.getID().toString())
                                     .content(mapper.writeValueAsBytes(itemRest)).contentType(contentType))
                        .andExpect(status().isBadRequest());
    }

    @Test
    public void testCreateItemInvalidCollectionBadRequestException() throws Exception {

        context.turnOffAuthorisationSystem();

        //** GIVEN **
        //1. A community-collection structure with one parent community with sub-community and two collections.
        parentCommunity = CommunityBuilder.createCommunity(context)
                                          .withName("Parent Community")
                                          .build();
        Community child1 = CommunityBuilder.createSubCommunity(context, parentCommunity)
                                           .withName("Sub Community")
                                           .build();
        Collection col1 = CollectionBuilder.createCollection(context, child1).withName("Collection 1").build();


        ObjectMapper mapper = new ObjectMapper();
        ItemRest itemRest = new ItemRest();
        itemRest.setName("Practices of research data curation in institutional repositories:" +
                             " A qualitative view from repository staff");
        itemRest.setInArchive(false);
        itemRest.setDiscoverable(true);
        itemRest.setWithdrawn(false);

        itemRest.setMetadata(new MetadataRest()
                                 .put("dc.description", new MetadataValueRest("<p>Some cool HTML code here</p>"))
                                 .put("dc.description.abstract",
                                      new MetadataValueRest("Sample item created via the REST API"))
                                 .put("dc.description.tableofcontents", new MetadataValueRest("<p>HTML News</p>"))
                                 .put("dc.rights", new MetadataValueRest("Custom Copyright Text"))
                                 .put("dc.title", new MetadataValueRest("Title Text")));

        String token = getAuthToken(admin.getEmail(), password);
        getClient(token).perform(post("/api/core/items?owningCollection=" + parentCommunity.getID().toString())
                                     .content(mapper.writeValueAsBytes(itemRest)).contentType(contentType))
                        .andExpect(status().isBadRequest());
    }

}<|MERGE_RESOLUTION|>--- conflicted
+++ resolved
@@ -1768,15 +1768,12 @@
         new MetadataPatchSuite().runWith(getClient(token), "/api/core/items/" + item.getID(), expectedStatus);
     }
 
-<<<<<<< HEAD
-=======
     /**
      * This test will try creating an item with the InArchive property set to false. This endpoint does not allow
      * us to create Items which aren't final (final means that they'd be in archive) and thus it'll throw a
      * BadRequestException which is what we're testing for
      * @throws Exception    If something goes wrong
      */
->>>>>>> b56b4762
     @Test
     public void testCreateItemInArchiveFalseBadRequestException() throws Exception {
 
