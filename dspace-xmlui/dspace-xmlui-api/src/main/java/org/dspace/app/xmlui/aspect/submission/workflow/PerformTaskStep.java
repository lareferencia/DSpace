/*
 * PerformTaskStep.java
 *
 * Version: $Revision$
 *
 * Date: $Date$
 *
 * Copyright (c) 2002, Hewlett-Packard Company and Massachusetts
 * Institute of Technology.  All rights reserved.
 *
 * Redistribution and use in source and binary forms, with or without
 * modification, are permitted provided that the following conditions are
 * met:
 *
 * - Redistributions of source code must retain the above copyright
 * notice, this list of conditions and the following disclaimer.
 *
 * - Redistributions in binary form must reproduce the above copyright
 * notice, this list of conditions and the following disclaimer in the
 * documentation and/or other materials provided with the distribution.
 *
 * - Neither the name of the Hewlett-Packard Company nor the name of the
 * Massachusetts Institute of Technology nor the names of their
 * contributors may be used to endorse or promote products derived from
 * this software without specific prior written permission.
 *
 * THIS SOFTWARE IS PROVIDED BY THE COPYRIGHT HOLDERS AND CONTRIBUTORS
 * ``AS IS'' AND ANY EXPRESS OR IMPLIED WARRANTIES, INCLUDING, BUT NOT
 * LIMITED TO, THE IMPLIED WARRANTIES OF MERCHANTABILITY AND FITNESS FOR
 * A PARTICULAR PURPOSE ARE DISCLAIMED. IN NO EVENT SHALL THE COPYRIGHT
 * HOLDERS OR CONTRIBUTORS BE LIABLE FOR ANY DIRECT, INDIRECT,
 * INCIDENTAL, SPECIAL, EXEMPLARY, OR CONSEQUENTIAL DAMAGES (INCLUDING,
 * BUT NOT LIMITED TO, PROCUREMENT OF SUBSTITUTE GOODS OR SERVICES; LOSS
 * OF USE, DATA, OR PROFITS; OR BUSINESS INTERRUPTION) HOWEVER CAUSED AND
 * ON ANY THEORY OF LIABILITY, WHETHER IN CONTRACT, STRICT LIABILITY, OR
 * TORT (INCLUDING NEGLIGENCE OR OTHERWISE) ARISING IN ANY WAY OUT OF THE
 * USE OF THIS SOFTWARE, EVEN IF ADVISED OF THE POSSIBILITY OF SUCH
 * DAMAGE.
 */
package org.dspace.app.xmlui.aspect.submission.workflow;

import org.apache.cocoon.environment.ObjectModelHelper;
import org.apache.cocoon.environment.Request;
import org.dspace.app.xmlui.aspect.submission.AbstractStep;
import org.dspace.app.xmlui.utils.UIException;
import org.dspace.app.xmlui.wing.Message;
import org.dspace.app.xmlui.wing.WingException;
import org.dspace.app.xmlui.wing.element.Body;
import org.dspace.app.xmlui.wing.element.Division;
import org.dspace.app.xmlui.wing.element.ReferenceSet;
import org.dspace.app.xmlui.wing.element.Row;
import org.dspace.app.xmlui.wing.element.Table;
import org.dspace.authorize.AuthorizeException;
import org.dspace.content.Collection;
import org.dspace.content.Item;
import org.dspace.uri.IdentifierService;
import org.dspace.workflow.WorkflowItem;
import org.dspace.workflow.WorkflowManager;
import org.xml.sax.SAXException;

import java.io.IOException;
import java.sql.SQLException;

/**
 * 
 * This step displays a workfrow item to the user and and presents several
 * possible actions that they may preform on the task.
 * 
 * General the user may, accept the item, reject the item, or edit the item's
 * metadata before accepting or rejecting. The user is also given the option
 * of taking the task or returning it to the pool.
 * 
 * @author Scott Phillips
 */
public class PerformTaskStep extends AbstractStep
{
	
	/** Language Strings **/
    protected static final Message T_info1= 
        message("xmlui.Submission.workflow.PerformTaskStep.info1");
    protected static final Message T_take_help = 
        message("xmlui.Submission.workflow.PerformTaskStep.take_help");
    protected static final Message T_take_submit = 
        message("xmlui.Submission.workflow.PerformTaskStep.take_submit");
    protected static final Message T_leave_help = 
        message("xmlui.Submission.workflow.PerformTaskStep.leave_help");
    protected static final Message T_leave_submit = 
        message("xmlui.Submission.workflow.PerformTaskStep.leave_submit");
    protected static final Message T_approve_help = 
        message("xmlui.Submission.workflow.PerformTaskStep.approve_help");
    protected static final Message T_approve_submit = 
        message("xmlui.Submission.workflow.PerformTaskStep.approve_submit");
    protected static final Message T_commit_help = 
        message("xmlui.Submission.workflow.PerformTaskStep.commit_help");
    protected static final Message T_commit_submit = 
        message("xmlui.Submission.workflow.PerformTaskStep.commit_submit");
    protected static final Message T_reject_help = 
        message("xmlui.Submission.workflow.PerformTaskStep.reject_help");
    protected static final Message T_reject_submit =
        message("xmlui.Submission.workflow.PerformTaskStep.reject_submit");
    protected static final Message T_edit_help = 
        message("xmlui.Submission.workflow.PerformTaskStep.edit_help");
    protected static final Message T_edit_submit = 
        message("xmlui.Submission.workflow.PerformTaskStep.edit_submit");
    protected static final Message T_return_help = 
        message("xmlui.Submission.workflow.PerformTaskStep.return_help");
    protected static final Message T_return_submit = 
        message("xmlui.Submission.workflow.PerformTaskStep.return_submit");
    protected static final Message T_cancel_submit = 
        message("xmlui.general.cancel");
	
	
	/** Copy the workflow manager's state values so that we can refrence them easier. */
	private static final int WFSTATE_STEP1POOL = WorkflowManager.WFSTATE_STEP1POOL;
	private static final int WFSTATE_STEP1     = WorkflowManager.WFSTATE_STEP1;
	private static final int WFSTATE_STEP2POOL = WorkflowManager.WFSTATE_STEP2POOL;
	private static final int WFSTATE_STEP2     = WorkflowManager.WFSTATE_STEP2;
	private static final int WFSTATE_STEP3POOL = WorkflowManager.WFSTATE_STEP3POOL;
	private static final int WFSTATE_STEP3     = WorkflowManager.WFSTATE_STEP3;
	
	
	/**
	 * Establish our required parameters, abstractStep will enforce these.
	 */
	public PerformTaskStep()
	{
		this.requireWorkflow = true;
	}
	
	
    public void addBody(Body body) throws SAXException, WingException,
            UIException, SQLException, IOException, AuthorizeException
    {
    	// Get any metadata that may be removed by unselecting one of these options.
    	Item item = submission.getItem();
		Collection collection = submission.getCollection();
		String actionURL = IdentifierService.getURL(collection).toString() + "/workflow";
		int state = ((WorkflowItem) submission).getState();
    	
    	Request request = ObjectModelHelper.getRequest(objectModel);
		String showfull = request.getParameter("showfull");
		
		// if the user selected showsimple, remove showfull.
		if (showfull != null && request.getParameter("showsimple") != null)
			showfull = null;
		
		
        // Generate a from asking the user two questions: multiple 
        // titles & published before.
    	Division div = body.addInteractiveDivision("perform-task", actionURL, Division.METHOD_POST, "primary workflow");
        div.setHead(T_workflow_head);
    	
    	
        if (showfull == null)
        {
	        ReferenceSet referenceSet = div.addReferenceSet("narf",ReferenceSet.TYPE_SUMMARY_VIEW);
	        referenceSet.addReference(item);
	        div.addPara().addButton("showfull").setValue(T_showfull);
        } 
        else
        {
            ReferenceSet referenceSet = div.addReferenceSet("narf",ReferenceSet.TYPE_DETAIL_VIEW);
            referenceSet.addReference(item);
            div.addPara().addButton("showsimple").setValue(T_showsimple);
            
            div.addHidden("showfull").setValue("true");
        }
      
		   
        //FIXME: set the correct table size.
        Table table = div.addTable("workflow-actions", 1, 1);
        table.setHead(T_info1);
        
        // Header
        Row row;

        if (state == WFSTATE_STEP1POOL ||
        	state == WFSTATE_STEP2POOL ||
        	state == WFSTATE_STEP3POOL)
        {
	        // Take task
	        row = table.addRow();
	        row.addCellContent(T_take_help);
	        row.addCell().addButton("submit_take_task").setValue(T_take_submit);
	     
	        // Leave task
	        row = table.addRow();
	        row.addCellContent(T_leave_help);
	        row.addCell().addButton("submit_leave").setValue(T_leave_submit);
        }
        
        if (state == WFSTATE_STEP1 ||
        	state == WFSTATE_STEP2)
        {
	        // Approve task
	        row = table.addRow();
	        row.addCellContent(T_approve_help);
	        row.addCell().addButton("submit_approve").setValue(T_approve_submit);
        }
        
        if (state == WFSTATE_STEP3)
        {
	        // Commit to archive
	        row = table.addRow();
	        row.addCellContent(T_commit_help);
	        row.addCell().addButton("submit_approve").setValue(T_commit_submit);
        }
        
        if (state == WFSTATE_STEP1 ||
        	state == WFSTATE_STEP2)
        {
	        // Reject item
	        row = table.addRow();
	        row.addCellContent(T_reject_help);
	        row.addCell().addButton("submit_reject").setValue(T_reject_submit);
        }
        
        if (state == WFSTATE_STEP2 ||
<<<<<<< HEAD
            state == WFSTATE_STEP3 )
=======
        	state == WFSTATE_STEP3 )
>>>>>>> a68d3779
        {
	        // Edit metadata
	        row = table.addRow();
	        row.addCellContent(T_edit_help);
	        row.addCell().addButton("submit_edit").setValue(T_edit_submit);
        }
        
        if (state == WFSTATE_STEP1 ||
            state == WFSTATE_STEP2 ||
            state == WFSTATE_STEP3 )
        {
	        // Return to pool
	        row = table.addRow();
	        row.addCellContent(T_return_help);
	        row.addCell().addButton("submit_return").setValue(T_return_submit);
        }
        
        
        // Everyone can just cancel
        row = table.addRow();
        row.addCell(0, 2).addButton("submit_leave").setValue(T_cancel_submit);
        
        div.addHidden("submission-continue").setValue(knot.getId()); 
    }
}<|MERGE_RESOLUTION|>--- conflicted
+++ resolved
@@ -39,6 +39,9 @@
  */
 package org.dspace.app.xmlui.aspect.submission.workflow;
 
+import java.io.IOException;
+import java.sql.SQLException;
+
 import org.apache.cocoon.environment.ObjectModelHelper;
 import org.apache.cocoon.environment.Request;
 import org.dspace.app.xmlui.aspect.submission.AbstractStep;
@@ -53,13 +56,9 @@
 import org.dspace.authorize.AuthorizeException;
 import org.dspace.content.Collection;
 import org.dspace.content.Item;
-import org.dspace.uri.IdentifierService;
 import org.dspace.workflow.WorkflowItem;
 import org.dspace.workflow.WorkflowManager;
 import org.xml.sax.SAXException;
-
-import java.io.IOException;
-import java.sql.SQLException;
 
 /**
  * 
@@ -134,7 +133,7 @@
     	// Get any metadata that may be removed by unselecting one of these options.
     	Item item = submission.getItem();
 		Collection collection = submission.getCollection();
-		String actionURL = IdentifierService.getURL(collection).toString() + "/workflow";
+		String actionURL = contextPath + "/handle/"+collection.getHandle() + "/workflow";
 		int state = ((WorkflowItem) submission).getState();
     	
     	Request request = ObjectModelHelper.getRequest(objectModel);
@@ -216,11 +215,7 @@
         }
         
         if (state == WFSTATE_STEP2 ||
-<<<<<<< HEAD
-            state == WFSTATE_STEP3 )
-=======
         	state == WFSTATE_STEP3 )
->>>>>>> a68d3779
         {
 	        // Edit metadata
 	        row = table.addRow();
