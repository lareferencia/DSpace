--- conflicted
+++ resolved
@@ -40,6 +40,10 @@
 
 package org.dspace.app.xmlui.objectmanager;
 
+import java.io.ByteArrayInputStream;
+import java.io.IOException;
+import java.sql.SQLException;
+
 import org.dspace.app.xmlui.wing.AttributeMap;
 import org.dspace.app.xmlui.wing.WingException;
 import org.dspace.authorize.AuthorizeException;
@@ -54,20 +58,12 @@
 import org.dspace.core.ConfigurationManager;
 import org.dspace.core.Constants;
 import org.dspace.core.Context;
-<<<<<<< HEAD
-import org.dspace.uri.IdentifierService;
-=======
->>>>>>> a68d3779
 import org.jdom.Document;
 import org.jdom.Element;
 import org.jdom.JDOMException;
 import org.jdom.input.SAXBuilder;
 import org.jdom.output.SAXOutputter;
 import org.xml.sax.SAXException;
-
-import java.io.ByteArrayInputStream;
-import java.io.IOException;
-import java.sql.SQLException;
 
 /**
  * This is an adapter which translates DSpace containers 
@@ -99,9 +95,6 @@
     /** Current DSpace context **/
     private Context dspaceContext;
 
-    /** Current DSpace context **/
-    private Context dspaceContext;
-
     /**
      * Construct a new CommunityCollectionMETSAdapter.
      * 
@@ -138,7 +131,9 @@
      */
     protected String getMETSOBJID()
     {
-    	return IdentifierService.getURL(dso).toString();
+    	if (dso.getHandle() != null)
+    		return contextPath+"/handle/" + dso.getHandle();
+    	return null;
     }
 
     /**
@@ -154,7 +149,15 @@
      */
     protected String getMETSID()
     {
-        return IdentifierService.getCanonicalForm(dso);
+    	if (dso.getHandle() == null)
+    	{
+        	if (dso instanceof Collection)
+        		return "collection:"+dso.getID();
+        	else
+        		return "community:"+dso.getID();
+    	}
+        else
+        	return "hdl:"+dso.getHandle();
     }
 
     /**
@@ -274,8 +277,7 @@
                 String description = collection.getMetadata("introductory_text");
                 String description_abstract = collection.getMetadata("short_description");
                 String description_table = collection.getMetadata("side_bar_text");
-                // FIXME: Oh, so broken.
-                String identifier_uri = IdentifierService.getURL(collection).toString();
+                String identifier_uri = "http://hdl.handle.net/" + collection.getHandle();
                 String provenance = collection.getMetadata("provenance_description");
                 String rights = collection.getMetadata("copyright_text");
                 String rights_license = collection.getMetadata("license");
@@ -299,11 +301,7 @@
 	                {	//try to determine Collection size (i.e. # of items)
 	                	int size = new ItemCounter(this.dspaceContext).getCount(collection);
 	                	createField("dc","format","extent",null, String.valueOf(size)); 
-<<<<<<< HEAD
-	                } 
-=======
 	                }
->>>>>>> a68d3779
 	                catch(ItemCountException e)
 	                {
 	                    IOException ioe = new IOException("Could not obtain Collection item-count");
@@ -319,8 +317,7 @@
                 String description = community.getMetadata("introductory_text");
                 String description_abstract = community.getMetadata("short_description");
                 String description_table = community.getMetadata("side_bar_text");
-                // FIXME: Oh, so broken.
-                String identifier_uri = IdentifierService.getURL(community).toString();
+                String identifier_uri = "http://hdl.handle.net/" + community.getHandle();
                 String rights = community.getMetadata("copyright_text");
                 String title = community.getMetadata("name");
                 
