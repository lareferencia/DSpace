<?xml version="1.0" encoding="UTF-8"?>
<!DOCTYPE dspace-dc-types SYSTEM "dspace-dc-types.dtd">

<!--
  This document was based on the OpenAIRE4 Guidelines for Literature Repositories
  https://openaire-guidelines-for-literature-repository-managers.readthedocs.io/en/v4.0.0/index.html
  -->
  
<dspace-dc-types>
    <dspace-header>
        <title>OpenAIRE4 Datacite fields definition</title>
    </dspace-header>
    
    <dc-schema>
        <name>datacite</name>
        <namespace>http://datacite.org/schema/kernel-4</namespace>
    </dc-schema>

    <!--
      OpenAIRE4 Guidelines
      21 - Geolocation -->	
    <dc-type>
        <schema>datacite</schema>
        <element>geoLocation</element>
        <scope_note>Spatial region or named place where the data was gathered or about which the data is focused.</scope_note>
    </dc-type>
        
    <!-- specific type required by OpenAIRE4 Guidelines -->
    <dc-type>
        <schema>datacite</schema>
        <element>subject</element>
        <qualifier>fos</qualifier>
        <scope_note>Fields of Science and Technology - OECD</scope_note>
    </dc-type>
    
    <dc-type>
        <schema>datacite</schema>
        <element>relation</element>
        <qualifier>isReviewedBy</qualifier>
        <scope_note>Reviewd by</scope_note>
<<<<<<< HEAD
    </dc-type>    
    
    <dc-type>
        <schema>datacite</schema>
        <element>relation</element>
    	<qualifier>isReferencedBy</qualifier>
		<scope_note>Referenced by</scope_note>
	</dc-type>	
	
    <dc-type>
        <schema>datacite</schema>
        <element>relation</element>
    	<qualifier>isSupplementedBy</qualifier>
		<scope_note>Supplemented by</scope_note>
	</dc-type>
=======
    </dc-type>

    <dc-type>
        <schema>datacite</schema>
        <element>relation</element>
        <qualifier>isSupplementedBy</qualifier>
        <scope_note>Supplemented by</scope_note>
    </dc-type>

>>>>>>> 0a118993
</dspace-dc-types><|MERGE_RESOLUTION|>--- conflicted
+++ resolved
@@ -38,7 +38,6 @@
         <element>relation</element>
         <qualifier>isReviewedBy</qualifier>
         <scope_note>Reviewd by</scope_note>
-<<<<<<< HEAD
     </dc-type>    
     
     <dc-type>
@@ -54,15 +53,5 @@
     	<qualifier>isSupplementedBy</qualifier>
 		<scope_note>Supplemented by</scope_note>
 	</dc-type>
-=======
-    </dc-type>
 
-    <dc-type>
-        <schema>datacite</schema>
-        <element>relation</element>
-        <qualifier>isSupplementedBy</qualifier>
-        <scope_note>Supplemented by</scope_note>
-    </dc-type>
-
->>>>>>> 0a118993
 </dspace-dc-types>