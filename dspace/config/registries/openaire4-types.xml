<?xml version="1.0" encoding="UTF-8"?>
<!DOCTYPE dspace-dc-types SYSTEM "dspace-dc-types.dtd">

<!--
  This document was based on the Openaire4 Guidelines for Literature Repositories
  https://openaire-guidelines-for-literature-repository-managers.readthedocs.io/en/v4.0.0/index.html
  -->
  
<dspace-dc-types>
    <dspace-header>
        <title>Openaire4 fields definition</title>
    </dspace-header>

    <dc-schema>
        <name>oaire</name>
        <namespace>http://namespace.openaire.eu/schema/oaire/</namespace>
    </dc-schema>
	
    <dc-type>
        <schema>oaire</schema>
        <element>fundingStream</element>
        <scope_note>Name of the funding stream</scope_note>
    </dc-type>
	
    <dc-type>
        <schema>oaire</schema>
        <element>awardNumber</element>
        <scope_note>Project grantId or awardNumber</scope_note>
    </dc-type>
	
    <dc-type>
        <schema>oaire</schema>
        <element>awardURI</element>
        <scope_note>URI of the project landing page provided by the funder for more information about the award (grant).</scope_note>
    </dc-type>

    <dc-type>
        <schema>oaire</schema>
        <element>awardTitle</element>
        <scope_note>Title of the project, award or grant.</scope_note>
    </dc-type>
	
    <dc-type>
        <schema>oaire</schema>
        <element>version</element>
        <scope_note>Use either a version number or the label of the vocabulary term as value.</scope_note>
    </dc-type>
	
    <dc-type>
        <schema>oaire</schema>
        <element>citation</element>
        <qualifier>title</qualifier>
        <scope_note>The title name of the container (e.g. journal, book, conference) this work is published in. This property is considered to be part of the bibliographic citation.</scope_note>
    </dc-type>
	
    <dc-type>
        <schema>oaire</schema>
        <element>citation</element>
        <qualifier>volume</qualifier>
        <scope_note>The volume, typically a number, of the container (e.g. journal). This property is considered to be part of the bibliographic citation.</scope_note>
    </dc-type>
	
    <dc-type>
        <schema>oaire</schema>
        <element>citation</element>
        <qualifier>issue</qualifier>
        <scope_note>The issue of the container (e.g. journal). This property is considered to be part of the bibliographic citation.</scope_note>
    </dc-type>
	
    <dc-type>
        <schema>oaire</schema>
        <element>citation</element>
        <qualifier>startPage</qualifier>
        <scope_note>The start page is part of the pagination information of the work published in a container (e.g. journal issue). This property is considered to be part of the bibliographic citation.</scope_note>
    </dc-type>
	
    <dc-type>
        <schema>oaire</schema>
        <element>citation</element>
        <qualifier>endPage</qualifier>
        <scope_note>The end page is part of the pagination information of the work published in a container (e.g. journal issue). This property is considered to be part of the bibliographic citation.</scope_note>
    </dc-type>
	
    <dc-type>
        <schema>oaire</schema>
        <element>citation</element>
        <qualifier>edition</qualifier>
        <scope_note>The edition the work was published in (e.g. book edition). This property is considered to be part of the bibliographic citation.</scope_note>
    </dc-type>
	
    <dc-type>
        <schema>oaire</schema>
        <element>citation</element>
        <qualifier>conferencePlace</qualifier>
        <scope_note>The place where the conference took place. This property is considered to be part of the bibliographic citation.</scope_note>
    </dc-type>
	
    <dc-type>
        <schema>oaire</schema>
        <element>citation</element>
        <qualifier>conferenceDate</qualifier>
        <scope_note>The date when the conference took place. This property is considered to be part of the bibliographic citation. Recommended best practice for encoding the date value is defined in a profile of ISO 8601 [W3CDTF] and follows the YYYY-MM-DD format.</scope_note>
    </dc-type>

<<<<<<< HEAD
=======
    <!--
      Openaire4 Guidelines
      21 - Geolocation -->	
    <dc-type>
        <schema>datacite</schema>
        <element>geoLocation</element>
        <scope_note>Spatial region or named place where the data was gathered or about which the data is focused.</scope_note>
    </dc-type>
        
    <!-- specific type required by Openaire4 Guidelines -->
    <dc-type>
        <schema>datacite</schema>
        <element>subject</element>
        <qualifier>fos</qualifier>
        <scope_note>Fields of Science and Technology - OECD</scope_note>
    </dc-type>

>>>>>>> 4bf7d178
</dspace-dc-types><|MERGE_RESOLUTION|>--- conflicted
+++ resolved
@@ -102,8 +102,6 @@
         <scope_note>The date when the conference took place. This property is considered to be part of the bibliographic citation. Recommended best practice for encoding the date value is defined in a profile of ISO 8601 [W3CDTF] and follows the YYYY-MM-DD format.</scope_note>
     </dc-type>
 
-<<<<<<< HEAD
-=======
     <!--
       Openaire4 Guidelines
       21 - Geolocation -->	
@@ -121,5 +119,4 @@
         <scope_note>Fields of Science and Technology - OECD</scope_note>
     </dc-type>
 
->>>>>>> 4bf7d178
 </dspace-dc-types>