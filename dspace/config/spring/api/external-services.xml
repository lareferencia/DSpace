<?xml version="1.0" encoding="UTF-8"?>
<beans xmlns="http://www.springframework.org/schema/beans" xmlns:xsi="http://www.w3.org/2001/XMLSchema-instance"
       xsi:schemaLocation="http://www.springframework.org/schema/beans http://www.springframework.org/schema/beans/spring-beans.xsd"
       default-lazy-init="true">

    <bean class="org.dspace.external.service.impl.ExternalDataServiceImpl"/>

<<<<<<< HEAD
    <bean class="org.dspace.importer.external.scopus.service.LiveImportClientImpl"/>
=======
    <bean class="org.dspace.importer.external.liveimportclient.service.LiveImportClientImpl"/>
>>>>>>> 60f7bf05

    <bean class="org.dspace.external.provider.impl.SHERPAv2JournalISSNDataProvider" init-method="init">
        <property name="sherpaService">
            <bean class="org.dspace.app.sherpa.SHERPAService">
                <property name="maxNumberOfTries" value="3"/>
                <property name="sleepBetweenTimeouts" value="2000"/>
                <property name="timeout" value="5000"/>
            </bean>
        </property>
        <property name="sourceIdentifier" value="sherpaJournalIssn"/>
        <property name="supportedEntityTypes">
            <list>
                <value>Journal</value>
            </list>
        </property>
    </bean>
    <bean class="org.dspace.external.provider.impl.SHERPAv2JournalDataProvider" init-method="init">
        <property name="sourceIdentifier" value="sherpaJournal"/>
        <property name="sherpaService">
            <bean class="org.dspace.app.sherpa.SHERPAService">
                <property name="maxNumberOfTries" value="3"/>
                <property name="sleepBetweenTimeouts" value="2000"/>
                <property name="timeout" value="5000"/>
            </bean>
        </property>
        <property name="supportedEntityTypes">
            <list>
                <value>Journal</value>
            </list>
        </property>
    </bean>
    <bean class="org.dspace.external.provider.impl.SHERPAv2PublisherDataProvider" init-method="init">
        <property name="sourceIdentifier" value="sherpaPublisher"/>
        <property name="sherpaService">
            <bean class="org.dspace.app.sherpa.SHERPAService">
                <property name="maxNumberOfTries" value="3"/>
                <property name="sleepBetweenTimeouts" value="2000"/>
                <property name="timeout" value="5000"/>
            </bean>
        </property>
        <property name="supportedEntityTypes">
            <list>
                <value>OrgUnit</value>
            </list>
        </property>
    </bean>
    <bean class="org.dspace.external.provider.impl.OrcidV3AuthorDataProvider" init-method="init">
        <property name="sourceIdentifier" value="orcid"/>
        <property name="orcidUrl" value="${orcid.url}" />
        <property name="clientId" value="${orcid.clientid}" />
        <property name="clientSecret" value="${orcid.clientsecret}" />
        <property name="OAUTHUrl" value="${orcid.oauth.url}" />
        <property name="orcidRestConnector" ref="orcidRestConnector"/>
        <property name="supportedEntityTypes">
            <list>
                <value>Person</value>
            </list>
        </property>
    </bean>

    <bean id="orcidRestConnector" class="org.dspace.external.OrcidRestConnector">
        <constructor-arg value="${orcid.api.url}"/>
    </bean>

    <bean id="pubmedLiveImportDataProvider" class="org.dspace.external.provider.impl.LiveImportDataProvider">
        <property name="metadataSource" ref="pubmedImportService"/>
        <property name="sourceIdentifier" value="pubmed"/>
        <property name="recordIdMetadata" value="dc.identifier.other"/>
        <property name="supportedEntityTypes">
            <list>
                <value>Publication</value>
                <value>none</value>
            </list>
        </property>
    </bean>

    <bean id="arxivLiveImportDataProvider" class="org.dspace.external.provider.impl.LiveImportDataProvider">
        <property name="metadataSource" ref="ArXivImportService"/>
        <property name="sourceIdentifier" value="arxiv"/>
        <property name="recordIdMetadata" value="dc.identifier.other"/>
        <property name="supportedEntityTypes">
            <list>
                <value>Publication</value>
                <value>none</value>
            </list>
        </property>
    </bean>

<<<<<<< HEAD
    <bean id="scopusLiveImportDataProvider" class="org.dspace.external.provider.impl.LiveImportDataProvider">
        <property name="metadataSource" ref="ScopusImportService"/>
        <property name="sourceIdentifier" value="scopus"/>
        <property name="recordIdMetadata" value="dc.identifier.scopus"/>
        <property name="supportedEntityTypes">
            <list>
                <value>Publication</value>
=======
    <bean id="crossRefLiveImportDataProvider" class="org.dspace.external.provider.impl.LiveImportDataProvider">
        <property name="metadataSource" ref="CrossRefImportService"/>
        <property name="sourceIdentifier" value="crossref"/>
        <property name="recordIdMetadata" value="dc.identifier.doi"/>
        <property name="supportedEntityTypes">
            <list>
                <value>Publication</value>
                <value>none</value>
>>>>>>> 60f7bf05
            </list>
        </property>
    </bean>

<<<<<<< HEAD
    <bean id="pubmedEULiveImportDataProvider" class="org.dspace.external.provider.impl.LiveImportDataProvider">
        <property name="metadataSource" ref="PubmedEuropeImportService"/>
        <property name="sourceIdentifier" value="pubmedeu"/>
        <property name="recordIdMetadata" value="dc.identifier.pmid"/>
        <property name="supportedEntityTypes">
            <list>
                <value>Publication</value>
=======
    <bean id="vufindLiveImportDataProvider" class="org.dspace.external.provider.impl.LiveImportDataProvider">
        <property name="metadataSource" ref="vufindImportService"/>
        <property name="sourceIdentifier" value="vufind"/>
        <property name="recordIdMetadata" value="dc.identifier.other"/>
        <property name="supportedEntityTypes">
            <list>
                <value>Publication</value>
                <value>none</value>
>>>>>>> 60f7bf05
            </list>
        </property>
    </bean>

<<<<<<< HEAD
    <bean id="ciniiLiveImportDataProvider" class="org.dspace.external.provider.impl.LiveImportDataProvider">
        <property name="metadataSource" ref="CiniiImportService"/>
        <property name="sourceIdentifier" value="cinii"/>
=======
    <bean id="scieloLiveImportDataProvider" class="org.dspace.external.provider.impl.LiveImportDataProvider">
        <property name="metadataSource" ref="ScieloImportService"/>
        <property name="sourceIdentifier" value="scielo"/>
>>>>>>> 60f7bf05
        <property name="recordIdMetadata" value="dc.identifier.other"/>
        <property name="supportedEntityTypes">
            <list>
                <value>Publication</value>
            </list>
        </property>
    </bean>

<<<<<<< HEAD
</beans>
=======
</beans>
>>>>>>> 60f7bf05
<|MERGE_RESOLUTION|>--- conflicted
+++ resolved
@@ -5,11 +5,7 @@
 
     <bean class="org.dspace.external.service.impl.ExternalDataServiceImpl"/>
 
-<<<<<<< HEAD
-    <bean class="org.dspace.importer.external.scopus.service.LiveImportClientImpl"/>
-=======
     <bean class="org.dspace.importer.external.liveimportclient.service.LiveImportClientImpl"/>
->>>>>>> 60f7bf05
 
     <bean class="org.dspace.external.provider.impl.SHERPAv2JournalISSNDataProvider" init-method="init">
         <property name="sherpaService">
@@ -98,15 +94,6 @@
         </property>
     </bean>
 
-<<<<<<< HEAD
-    <bean id="scopusLiveImportDataProvider" class="org.dspace.external.provider.impl.LiveImportDataProvider">
-        <property name="metadataSource" ref="ScopusImportService"/>
-        <property name="sourceIdentifier" value="scopus"/>
-        <property name="recordIdMetadata" value="dc.identifier.scopus"/>
-        <property name="supportedEntityTypes">
-            <list>
-                <value>Publication</value>
-=======
     <bean id="crossRefLiveImportDataProvider" class="org.dspace.external.provider.impl.LiveImportDataProvider">
         <property name="metadataSource" ref="CrossRefImportService"/>
         <property name="sourceIdentifier" value="crossref"/>
@@ -115,12 +102,21 @@
             <list>
                 <value>Publication</value>
                 <value>none</value>
->>>>>>> 60f7bf05
             </list>
         </property>
     </bean>
 
-<<<<<<< HEAD
+    <bean id="scopusLiveImportDataProvider" class="org.dspace.external.provider.impl.LiveImportDataProvider">
+        <property name="metadataSource" ref="ScopusImportService"/>
+        <property name="sourceIdentifier" value="scopus"/>
+        <property name="recordIdMetadata" value="dc.identifier.scopus"/>
+        <property name="supportedEntityTypes">
+            <list>
+                <value>Publication</value>
+            </list>
+        </property>
+    </bean>
+
     <bean id="pubmedEULiveImportDataProvider" class="org.dspace.external.provider.impl.LiveImportDataProvider">
         <property name="metadataSource" ref="PubmedEuropeImportService"/>
         <property name="sourceIdentifier" value="pubmedeu"/>
@@ -128,7 +124,21 @@
         <property name="supportedEntityTypes">
             <list>
                 <value>Publication</value>
-=======
+            </list>
+        </property>
+    </bean>
+
+    <bean id="ciniiLiveImportDataProvider" class="org.dspace.external.provider.impl.LiveImportDataProvider">
+        <property name="metadataSource" ref="CiniiImportService"/>
+        <property name="sourceIdentifier" value="cinii"/>
+        <property name="recordIdMetadata" value="dc.identifier.other"/>
+        <property name="supportedEntityTypes">
+            <list>
+                <value>Publication</value>
+            </list>
+        </property>
+    </bean>
+
     <bean id="vufindLiveImportDataProvider" class="org.dspace.external.provider.impl.LiveImportDataProvider">
         <property name="metadataSource" ref="vufindImportService"/>
         <property name="sourceIdentifier" value="vufind"/>
@@ -137,20 +147,13 @@
             <list>
                 <value>Publication</value>
                 <value>none</value>
->>>>>>> 60f7bf05
             </list>
         </property>
     </bean>
 
-<<<<<<< HEAD
-    <bean id="ciniiLiveImportDataProvider" class="org.dspace.external.provider.impl.LiveImportDataProvider">
-        <property name="metadataSource" ref="CiniiImportService"/>
-        <property name="sourceIdentifier" value="cinii"/>
-=======
     <bean id="scieloLiveImportDataProvider" class="org.dspace.external.provider.impl.LiveImportDataProvider">
         <property name="metadataSource" ref="ScieloImportService"/>
         <property name="sourceIdentifier" value="scielo"/>
->>>>>>> 60f7bf05
         <property name="recordIdMetadata" value="dc.identifier.other"/>
         <property name="supportedEntityTypes">
             <list>
@@ -159,8 +162,4 @@
         </property>
     </bean>
 
-<<<<<<< HEAD
-</beans>
-=======
-</beans>
->>>>>>> 60f7bf05
+</beans>