<?xml version="1.0" encoding="UTF-8"?>
<beans xmlns="http://www.springframework.org/schema/beans"
    xmlns:xsi="http://www.w3.org/2001/XMLSchema-instance"
    xmlns:context="http://www.springframework.org/schema/context"
    xmlns:util="http://www.springframework.org/schema/util"
    xsi:schemaLocation="http://www.springframework.org/schema/beans
           http://www.springframework.org/schema/beans/spring-beans-2.5.xsd
           http://www.springframework.org/schema/context
           http://www.springframework.org/schema/context/spring-context-2.5.xsd
           http://www.springframework.org/schema/util
           http://www.springframework.org/schema/util/spring-util.xsd">

    <context:annotation-config /> <!-- allows us to use spring annotations in beans -->

    <bean id="qaEventsDao" class="org.dspace.qaevent.dao.impl.QAEventsDaoImpl" />
    
    <bean id="openaireBrokerClient" class="eu.dnetlib.broker.BrokerClient" />
    
    <bean id="brokerClientFactory" class="org.dspace.qaevent.service.impl.BrokerClientFactoryImpl" />
 
     <bean id="org.dspace.qaevent.service.QAEventActionService" class="org.dspace.qaevent.service.impl.QAEventActionServiceImpl">
        <property name="topicsToActions">
            <map>
            	<!--The key are the TOPIC, the value must be a valid implementation of the 
            		org.dspace.qaevent.QAEventAction interface -->
               <entry key="ENRICH/MORE/PROJECT" value-ref="ProjectLinkedEntityAction" />
               <entry key="ENRICH/MISSING/PROJECT" value-ref="ProjectLinkedEntityAction" />
               <entry key="ENRICH/MISSING/ABSTRACT" value-ref="AbstractMetadataAction" />
               <entry key="ENRICH/MORE/REVIEW" value-ref="AddReviewMetadataAction" />
               <entry key="ENRICH/MORE/ENDORSEMENT" value-ref="AddEndorsedMetadataAction"/>
               <entry key="ENRICH/MORE/PID" value-ref="PIDMetadataAction" />
               <entry key="ENRICH/MISSING/PID" value-ref="PIDMetadataAction" />
               <entry key="ENRICH/MORE/LINK" value-ref="RelationMetadataAction" />
            </map>   
        </property>
     </bean>
     
     <!-- This action bind the publication to the project, otherwise if the project has not been specified, 
      create a new project with the available data and then bind it to the publication -->
     <bean id="ProjectLinkedEntityAction" class="org.dspace.qaevent.action.QAEntityOpenaireMetadataAction">
        <!-- which metadata will hold the relation between the publication and the project -->
        <property name="relation" value="isPublicationOfProject" />
        <!-- the type of local entity used to store the project details -->
        <property name="entityType" value="Project" />
        <property name="entityMetadata">
            <map>
	<!--The key are the json path of qa message, the value is the metadata in 
		the linked entity where the information should be stored -->
               <!--  <entry key="acronym" value="" /> -->
               <entry key="code" value="dc.identifier" />
               <!--  <entry key="funder" value="oairecerif.funder" /> -->
	           <entry key="title" value="dc.title" />
	           <!--  <entry key="fundingProgram" value="oairecerif.fundingProgram" /> -->
	           <!--  <entry key="openaireId" value="oairecerif.funding.identifier" /> -->
            </map>
        </property>    
     </bean>
     <bean id="AbstractMetadataAction" class="org.dspace.qaevent.action.QAOpenaireSimpleMetadataAction">
        <property name="metadata" value="dc.description.abstract" />
     </bean>
     <bean id="AddReviewMetadataAction" class="org.dspace.qaevent.action.QANotifySimpleMetadataAction">
        <property name="metadata" value="datacite.relation.isReviewedBy" />
     </bean>
     <bean id="AddEndorsedMetadataAction" class="org.dspace.qaevent.action.QANotifySimpleMetadataAction">
        <property name="metadata" value="notify.relation.endorsedBy"/>
     </bean>
     <!-- Add a new identifier to the given item, using the defined types mapping -->
     <bean id="PIDMetadataAction" class="org.dspace.qaevent.action.QAOpenaireMetadataMapAction">
	     <property name="types">
	         <map>
	<!--The key are the type of identifier (or subject) reported in the message, the value is the metadata in 
        the linked entity where the information should be stored -->
               <entry key="default" value="dc.identifier.other" />
               <!-- <entry key="doi" value="dc.identifier.doi" />
               <entry key="pmid" value="dc.identifier.pmid" /> -->
	         </map>
	     </property>    
     </bean>

<<<<<<< HEAD
     <bean id="RelationMetadataAction" class="org.dspace.qaevent.action.QANotifyMetadataMapAction">
	     <property name="types">
	         <map>
               <entry key="default" value="datacite.relation.isReferencedBy" />
               <entry key="http://purl.org/vocab/frbr/core#supplement" value="datacite.relation.isSupplementedBy" />
	         </map>
	     </property>    
     </bean>

=======
    <bean id="org.dspace.qaevent.service.QAEventSecurityService" class="org.dspace.qaevent.service.impl.QAEventSecurityServiceImpl">
        <property name="defaultSecurity">
            <bean class="org.dspace.qaevent.security.AdministratorsOnlyQASecurity" />
        </property>
        <property name="qaSecurityConfiguration">
            <map>
                <entry key="coar-notify" value-ref="submitterQASecurity" />
            </map>
        </property>    
    </bean>

    <bean id="submitterQASecurity" class="org.dspace.qaevent.security.UserBasedFilterQASecurity">
        <property name="filterTemplate">
            <!-- we need to escape the { as it as a special meaning for the message format -->
            <!-- argument {0} will be replaced with the uuid of the loggedin user -->
            <value>'{'!join from=search.resourceid to=resource_uuid fromIndex=${solr.multicorePrefix}search}submitter_authority:{0}</value>
        </property>    
    </bean>
>>>>>>> af0686d5
    <!-- 
        To configure rules to automatic process specific qaevent you must provide a qaAutomaticProcessingMap
        where the keys are the qaevent source provider name and the value is a reference to a 
        AutomaticProcessingEvaluation implementation. Below you can find an example of configuration defining
        some thresholds rules for the coar-notify generated QAEvent to be approved, rejected and ignored
     -->
    <!--
    <util:map id="qaAutomaticProcessingMap">
        <entry key="coar-notify" value-ref="qaScoreEvaluation"/>
    </util:map>

    <bean id="qaScoreEvaluation" class="org.dspace.qaevent.QAScoreAutomaticProcessingEvaluation">
        <property name="scoreToReject" value="0.3" />
        <property name="scoreToIgnore" value="0.5" />
        <property name="scoreToApprove" value="0.8" />
        <property name="itemFilterToReject" ref="simple-demo_filter" />
        <property name="itemFilterToIgnore" ref="simple-demo_filter" />
        <property name="itemFilterToApprove" ref="simple-demo_filter" />
    </bean>
    -->
 </beans><|MERGE_RESOLUTION|>--- conflicted
+++ resolved
@@ -77,7 +77,6 @@
 	     </property>    
      </bean>
 
-<<<<<<< HEAD
      <bean id="RelationMetadataAction" class="org.dspace.qaevent.action.QANotifyMetadataMapAction">
 	     <property name="types">
 	         <map>
@@ -87,7 +86,6 @@
 	     </property>    
      </bean>
 
-=======
     <bean id="org.dspace.qaevent.service.QAEventSecurityService" class="org.dspace.qaevent.service.impl.QAEventSecurityServiceImpl">
         <property name="defaultSecurity">
             <bean class="org.dspace.qaevent.security.AdministratorsOnlyQASecurity" />
@@ -106,7 +104,6 @@
             <value>'{'!join from=search.resourceid to=resource_uuid fromIndex=${solr.multicorePrefix}search}submitter_authority:{0}</value>
         </property>    
     </bean>
->>>>>>> af0686d5
     <!-- 
         To configure rules to automatic process specific qaevent you must provide a qaAutomaticProcessingMap
         where the keys are the qaevent source provider name and the value is a reference to a 
