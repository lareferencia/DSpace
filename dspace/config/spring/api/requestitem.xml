--- conflicted
+++ resolved
@@ -8,10 +8,9 @@
            http://www.springframework.org/schema/context/spring-context-2.5.xsd"
     default-autowire-candidates="*Service,*DAO,javax.sql.DataSource">
 
-<<<<<<< HEAD
     <description>Strategies for determining who receives Request Copy emails.</description>
 
-    <context:annotation-config /> <!-- allows us to use spring annotations in beans -->
+    <context:annotation-config /> <!-- allows us to use Spring annotations in beans -->
 
     <!-- Select the implementation to be used. -->
     <alias alias='org.dspace.app.requestitem.RequestItemAuthorExtractor'
@@ -19,12 +18,13 @@
 
     <!-- Get recipients from an item metadata field. -->
     <bean class="org.dspace.app.requestitem.RequestItemMetadataStrategy"
-		id="org.dspace.app.requestitem.RequestItemMetadataStrategy">
+          id="org.dspace.app.requestitem.RequestItemMetadataStrategy"
+          autowire-candidate="true">
 	<!-- 
 		Uncomment these properties if you want lookup in metadata the email and
         the name of the author to contact for request copy.
 		If you don't configure that or if the requested item doesn't have these
-        metadata the submitter data are used as fail over.
+        metadata, the submitter data are used as fail over.
 
 		<property name="emailMetadata"
                   value="schema.element.qualifier" />
@@ -35,7 +35,7 @@
 
     <!-- HelpDesk to instead get RequestItem emails-->
     <bean class="org.dspace.app.requestitem.RequestItemHelpdeskStrategy"
-        id="org.dspace.app.requestitem.RequestItemHelpdeskStrategy"/>
+          id="org.dspace.app.requestitem.RequestItemHelpdeskStrategy"/>
 
     <!-- List a Collection's administrators. -->
     <bean class='org.dspace.app.requestitem.CollectionAdministratorsRequestItemStrategy'
@@ -53,27 +53,5 @@
             </list>
         </constructor-arg>
     </bean>
-=======
-    <context:annotation-config /> <!-- allows us to use Spring annotations in beans -->
-
-    <bean class="org.dspace.app.requestitem.RequestItemMetadataStrategy"
-          id="org.dspace.app.requestitem.RequestItemAuthorExtractor"
-          autowire-candidate='true'>
-    <!--
-        Uncomment these properties if you want lookup in metadata the email and
-        the name of the author to contact for request copy.
-        If you don't configure that or if the requested item doesn't have these
-        metadata, the submitter data are used as fail over.
-
-        <property name="emailMetadata" value="schema.element.qualifier" />
-        <property name="fullNameMetadata" value="schema.element.qualifier" />
-    -->
-    </bean>
-
-    <!-- HelpDesk to instead get RequestItem emails-->
-    <!--<bean class="org.dspace.app.requestitem.RequestItemHelpdeskStrategy"
-        id="org.dspace.app.requestitem.RequestItemAuthorExtractor"
-        autowire-candidate='true'></bean>-->
->>>>>>> 036bcac7
 
 </beans>