<?xml version="1.0" encoding="UTF-8"?>
<beans xmlns="http://www.springframework.org/schema/beans" xmlns:xsi="http://www.w3.org/2001/XMLSchema-instance"
    xsi:schemaLocation="http://www.springframework.org/schema/beans http://www.springframework.org/schema/beans/spring-beans.xsd">

    <bean id="dspaceRunnableThreadExecutor" class="org.springframework.scheduling.concurrent.ThreadPoolTaskExecutor">
        <property name="corePoolSize" value="5"/>
    </bean>

    <!-- This primary attribute is present so that we can assure that in the REST layer we'll always use this
        bean if it is present-->
    <bean id="metadata-import" class="org.dspace.app.bulkedit.MetadataImportScriptConfiguration" primary="true">
        <property name="description" value="Import metadata after batch editing" />
        <property name="dspaceRunnableClass" value="org.dspace.app.bulkedit.MetadataImport"/>
    </bean>

    <bean id="metadata-export" class="org.dspace.app.bulkedit.MetadataExportScriptConfiguration" primary="true">
        <property name="description" value="Export metadata for batch editing"/>
        <property name="dspaceRunnableClass" value="org.dspace.app.bulkedit.MetadataExport"/>
    </bean>

    <bean id="curate" class="org.dspace.curate.CurationScriptConfiguration">
        <property name="description" value="Curation tasks"/>
        <property name="dspaceRunnableClass" value="org.dspace.curate.Curation"/>
    </bean>

    <!-- Not runnable from REST -->
    <bean id="submission-forms-migrate" class="org.dspace.submit.migration.SubmissionFormsMigrationScriptConfiguration">
        <property name="description" value="Script for migrating submission forms to DSpace 7"/>
        <property name="dspaceRunnableClass" value="org.dspace.submit.migration.SubmissionFormsMigration"/>
    </bean>
    
    <bean id="metadata-deletion" class="org.dspace.app.bulkedit.MetadataDeletionScriptConfiguration" primary="true">
        <property name="description" value="Delete all the values of the specified metadata field"/>
        <property name="dspaceRunnableClass" value="org.dspace.app.bulkedit.MetadataDeletion"/>
    </bean>

    <bean id="harvest" class="org.dspace.app.harvest.HarvestScriptConfiguration">
        <property name="description" value="Manage the OAI-PMH harvesting of external collections"/>
        <property name="dspaceRunnableClass" value="org.dspace.app.harvest.Harvest"/>
    </bean>
<<<<<<< HEAD
=======
    
    <bean id="process-cleaner" class="org.dspace.administer.ProcessCleanerConfiguration" primary="true">
        <property name="description" value="Cleanup all the old processes in the specified state"/>
        <property name="dspaceRunnableClass" value="org.dspace.administer.ProcessCleaner"/>
    </bean>
    
    <bean id="orcid-bulk-push" class="org.dspace.orcid.script.OrcidBulkPushScriptConfiguration" primary="true">
        <property name="description" value="Perform the bulk synchronization of all the BATCH configured ORCID entities placed in the ORCID queue"/>
        <property name="dspaceRunnableClass" value="org.dspace.orcid.script.OrcidBulkPush"/>
    </bean>
    
    <bean name="metadata-export-search" class="org.dspace.app.bulkedit.MetadataExportSearchScriptConfiguration">
        <property name="description" value="export metadata from a discovery search" />
        <property name="dspaceRunnableClass" value="org.dspace.app.bulkedit.MetadataExportSearch" />
    </bean>

    <bean id="import" class="org.dspace.app.itemimport.ItemImportScriptConfiguration" primary="true">
        <property name="description" value="Batch Import from Simple Archive Format (SAF)" />
        <property name="dspaceRunnableClass" value="org.dspace.app.itemimport.ItemImport"/>
    </bean>

    <bean id="export" class="org.dspace.app.itemexport.ItemExportScriptConfiguration" primary="true">
        <property name="description" value="Batch Export to Simple Archive Format (SAF)"/>
        <property name="dspaceRunnableClass" value="org.dspace.app.itemexport.ItemExport"/>
    </bean>
>>>>>>> ec0853dd
</beans><|MERGE_RESOLUTION|>--- conflicted
+++ resolved
@@ -38,8 +38,6 @@
         <property name="description" value="Manage the OAI-PMH harvesting of external collections"/>
         <property name="dspaceRunnableClass" value="org.dspace.app.harvest.Harvest"/>
     </bean>
-<<<<<<< HEAD
-=======
     
     <bean id="process-cleaner" class="org.dspace.administer.ProcessCleanerConfiguration" primary="true">
         <property name="description" value="Cleanup all the old processes in the specified state"/>
@@ -65,5 +63,4 @@
         <property name="description" value="Batch Export to Simple Archive Format (SAF)"/>
         <property name="dspaceRunnableClass" value="org.dspace.app.itemexport.ItemExport"/>
     </bean>
->>>>>>> ec0853dd
 </beans>