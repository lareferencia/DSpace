--- conflicted
+++ resolved
@@ -281,13 +281,11 @@
     <field name="SolrIndexer.lastIndexed" type="date" indexed="true" stored="true" default="NOW" multiValued="false" omitNorms="true" />
     <field name="lastModified" type="date" indexed="true" stored="true" default="NOW" multiValued="false" omitNorms="true" />
 
-<<<<<<< HEAD
     <!-- used to filter out items that are older versions of another item -->
     <field name="latestVersion" type="boolean" indexed="true" stored="true" default="true" multiValued="false" omitNorms="true"/>
-=======
+
      <!-- The database status of the current item -->
      <field name="database_status" type="string" indexed="true" stored="true" omitNorms="true" docValues="true" />
->>>>>>> 6bd3a385
 
      <!-- Dynamic field used to store the relation metadata as a keywordFilter -->
      <dynamicField name="relation.*" type="keywordFilter" indexed="true" stored="true" omitNorms="true" multiValued="true"/>
