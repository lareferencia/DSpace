--- conflicted
+++ resolved
@@ -1734,69 +1734,6 @@
                 <version>2.3.232</version>
                 <scope>test</scope>
             </dependency>
-<<<<<<< HEAD
-=======
-            <!-- Google Analytics -->
-            <dependency>
-                <groupId>com.google.apis</groupId>
-                <artifactId>google-api-services-analytics</artifactId>
-                <version>v3-rev145-1.23.0</version>
-            </dependency>
-            <dependency>
-                <groupId>com.google.api-client</groupId>
-                <artifactId>google-api-client</artifactId>
-                <version>1.23.0</version>
-                <exclusions>
-                    <exclusion>
-                        <groupId>com.google.guava</groupId>
-                        <artifactId>guava-jdk5</artifactId>
-                    </exclusion>
-                </exclusions>
-            </dependency>
-            <dependency>
-                <groupId>com.google.http-client</groupId>
-                <artifactId>google-http-client</artifactId>
-                <version>1.23.0</version>
-            </dependency>
-            <dependency>
-                <groupId>com.google.http-client</groupId>
-                <artifactId>google-http-client-jackson2</artifactId>
-                <version>1.23.0</version>
-                <exclusions>
-                    <exclusion>
-                        <artifactId>jackson-core</artifactId>
-                        <groupId>com.fasterxml.jackson.core</groupId>
-                    </exclusion>
-                    <exclusion>
-                        <artifactId>jackson-databind</artifactId>
-                        <groupId>com.fasterxml.jackson.core</groupId>
-                    </exclusion>
-                </exclusions>
-            </dependency>
-            <dependency>
-                <groupId>com.google.oauth-client</groupId>
-                <artifactId>google-oauth-client</artifactId>
-                <version>1.33.3</version>
-                <exclusions>
-                    <exclusion>
-                        <groupId>com.google.code.gson</groupId>
-                        <artifactId>gson</artifactId>
-                    </exclusion>
-                </exclusions>
-            </dependency>
-
-            <dependency>
-                <groupId>com.google.inject</groupId>
-                <artifactId>guice</artifactId>
-                <version>7.0.0</version> <!-- Update to the latest compatible version -->
-            </dependency>
-
-            <dependency>
-                <groupId>com.google.code.gson</groupId>
-                <artifactId>gson</artifactId>
-                <version>2.10.1</version> <!-- Ensure this version is compatible with your code -->
-            </dependency>
->>>>>>> 8f2dfb01
 
             <!-- Findbugs annotations -->
             <dependency>
@@ -1833,6 +1770,8 @@
                 <artifactId>jackson-datatype-jsr310</artifactId>
                 <version>${jackson-databind.version}</version>
             </dependency>
+
+            <!-- guava is needed by OAuth, Guice, Mockserver, ORCID, s3mock, Solr, JClouds -->
             <dependency>
                 <groupId>com.google.guava</groupId>
                 <artifactId>guava</artifactId>
@@ -1845,6 +1784,7 @@
                     </exclusion>
                 </exclusions>
             </dependency>
+
             <dependency>
                 <groupId>xom</groupId>
                 <artifactId>xom</artifactId>
