<?xml version="1.0" encoding="UTF-8"?>
<project xmlns="http://maven.apache.org/POM/4.0.0" xmlns:xsi="http://www.w3.org/2001/XMLSchema-instance" xsi:schemaLocation="http://maven.apache.org/POM/4.0.0 http://maven.apache.org/maven-v4_0_0.xsd">
    <modelVersion>4.0.0</modelVersion>
    <groupId>org.dspace</groupId>
    <artifactId>dspace-parent</artifactId>
    <packaging>pom</packaging>
    <version>8.0-SNAPSHOT</version>
    <name>DSpace Parent Project</name>
    <description>
   	DSpace open source software is a turnkey institutional repository application.
    </description>
    <url>https://github.com/dspace/DSpace</url>

    <organization>
        <name>LYRASIS</name>
        <url>https://dspace.org</url>
    </organization>

    <properties>
        <!--=== GENERAL / DSPACE-API DEPENDENCIES ===-->
        <java.version>11</java.version>
        <spring.version>5.3.28</spring.version>
        <spring-boot.version>2.7.13</spring-boot.version>
        <spring-security.version>5.7.9</spring-security.version> <!-- sync with version used by spring-boot-->
        <hibernate.version>5.6.15.Final</hibernate.version>
        <hibernate-validator.version>6.2.5.Final</hibernate-validator.version>
        <postgresql.driver.version>42.6.0</postgresql.driver.version>
        <solr.client.version>8.11.2</solr.client.version>

        <ehcache.version>3.10.8</ehcache.version>
        <errorprone.version>2.10.0</errorprone.version>
        <!-- NOTE: when updating jackson.version, also sync jackson-databind.version below -->
        <jackson.version>2.13.4</jackson.version>
        <jackson-databind.version>2.13.4.2</jackson-databind.version>
        <javax-annotation.version>1.3.2</javax-annotation.version>
        <jaxb-api.version>2.3.1</jaxb-api.version>
        <jaxb-runtime.version>2.3.8</jaxb-runtime.version>
        <jcache-version>1.1.1</jcache-version>
        <!-- NOTE: Jetty needed for Solr, Handle Server & tests -->
        <jetty.version>9.4.53.v20231009</jetty.version>
        <log4j.version>2.20.0</log4j.version>
        <pdfbox-version>2.0.29</pdfbox-version>
        <rome.version>1.19.0</rome.version>
        <slf4j.version>1.7.36</slf4j.version>
        <tika.version>2.5.0</tika.version>
        <!-- Sync with whatever version Tika uses -->
        <bouncycastle.version>1.70</bouncycastle.version>

        <!--=== SERVER WEBAPP DEPENDENCIES ===-->
        <!-- Library for reading JSON documents: https://github.com/json-path/JsonPath (used by Server webapp) -->
        <json-path.version>2.6.0</json-path.version>
        <!-- Library for managing JSON Web Tokens (JWT): https://bitbucket.org/connect2id/nimbus-jose-jwt/wiki/Home
             (used by Server webapp) -->
        <nimbus-jose-jwt.version>7.9</nimbus-jose-jwt.version>

        <!--=== OTHER MODULE-SPECIFIC DEPENDENCIES ===-->
        <!-- PIN Jena to 2.x until both RDF and SWORDv2 can be updated to Jena 3. Requires package renaming, see
             https://jena.apache.org/documentation/migrate_jena2_jena3.html -->
        <jena.version>2.13.0</jena.version>
        <!-- Used by (now obsolete) 'dspace-rest' WAR -->
        <jersey.version>2.39.1</jersey.version>

        <!--=== MAVEN SETTINGS ===-->
        <project.build.sourceEncoding>UTF-8</project.build.sourceEncoding>
        <project.reporting.outputEncoding>${project.build.sourceEncoding}</project.reporting.outputEncoding>

        <!--=== TEST SETTINGS (CUSTOM) ===-->
        <!-- By default skip running all tests.
             NOTE: Tests are always built, because we have modules that depend on common test infrastructure.
             * Run all tests : 'mvn install -DskipUnitTests=false -DskipIntegrationTests=false'
             * Run unit tests ONLY: 'mvn install -DskipUnitTests=false'
             * Run integration tests ONLY: `mvn install -DskipIntegrationTests=false'
        -->
        <skipUnitTests>true</skipUnitTests>
        <skipIntegrationTests>true</skipIntegrationTests>

        <!-- 'root.basedir' is the path to the root [dspace-src] dir. It must be redefined by each child POM,
                     as it is used to reference the LICENSE.header and *.properties file(s) in that directory. -->
        <root.basedir>${basedir}</root.basedir>
    </properties>

    <build>
        <!-- Define Maven Plugin Settings that should be inherited to ALL submodule POMs.
             (NOTE: individual POMs can override specific settings). -->
        <pluginManagement>
            <plugins>
                <!-- Use to enforce particular versions of Java and Maven,
                     and to ensure no conflicting dependencies -->
                <plugin>
                    <groupId>org.apache.maven.plugins</groupId>
                    <artifactId>maven-enforcer-plugin</artifactId>
                    <version>3.0.0-M3</version>
                    <executions>
                        <execution>
                            <id>enforce-java</id>
                            <goals>
                                <goal>enforce</goal>
                            </goals>
                            <configuration>
                                <rules>
                                    <requireJavaVersion>
                                        <version>${java.version}</version>
                                    </requireJavaVersion>
                                    <requireMavenVersion>
                                        <version>[3.0.5,)</version>
                                    </requireMavenVersion>
                                </rules>
                            </configuration>
                        </execution>
                        <!-- Make sure that we do not have conflicting dependencies-->
                        <execution>
                            <id>enforce-versions</id>
                            <goals>
                                <goal>enforce</goal>
                            </goals>
                            <configuration>
                                <rules>
                                    <DependencyConvergence />
                                </rules>
                            </configuration>
                        </execution>
                        <execution>
                            <id>ban-dependencies</id>
                            <goals>
                                <goal>enforce</goal>
                            </goals>
                            <configuration>
                                <rules>
                                    <bannedDependencies>
                                        <excludes>
                                            <exclude>log4j:log4j</exclude>
                                        </excludes>
                                    </bannedDependencies>
                                </rules>
                            </configuration>
                        </execution>
                    </executions>
                </plugin>
                <!-- Used to compile all Java classes -->
                <plugin>
                    <groupId>org.apache.maven.plugins</groupId>
                    <artifactId>maven-compiler-plugin</artifactId>
                    <version>3.8.1</version>
                    <configuration>
                        <release>11</release>
                        <!-- Turn on http://errorprone.info (requires fork=true & below compilerArgs)-->
                        <fork>true</fork>
                        <compilerArgs>
                            <arg>-XDcompilePolicy=simple</arg>
                            <arg>-Xplugin:ErrorProne</arg>
                            <arg>-J--add-exports=jdk.compiler/com.sun.tools.javac.api=ALL-UNNAMED</arg>
                            <arg>-J--add-exports=jdk.compiler/com.sun.tools.javac.file=ALL-UNNAMED</arg>
                            <arg>-J--add-exports=jdk.compiler/com.sun.tools.javac.main=ALL-UNNAMED</arg>
                            <arg>-J--add-exports=jdk.compiler/com.sun.tools.javac.model=ALL-UNNAMED</arg>
                            <arg>-J--add-exports=jdk.compiler/com.sun.tools.javac.parser=ALL-UNNAMED</arg>
                            <arg>-J--add-exports=jdk.compiler/com.sun.tools.javac.processing=ALL-UNNAMED</arg>
                            <arg>-J--add-exports=jdk.compiler/com.sun.tools.javac.tree=ALL-UNNAMED</arg>
                            <arg>-J--add-exports=jdk.compiler/com.sun.tools.javac.util=ALL-UNNAMED</arg>
                            <arg>-J--add-opens=jdk.compiler/com.sun.tools.javac.code=ALL-UNNAMED</arg>
                            <arg>-J--add-opens=jdk.compiler/com.sun.tools.javac.comp=ALL-UNNAMED</arg>
                            <arg>-Xpkginfo:always</arg>
                        </compilerArgs>
                        <annotationProcessorPaths>
                            <path>
                                <groupId>com.google.errorprone</groupId>
                                <artifactId>error_prone_core</artifactId>
                                <version>${errorprone.version}</version>
                            </path>
                        </annotationProcessorPaths>
                    </configuration>
                </plugin>
                <!-- Used to package all DSpace JARs -->
                <plugin>
                    <groupId>org.apache.maven.plugins</groupId>
                    <artifactId>maven-jar-plugin</artifactId>
                    <version>3.2.0</version>
                    <configuration>
                        <archive>
                            <manifest>
                                <addDefaultImplementationEntries>true</addDefaultImplementationEntries>
                                <addDefaultSpecificationEntries>true</addDefaultSpecificationEntries>
                            </manifest>
                        </archive>
                    </configuration>
                </plugin>
                <!-- Used to package all DSpace WARs -->
                <plugin>
                    <groupId>org.apache.maven.plugins</groupId>
                    <artifactId>maven-war-plugin</artifactId>
                    <version>3.2.3</version>
                    <configuration>
                        <failOnMissingWebXml>false</failOnMissingWebXml>
                        <!-- Filter the web.xml (needed for IDE compatibility/debugging) -->
                        <filteringDeploymentDescriptors>true</filteringDeploymentDescriptors>
                        <archive>
                            <manifest>
                                <addDefaultImplementationEntries>true</addDefaultImplementationEntries>
                                <addDefaultSpecificationEntries>true</addDefaultSpecificationEntries>
                            </manifest>
                        </archive>
                    </configuration>
                </plugin>
                <!-- Used to run Unit tests (when enabled by -DskipUnitTests=false) -->
                <plugin>
                    <groupId>org.apache.maven.plugins</groupId>
                    <artifactId>maven-surefire-plugin</artifactId>
                    <version>2.22.2</version>
                    <configuration>
                        <!-- Allow for the ability to pass JVM memory flags for Unit Tests. Since
                             maven-surefire-plugin forks a new JVM, it ignores MAVEN_OPTS.-->
                        <argLine>${test.argLine} ${surefireJacoco}</argLine>
                        <!-- tests whose name starts by Abstract will be ignored -->
                        <excludes>
                            <exclude>**/Abstract*</exclude>
                        </excludes>
                        <!-- Detailed logs in surefire-reports/testName-output.txt instead of stdout -->
                        <redirectTestOutputToFile>true</redirectTestOutputToFile>
                        <!-- Ensure full stacktrace is logged (when errors occur) -->
                        <trimStackTrace>false</trimStackTrace>
                        <!-- Whether to skip unit tests or not -->
                        <skipTests>${skipUnitTests}</skipTests>
                        <!--
                        Enable to debug Maven Surefire tests in remote proces
                        <debugForkedProcess>true</debugForkedProcess>
                        -->
                    </configuration>
                </plugin>
                <!-- Used to run Integration tests (when enabled by -DskipIntegrationTests=false) -->
                <plugin>
                    <artifactId>maven-failsafe-plugin</artifactId>
                    <version>2.22.2</version>
                    <configuration>
                        <!-- Allow for the ability to pass JVM memory flags for Unit Tests. Since
                             maven-failsafe-plugin forks a new JVM, it ignores MAVEN_OPTS.-->
                        <argLine>${test.argLine} ${failsafeJacoco}</argLine>
                        <excludes>
                            <exclude>**/Abstract*</exclude>
                        </excludes>
                         <!-- Detailed logs in failsafe-reports/testName-output.txt instead of stdout -->
                        <redirectTestOutputToFile>true</redirectTestOutputToFile>
                        <!-- Ensure full stacktrace is logged (when errors occur) -->
                        <trimStackTrace>false</trimStackTrace>
                        <!-- Whether to skip integration tests or not -->
                        <skipTests>${skipIntegrationTests}</skipTests>
                    </configuration>
                    <executions>
                        <execution>
                            <goals>
                                <goal>integration-test</goal>
                                <goal>verify</goal>
                            </goals>
                        </execution>
                    </executions>
                </plugin>
                <!-- Used to validate all code style rules in source code via the Checkstyle config in checkstyle.xml -->
                <!-- Can be skipped by passing -Dcheckstyle.skip=true to Maven. -->
                <plugin>
                    <groupId>org.apache.maven.plugins</groupId>
                    <artifactId>maven-checkstyle-plugin</artifactId>
                    <version>3.1.0</version>
                    <executions>
                        <execution>
                            <id>verify-style</id>
                            <!-- Bind to verify so it runs after package & unit tests, but before install -->
                            <phase>verify</phase>
                            <goals>
                                <goal>check</goal>
                            </goals>
                        </execution>
                    </executions>
                    <configuration>
                        <sourceDirectories>
                            <sourceDirectory>src/main/java</sourceDirectory>
                        </sourceDirectories>
                        <configLocation>${root.basedir}/checkstyle.xml</configLocation>
                        <encoding>${project.build.sourceEncoding}</encoding>
                        <logViolationsToConsole>true</logViolationsToConsole>
                        <failOnViolation>true</failOnViolation>
                        <!-- Enable checks on all test source files -->
                        <includeTestSourceDirectory>true</includeTestSourceDirectory>
                        <!-- Define our suppressions file location, and the key used to pass it to checkstyle.xml-->
                        <suppressionsLocation>${root.basedir}/checkstyle-suppressions.xml</suppressionsLocation>
                        <suppressionsFileExpression>checkstyle.suppressions.file</suppressionsFileExpression>
                    </configuration>
                    <dependencies>
                        <!-- Override dependencies to use latest version of checkstyle -->
                        <dependency>
                            <groupId>com.puppycrawl.tools</groupId>
                            <artifactId>checkstyle</artifactId>
                            <version>8.30</version>
                        </dependency>
                    </dependencies>
                </plugin>
                <plugin>
                    <groupId>com.github.spotbugs</groupId>
                    <artifactId>spotbugs-maven-plugin</artifactId>
                    <version>4.0.4</version>
                    <configuration>
                        <effort>Max</effort>
                        <threshold>Low</threshold>
                        <xmlOutput>true</xmlOutput>
                    </configuration>
                    <dependencies>
                        <dependency>
                            <groupId>com.github.spotbugs</groupId>
                            <artifactId>spotbugs</artifactId>
                            <version>4.1.2</version>
                        </dependency>
                    </dependencies>
                    <executions>
                        <execution>
                            <phase>compile</phase>
                            <goals>
                                <goal>check</goal>
                            </goals>
                        </execution>
                    </executions>
                </plugin>
                <!-- Used to clean all 'target' directories from parent project -->
                <!-- This additional configuration also cleans sub-modules -->
                <plugin>
                    <artifactId>maven-clean-plugin</artifactId>
                    <version>3.1.0</version>
                    <configuration>
                        <filesets>
                            <fileset>
                                <directory>dspace/modules</directory>
                                <includes>
                                    <include>**/target</include>
                                </includes>
                            </fileset>
                        </filesets>
                    </configuration>
                </plugin>
                <plugin>
                    <artifactId>maven-assembly-plugin</artifactId>
                    <version>3.2.0</version>
                </plugin>
                <plugin>
                    <groupId>org.apache.maven.plugins</groupId>
                    <artifactId>maven-dependency-plugin</artifactId>
                    <version>3.1.2</version>
                </plugin>
                <plugin>
                    <groupId>org.apache.maven.plugins</groupId>
                    <artifactId>maven-resources-plugin</artifactId>
                    <version>3.1.0</version>
                </plugin>
                <!-- Used to validate License Headers (see build process) -->
                <plugin>
                    <groupId>com.mycila</groupId>
                    <artifactId>license-maven-plugin</artifactId>
                    <version>3.0</version>
                </plugin>
                <!-- Used to generate a new release via Sonatype (see release profile). -->
                <plugin>
                    <groupId>org.sonatype.plugins</groupId>
                    <artifactId>nexus-staging-maven-plugin</artifactId>
                    <version>1.6.8</version>
                </plugin>
                <!-- Used to generate JavaDocs for new releases (see release profile). -->
                <plugin>
                    <groupId>org.apache.maven.plugins</groupId>
                    <artifactId>maven-javadoc-plugin</artifactId>
                    <version>3.2.0</version>
                    <configuration>
                        <!-- Never fail a build based on Javadoc errors -->
                        <failOnError>false</failOnError>
                    </configuration>
                </plugin>
                <!-- Used to generate source JARs for new releases (see release profile). -->
                <plugin>
                    <groupId>org.apache.maven.plugins</groupId>
                    <artifactId>maven-source-plugin</artifactId>
                    <version>3.2.1</version>
                </plugin>
                <!-- Used for custom Groovy code that fills out the 'agnostic.build.dir' needed to
                     set 'dspace.dir' for our testing environment -->
                <plugin>
                    <groupId>org.codehaus.gmaven</groupId>
                    <artifactId>groovy-maven-plugin</artifactId>
                    <version>2.1.1</version>
                </plugin>
                <!-- Used to sign new releases via GPG (see release profile). -->
                <plugin>
                    <groupId>org.apache.maven.plugins</groupId>
                    <artifactId>maven-gpg-plugin</artifactId>
                    <version>1.6</version>
                </plugin>
                <!-- Used for code coverage reporting (see 'measure-test-coverage' profile) -->
                <plugin>
                    <groupId>org.jacoco</groupId>
                    <artifactId>jacoco-maven-plugin</artifactId>
                    <version>0.8.5</version>
                </plugin>
            </plugins>
        </pluginManagement>

        <!-- These plugin settings only apply to this single POM and are not inherited
            to any submodules. -->
        <plugins>
            <!-- Specify our settings for new releases via 'mvn release:*' -->
            <plugin>
                <groupId>org.apache.maven.plugins</groupId>
                <artifactId>maven-release-plugin</artifactId>
                <version>2.5.3</version>
                <configuration>
                    <!-- During release:prepare and release:perform, pass the "release" property to enable the
                     "release" profile (and enable/disable other profiles based on whether they need releasing) -->
                    <arguments>-Drelease</arguments>
                    <goals>deploy</goals>
                    <!-- Suggest tagging the release in SCM as "dspace-[version]" -->
                    <tagNameFormat>dspace-@{project.version}</tagNameFormat>
                    <!-- Auto-Version all modules the same as the parent module -->
                    <autoVersionSubmodules>true</autoVersionSubmodules>
                </configuration>
            </plugin>
            <!-- Check license headers in all files using LICENSE.header template -->
            <plugin>
                <groupId>com.mycila</groupId>
                <artifactId>license-maven-plugin</artifactId>
                <configuration>
                    <!-- License header file (can be a URL, but that's less stable if external site is down on occasion) -->
                    <header>${root.basedir}/LICENSE.header</header>
                    <!--Just check headers of everything in the /src directory -->
                    <includes>
                        <include>src/**</include>
                    </includes>
                    <!--Use all default exclusions for IDE files & Maven files, see:
                        http://mycila.mathieu.photography/license-maven-plugin/ -->
                    <useDefaultExcludes>true</useDefaultExcludes>
                    <!-- Add some default DSpace exclusions not covered by <useDefaultExcludes>
                         Individual Maven projects may choose to override these defaults. -->
                    <excludes>
                        <exclude>**/src/test/resources/**</exclude>
                        <exclude>**/src/test/data/**</exclude>
                        <exclude>**/src/main/license/**</exclude>
                        <exclude>**/META-INF/**</exclude>
                        <exclude>**/robots.txt</exclude>
                        <exclude>**/LICENSE*</exclude>
                        <exclude>**/README*</exclude>
                        <exclude>**/readme*</exclude>
                        <exclude>**/.gitignore</exclude>
                        <exclude>**/*.cfg</exclude>
                        <exclude>**/*.conf</exclude>
                    </excludes>
                    <mapping>
                        <!-- Custom DSpace file extensions which are not recognized by license-maven-plugin:
                             *.ttl (used by RDF), *.ts (used in Docker Compose for UI) -->
                        <ttl>SCRIPT_STYLE</ttl>
                        <ts>JAVADOC_STYLE</ts>
                    </mapping>
                    <encoding>UTF-8</encoding>
                    <!-- maven-license-plugin recommends a strict check (e.g. check spaces/tabs too) -->
                    <strictCheck>true</strictCheck>
                </configuration>
                <executions>
                    <execution>
                        <id>check-headers</id>
                        <phase>verify</phase>
                        <goals>
                            <goal>check</goal>
                        </goals>
                    </execution>
                </executions>
            </plugin>

            <!-- Validate all XML formatted files in the project (including submodules) -->
            <plugin>
                <groupId>org.codehaus.mojo</groupId>
                <artifactId>xml-maven-plugin</artifactId>
                <version>1.0.2</version>
                <executions>
                    <execution>
                        <id>validate-ALL-xml-and-xsl</id>
                        <phase>process-test-resources</phase>
                        <goals>
                            <goal>validate</goal>
                        </goals>
                    </execution>
                </executions>
                <configuration>
                    <validationSets>
                        <!-- validate ALL XML and XSL files throughout the project (excluding target dirs) -->
                        <validationSet>
                            <dir>${root.basedir}</dir>
                            <includes>
                                <include>**/*.xml</include>
                                <include>**/*.xsl</include>
                                <include>**/*.xsd</include>
                            </includes>
                            <excludes>
                                <exclude>**/target/**</exclude>
                            </excludes>
                        </validationSet>
                    </validationSets>
                </configuration>
            </plugin>

            <!-- Enforce our version of Java, Maven, dependencies, etc. -->
            <plugin>
                <groupId>org.apache.maven.plugins</groupId>
                <artifactId>maven-enforcer-plugin</artifactId>
            </plugin>

            <!-- Enforce our code style via CheckStyle (see settings above) -->
            <plugin>
                <groupId>org.apache.maven.plugins</groupId>
                <artifactId>maven-checkstyle-plugin</artifactId>
            </plugin>
        </plugins>
    </build>

    <profiles>
        <!-- Allow for passing extra memory to Unit/Integration tests.
             By default this gives unit tests 1GB of memory max (when tests are enabled),
             unless tweaked on commandline (e.g. "-Dtest.argLine=-Xmx512m"). Since
             m-surefire-p and m-failsafe-p both fork a new JVM for testing, they ignores MAVEN_OPTS. -->
        <profile>
            <id>test-argLine</id>
            <activation>
                <property>
                    <name>!test.argLine</name>
                </property>
            </activation>
            <properties>
                <test.argLine>-Xmx1024m</test.argLine>
            </properties>
        </profile>

        <!-- This profile ensures that we generate the Unit Test Environment, whenever the testEnvironment.xml
             file is found. This allows us to run Unit & Integration tests separately for CI, etc. -->
        <profile>
            <id>test-environment</id>
            <activation>
                <file>
                    <exists>src/main/assembly/testEnvironment.xml</exists>
                </file>
                <!-- Disable if we are doing a release (-Drelease) -->
                <property>
                    <name>!release</name>
                </property>
            </activation>
            <build>
                <plugins>
                    <!-- This plugin builds the testEnvironment.zip package
                         based on the specifications in testEnvironment.xml.
                         TestEnvironment.zip is an entire DSpace installation
                         directory, which is installed by 'dspace-api' and
                         used to run our DSpace Unit/Integration tests.  -->
                    <plugin>
                        <artifactId>maven-assembly-plugin</artifactId>
                        <executions>
                            <execution>
                                <phase>generate-test-resources</phase>
                                <goals>
                                    <goal>single</goal>
                                </goals>
                                <configuration>
                                    <descriptors>
                                        <descriptor>src/main/assembly/testEnvironment.xml</descriptor>
                                    </descriptors>
                                </configuration>
                            </execution>
                        </executions>
                        <inherited>false</inherited>
                    </plugin>
                </plugins>
            </build>
        </profile>

        <!-- Measure test coverage of Unit Tests using JaCoCo (when -DskipUnitTests=false) -->
        <profile>
            <id>measure-unit-test-coverage</id>
            <activation>
                <activeByDefault>false</activeByDefault>
                <property>
                    <name>skipUnitTests</name>
                    <value>false</value>
                </property>
            </activation>
            <build>
                <plugins>
                    <!-- Report unit test code coverage -->
                    <plugin>
                        <groupId>org.jacoco</groupId>
                        <artifactId>jacoco-maven-plugin</artifactId>
                        <executions>
                            <!--
                                Prepares the property pointing to the JaCoCo runtime agent which
                                is passed as VM argument when Maven the Surefire plugin is executed.
                            -->
                            <execution>
                                <id>pre-unit-test</id>
                                <goals>
                                    <goal>prepare-agent</goal>
                                </goals>
                                <configuration>
                                    <!-- Sets the path to the file which contains the execution data. -->
                                    <destFile>${project.build.directory}/coverage-reports/jacoco-ut.exec</destFile>
                                    <!--
                                        Sets the name of the property containing the settings
                                        for JaCoCo runtime agent.
                                    -->
                                    <propertyName>surefireJacoco</propertyName>
                                </configuration>
                            </execution>
                        </executions>
                    </plugin>
                </plugins>
            </build>
        </profile>

        <!-- Measure test coverage of Integration Tests using JaCoCo (when -DskipIntegrationTests=false) -->
        <profile>
            <id>measure-integration-test-coverage</id>
            <activation>
                <activeByDefault>false</activeByDefault>
                <property>
                    <name>skipIntegrationTests</name>
                    <value>false</value>
                </property>
            </activation>
            <build>
                <plugins>
                    <!-- Report integration test code coverage -->
                    <plugin>
                        <groupId>org.jacoco</groupId>
                        <artifactId>jacoco-maven-plugin</artifactId>
                        <executions>
                            <!--
                                Prepares the property pointing to the JaCoCo runtime agent which
                                is passed as VM argument when Maven the Failsafe plugin is executed.
                            -->
                            <execution>
                                <id>pre-integration-test</id>
                                <phase>pre-integration-test</phase>
                                <goals>
                                    <goal>prepare-agent</goal>
                                </goals>
                                <configuration>
                                    <!-- Sets the path to the file which contains the execution data. -->
                                    <destFile>${project.build.directory}/coverage-reports/jacoco-it.exec</destFile>
                                    <!--
                                        Sets the name of the property containing the settings
                                        for JaCoCo runtime agent.
                                    -->
                                    <propertyName>failsafeJacoco</propertyName>
                                </configuration>
                            </execution>
                        </executions>
                    </plugin>
                </plugins>
            </build>
        </profile>

        <!--
             Generate a list of all THIRD PARTY open source licenses for all DSpace dependencies.
             This list is automatically written to the [src]/LICENSES_THIRD_PARTY file.
             Third party tools whose licenses are unknown by Maven are maintained in
             [src]/src/main/license/LICENSES_THIRD_PARTY.properties.
             To update "LICENSES_THIRD_PARTY", just run:
                 mvn clean verify -Dthird.party.licenses=true
        -->
        <profile>
            <id>third-party-licenses</id>
            <activation>
                <activeByDefault>false</activeByDefault>
                <!-- This profile should ONLY be active when user specifies
                     -Dthird.party.licenses=true on command-line. -->
                <property>
                    <name>third.party.licenses</name>
                </property>
            </activation>
            <build>
                <plugins>
                    <plugin>
                        <groupId>org.codehaus.mojo</groupId>
                        <artifactId>license-maven-plugin</artifactId>
                        <version>2.0.0</version>
                        <!-- This plugin only needs to be run on the Parent POM
                             as it aggregates results from all child POMs. -->
                        <inherited>false</inherited>
                        <executions>
                            <execution>
                                <phase>verify</phase>
                                <goals>
                                    <goal>aggregate-add-third-party</goal>
                                </goals>
                                <configuration>
                                    <outputDirectory>${root.basedir}</outputDirectory>
                                    <thirdPartyFilename>LICENSES_THIRD_PARTY</thirdPartyFilename>
                                    <excludedGroups>org\.dspace</excludedGroups>
                                    <!-- Use the template which groups all dependencies by their License type (easier to read!). -->
                                    <!-- SEE: https://fisheye.codehaus.org/browse/mojo/trunk/mojo/license-maven-plugin/src/main/resources/org/codehaus/mojo/license -->
                                    <fileTemplate>src/main/license/third-party-file-groupByLicense.ftl</fileTemplate>
                                    <!-- License names that should all be merged into the *first* listed name -->
                                    <licenseMerges>
                                        <licenseMerge>Apache Software License, Version 2.0|Apache Software License, version 2.0|The Apache Software License, Version 2.0|Apache License Version 2.0|Apache License, Version 2.0|Apache Public License 2.0|Apache License 2.0|Apache Software License - Version 2.0|Apache 2.0 License|Apache 2.0 license|Apache License V2.0|Apache 2|Apache License|Apache|ASF 2.0|Apache 2.0|Apache License v2|Apache License v2.0|Apache License, 2.0|Apache License, version 2.0|Apache-2.0|The Apache License, Version 2.0</licenseMerge>
                                        <!-- Ant-contrib is an Apache License -->
                                        <licenseMerge>Apache Software License, Version 2.0|http://ant-contrib.sourceforge.net/tasks/LICENSE.txt</licenseMerge>
                                        <!-- XML Commons claims these licenses, but it's really Apache License: https://xerces.apache.org/xml-commons/licenses.html -->
                                        <licenseMerge>Apache Software License, Version 2.0|The SAX License|The W3C License</licenseMerge>
                                        <!-- JDOM uses this license, but it's essentially just Apache -->
                                        <licenseMerge>Apache Software License, Version 2.0|Similar to Apache License but with the acknowledgment clause removed</licenseMerge>
                                        <licenseMerge>BSD License|The BSD License|BSD licence|BSD license|BSD|BSD-style license|New BSD License|New BSD license|Revised BSD License|BSD 2-Clause license|3-Clause BSD License|BSD 2-Clause|BSD 3-clause New License|BSD Licence 3|BSD-2-Clause|BSD-3-Clause|Modified BSD|The New BSD License|The BSD 3-Clause License (BSD3)|BSD License 3</licenseMerge>
                                        <!-- DSpace uses a BSD License -->
                                        <licenseMerge>BSD License|DSpace BSD License|DSpace Sourcecode License</licenseMerge>
                                        <!-- Coverity uses modified BSD: https://github.com/coverity/coverity-security-library -->
                                        <licenseMerge>BSD License|BSD style modified by Coverity</licenseMerge>
                                        <!-- Jaxen claims this license, but it's really BSD: http://jaxen.codehaus.org/license.html -->
                                        <licenseMerge>BSD License|http://jaxen.codehaus.org/license.html</licenseMerge>
                                        <!-- Java Advanced Imaging Image I/O Tools API core is just a BSD: https://github.com/jai-imageio/jai-imageio-core/blob/master/LICENSE.txt -->
                                        <licenseMerge>BSD License|BSD 3-clause License w/nuclear disclaimer</licenseMerge>
                                        <licenseMerge>Common Development and Distribution License (CDDL)|Common Development and Distribution License (CDDL) v1.0|COMMON DEVELOPMENT AND DISTRIBUTION LICENSE (CDDL) Version 1.0|Common Development and Distribution License|CDDL, v1.0|CDDL 1.0 license|CDDL 1.0|CDDL 1.1|CDDL|Dual license consisting of the CDDL v1.1 and GPL v2</licenseMerge>
                                        <!-- Jersey / Java Servlet API claims this license, but is actually CDDL 1.0: http://servlet-spec.java.net -->
                                        <licenseMerge>Common Development and Distribution License (CDDL)|CDDL + GPLv2 with classpath exception</licenseMerge>
                                        <!-- Jersey claims this license, but it is dual licensed with CDDL 1.1 being one: https://jersey.java.net/license.html -->
                                        <licenseMerge>Common Development and Distribution License (CDDL)|CDDL+GPL License</licenseMerge>
                                        <!-- JavaMail claims this license, but it is dual licensed with CDDL being one: https://java.net/projects/javamail/pages/License -->
                                        <licenseMerge>Common Development and Distribution License (CDDL)|GPLv2+CE|CDDL/GPLv2+CE</licenseMerge>
                                        <!-- JAXB claims this license, but it is dual licensed with CDDL being one: https://jaxb.java.net/ -->
                                        <licenseMerge>Common Development and Distribution License (CDDL)|GPL2 w/ CPE</licenseMerge>
                                        <!-- JBoss Transaction API claims this license, but it is dual licensed with CDDL being one: https://github.com/jboss/jboss-transaction-api_spec -->
                                        <licenseMerge>Common Development and Distribution License (CDDL)|GNU General Public License, Version 2 with the Classpath Exception</licenseMerge>
                                        <licenseMerge>Eclipse Distribution License, Version 1.0|Eclipse Distribution License (EDL), Version 1.0|Eclipse Distribution License - v 1.0|Eclipse Distribution License v. 1.0|EDL 1.0</licenseMerge>
                                        <licenseMerge>Eclipse Public License|Eclipse Public License - Version 1.0|Eclipse Public License - v 1.0|EPL 1.0 license|Eclipse Public License (EPL), Version 1.0|Eclipse Public License 1.0|Eclipse Public License v1.0|Eclipse Public License, Version 1.0|EPL 1.0|EPL 2.0|Eclipse Public License - v 2.0</licenseMerge>
                                        <!-- JUnit claims this license but is actually Eclipse Public License: http://junit.org/license.html -->
                                        <licenseMerge>Eclipse Public License|Common Public License Version 1.0</licenseMerge>
                                        <!-- Jersey is dual licensed as EPL but lists its main license as GPL: https://github.com/eclipse-ee4j/jersey#licensing-and-governance -->
                                        <licenseMerge>Eclipse Public License|The GNU General Public License (GPL), Version 2, With Classpath Exception</licenseMerge>
                                        <licenseMerge>GNU Lesser General Public License (LGPL)|The GNU Lesser General Public License, Version 2.1|GNU Lesser General Public License (LGPL), Version 2.1|GNU LESSER GENERAL PUBLIC LICENSE, Version 2.1|GNU Lesser General Public License, version 2.1|GNU LESSER GENERAL PUBLIC LICENSE|GNU Lesser General Public License|GNU Lesser Public License|GNU Lesser General Public License, Version 2.1|Lesser General Public License (LGPL) v 2.1|LGPL 2.1|LGPL 2.1 license|LGPL 3.0 license|LGPL, v2.1 or later|LGPL|LGPL, version 2.1|lgpl|Lesser General Public License, version 3 or greater</licenseMerge>
                                        <!-- Hibernate ORM claims this license, but it's really regular LGPL: https://hibernate.org/community/license/ -->
                                        <licenseMerge>GNU Lesser General Public License (LGPL)|GNU Library General Public License v2.1 or later</licenseMerge>
                                        <licenseMerge>MIT License|The MIT License|MIT LICENSE|MIT|MIT license|MIT License (MIT)</licenseMerge>
                                        <!-- BouncyCastle uses an MIT-style license: https://www.bouncycastle.org/licence.html -->
                                        <licenseMerge>MIT License|Bouncy Castle Licence</licenseMerge>
                                        <!-- netCDF tools uses an MIT-style license -->
                                        <licenseMerge>MIT License|(MIT-style) netCDF C library license</licenseMerge>
                                        <licenseMerge>Mozilla Public License|Mozilla Public License version 1.1|Mozilla Public License 1.1 (MPL 1.1)|MPL 1.1|Mozilla Public License Version 2.0|Mozilla Public License, Version 2.0</licenseMerge>
                                        <!-- H2 Database claims this license, but for our purposes it's MPL: http://www.h2database.com -->
                                        <licenseMerge>Mozilla Public License|MPL 2.0, and EPL 1.0|MPL 2.0</licenseMerge>
                                        <!-- "concurrent.concurrent" claims this license, but is actually Public Domain: http://mvnrepository.com/artifact/concurrent/concurrent/ -->
                                        <licenseMerge>Public Domain|Public domain, Sun Microsoystems|Public Domain, per Creative Commons CC0</licenseMerge>
                                        <!-- WTFPL is essentially Public Domain: http://www.wtfpl.net/ ;) -->
                                        <licenseMerge>Public Domain|WTFPL</licenseMerge>
                                    </licenseMerges>
                                    <!-- For Licenses which are "Unknown" by Maven, load them from a properties file -->
                                    <useMissingFile>true</useMissingFile>
                                    <missingFile>src/main/license/LICENSES_THIRD_PARTY.properties</missingFile>
                                </configuration>
                            </execution>
                        </executions>
                    </plugin>
                </plugins>
            </build>
        </profile>

        <!--
           These profiles activate the inclusion of various modules into
           the DSpace Build process. They activate automatically if the
           source module is in the local file system, correctly located
           relative to this file.
        -->

        <!--
           Builds DSpace "Assembly & Configuration" project
        -->
        <profile>
            <id>dspace</id>
            <activation>
                <file>
                    <exists>dspace/pom.xml</exists>
                </file>
            </activation>
            <modules>
                <module>dspace</module>
            </modules>
        </profile>

        <!--
           Builds central API for DSpace
        -->
        <profile>
            <id>dspace-api</id>
            <activation>
                <file>
                    <exists>dspace-api/pom.xml</exists>
                </file>
            </activation>
            <modules>
                <module>dspace-api</module>
            </modules>
        </profile>

        <!--
           Builds Services for DSpace
        -->
        <profile>
            <id>dspace-services</id>
            <activation>
                <file>
                    <exists>dspace-services/pom.xml</exists>
                </file>
            </activation>
            <modules>
                <module>dspace-services</module>
            </modules>
        </profile>

        <!--
           Builds XOAI Gateway extension for DSpace
        -->
        <profile>
            <id>dspace-oai</id>
            <activation>
                <file>
                    <exists>dspace-oai/pom.xml</exists>
                </file>
            </activation>
            <modules>
                <module>dspace-oai</module>
            </modules>
        </profile>

        <!--
             Builds RDF API and Data Provider extension for DSpace
        -->
        <profile>
            <id>dspace-rdf</id>
            <activation>
                <file>
                    <exists>dspace-rdf/pom.xml</exists>
                </file>
            </activation>
            <modules>
                <module>dspace-rdf</module>
            </modules>
        </profile>

        <!--
            Builds IIIF extension for DSpace
        -->
        <profile>
            <id>dspace-iiif</id>
            <activation>
                <file>
                    <exists>dspace-iiif/pom.xml</exists>
                </file>
            </activation>
            <modules>
                <module>dspace-iiif</module>
            </modules>
        </profile>

       <!-- REST Jersey (Deprecated REST API from DSpace 6.x or below) -->
       <!-- As this module is deprecated, it only builds if you activate it via -Pdspace-rest -->
       <profile>
           <id>dspace-rest</id>
           <activation>
               <activeByDefault>false</activeByDefault>
               <!-- Enable if we are doing a release (-Drelease), to tag/release this optional module -->
               <property>
                   <name>release</name>
               </property>
           </activation>
           <modules>
               <module>dspace-rest</module>
           </modules>
           <dependencyManagement>
               <dependencies>
                   <dependency>
                       <groupId>org.dspace</groupId>
                       <artifactId>dspace-rest</artifactId>
                       <version>8.0-SNAPSHOT</version>
                       <type>jar</type>
                       <classifier>classes</classifier>
                   </dependency>
                   <dependency>
                       <groupId>org.dspace</groupId>
                       <artifactId>dspace-rest</artifactId>
                       <version>8.0-SNAPSHOT</version>
                       <type>war</type>
                   </dependency>
               </dependencies>
           </dependencyManagement>
       </profile>


        <!--
           Builds SWORD extension for DSpace
        -->
        <profile>
            <id>dspace-sword</id>
            <activation>
                <file>
                    <exists>dspace-sword/pom.xml</exists>
                </file>
            </activation>
            <modules>
                <module>dspace-sword</module>
            </modules>
        </profile>


        <!--
           Builds SWORDv2 extension for DSpace
        -->
        <profile>
            <id>dspace-swordv2</id>
            <activation>
                <file>
                    <exists>dspace-swordv2/pom.xml</exists>
                </file>
            </activation>
            <modules>
                <module>dspace-swordv2</module>
            </modules>
        </profile>

        <!--
           Builds Server API webapp for DSpace
        -->
		<profile>
            <id>dspace-server-webapp</id>
            <activation>
                <file>
                    <exists>dspace-server-webapp/pom.xml</exists>
                </file>
            </activation>
            <modules>
                <module>dspace-server-webapp</module>
            </modules>
        </profile>

        <!--
         The 'release' profile is used by the 'maven-release-plugin' (see above)
         to actually perform a DSpace software release to Maven central.
         This profile contains settings which are ONLY enabled when performing
         a DSpace release. See also https://wiki.duraspace.org/display/DSPACE/Release+Procedure
         NOTE: You MUST trigger this profile by running "-Drelease"
         (as that flag also triggers other modules to be enabled/disabled as necessary for release)
        -->
        <profile>
            <id>release</id>
            <activation>
                <activeByDefault>false</activeByDefault>
                <!-- Enable this profile if we are doing a release (-Drelease) -->
                <property>
                    <name>release</name>
                </property>
            </activation>
            <build>
                <plugins>
                    <!-- Configure Nexus plugin for new releases via Sonatype.
                         See: http://central.sonatype.org/pages/apache-maven.html -->
                    <plugin>
                        <groupId>org.sonatype.plugins</groupId>
                        <artifactId>nexus-staging-maven-plugin</artifactId>
                        <extensions>true</extensions>
                        <configuration>
                            <!-- In your settings.xml, your username/password
                                 MUST be specified for server 'ossrh' -->
                            <serverId>ossrh</serverId>
                            <nexusUrl>https://oss.sonatype.org/</nexusUrl>
                            <!-- Disable autoclose of repository after upload, as this sometimes times out -->
                            <skipStagingRepositoryClose>true</skipStagingRepositoryClose>
                            <!-- Require manual verification / release to Maven Central -->
                            <autoReleaseAfterClose>false</autoReleaseAfterClose>
                            <!-- Increase Staging timeout to 10mins -->
                            <stagingProgressTimeoutMinutes>10</stagingProgressTimeoutMinutes>
                        </configuration>
                    </plugin>
                    <!-- For new releases, generate Source JAR files -->
                    <plugin>
                        <groupId>org.apache.maven.plugins</groupId>
                        <artifactId>maven-source-plugin</artifactId>
                        <executions>
                            <execution>
                                <id>attach-sources</id>
                                <goals>
                                    <goal>jar-no-fork</goal>
                                </goals>
                            </execution>
                        </executions>
                    </plugin>
                    <!-- For new releases, generate JavaDocs for each module -->
                    <plugin>
                        <groupId>org.apache.maven.plugins</groupId>
                        <artifactId>maven-javadoc-plugin</artifactId>
                        <executions>
                            <execution>
                                <id>attach-javadocs</id>
                                <goals>
                                    <goal>jar</goal>
                                </goals>
                            </execution>
                        </executions>
                    </plugin>
                    <!-- Sign any new releases via GPG.
                         NOTE: you may optionall specify the "gpg.passphrase" in your settings.xml -->
                    <plugin>
                        <groupId>org.apache.maven.plugins</groupId>
                        <artifactId>maven-gpg-plugin</artifactId>
                        <executions>
                            <execution>
                                <id>sign-artifacts</id>
                                <phase>verify</phase>
                                <goals>
                                    <goal>sign</goal>
                                </goals>
                            </execution>
                        </executions>
                    </plugin>
                </plugins>
            </build>
        </profile>
    </profiles>

    <!--
      Dependency management provides a means to control which
      versions of dependency jars are used for compilation
      and packaging into the distribution.  Rather than placing
      a version in your dependencies, look here first to see if
      its already strongly defined in dspace-parent and dspace-api.
    -->
    <dependencyManagement>
        <dependencies>
            <!-- DSpace core and endorsed Addons -->
            <dependency>
                <groupId>org.dspace</groupId>
                <artifactId>dspace-api</artifactId>
                <version>8.0-SNAPSHOT</version>
            </dependency>
            <dependency>
                <groupId>org.dspace</groupId>
                <artifactId>dspace-api</artifactId>
                <type>test-jar</type>
                <version>8.0-SNAPSHOT</version>
                <scope>test</scope>
            </dependency>
            <dependency>
                <groupId>org.dspace.modules</groupId>
                <artifactId>additions</artifactId>
                <version>8.0-SNAPSHOT</version>
            </dependency>

            <dependency>
                <groupId>org.dspace</groupId>
                <artifactId>dspace-sword</artifactId>
                <version>8.0-SNAPSHOT</version>
            </dependency>
            <dependency>
                <groupId>org.dspace</groupId>
                <artifactId>dspace-swordv2</artifactId>
                <version>8.0-SNAPSHOT</version>
            </dependency>
            <dependency>
                <groupId>org.dspace</groupId>
                <artifactId>dspace-oai</artifactId>
                <version>8.0-SNAPSHOT</version>
            </dependency>
            <dependency>
                <groupId>org.dspace</groupId>
                <artifactId>dspace-services</artifactId>
                <version>8.0-SNAPSHOT</version>
            </dependency>
            <dependency>
                <groupId>org.dspace</groupId>
                <artifactId>dspace-server-webapp</artifactId>
                <type>test-jar</type>
                <version>8.0-SNAPSHOT</version>
                <scope>test</scope>
            </dependency>
            <dependency>
                <groupId>org.dspace</groupId>
                <artifactId>dspace-rdf</artifactId>
                <version>8.0-SNAPSHOT</version>
            </dependency>
            <dependency>
                <groupId>org.dspace</groupId>
                <artifactId>dspace-iiif</artifactId>
                <version>8.0-SNAPSHOT</version>
            </dependency>
            <dependency>
                <groupId>org.dspace</groupId>
                <artifactId>dspace-server-webapp</artifactId>
<<<<<<< HEAD
                <version>7.6-SNAPSHOT</version>
=======
                <version>8.0-SNAPSHOT</version>
                <type>jar</type>
                <classifier>classes</classifier>
            </dependency>
            <dependency>
                <groupId>org.dspace</groupId>
                <artifactId>dspace-server-webapp</artifactId>
                <version>8.0-SNAPSHOT</version>
                <type>war</type>
>>>>>>> 4bf7d178
            </dependency>
            <!-- DSpace API Localization Packages -->
            <dependency>
                <groupId>org.dspace</groupId>
                <artifactId>dspace-api-lang</artifactId>
                <version>[7.0.0,8.0.0)</version>
            </dependency>

            <!-- DSpace third Party Dependencies -->

            <dependency>
                <groupId>org.postgresql</groupId>
                <artifactId>postgresql</artifactId>
                <version>${postgresql.driver.version}</version>
            </dependency>

            <dependency>
                <groupId>org.hibernate</groupId>
                <artifactId>hibernate-core</artifactId>
                <version>${hibernate.version}</version>
            </dependency>

            <dependency>
                <groupId>org.hibernate</groupId>
                <artifactId>hibernate-jpamodelgen</artifactId>
                <version>${hibernate.version}</version>
            </dependency>

            <dependency>
                <groupId>org.hibernate</groupId>
                <artifactId>hibernate-jcache</artifactId>
                <version>${hibernate.version}</version>
            </dependency>

            <dependency>
                <groupId>javax.cache</groupId>
                <artifactId>cache-api</artifactId>
                <version>${jcache-version}</version>
            </dependency>

            <dependency>
                <groupId>org.hibernate</groupId>
                <artifactId>hibernate-validator</artifactId>
                <!-- This artifact doesn't track the main Hibernate version. -->
                <version>${hibernate-validator.version}</version>
            </dependency>

            <!-- Hibernate introduces multiple versions of jboss-logging. So, specify version we want -->
            <dependency>
                <groupId>org.jboss.logging</groupId>
                <artifactId>jboss-logging</artifactId>
                <version>3.4.3.Final</version>
            </dependency>

            <!-- Rome is used for RSS / ATOM syndication feeds -->
            <dependency>
                <groupId>com.rometools</groupId>
                <artifactId>rome</artifactId>
                <version>${rome.version}</version>
            </dependency>
            <dependency>
                <groupId>com.rometools</groupId>
                <artifactId>rome-modules</artifactId>
                <version>${rome.version}</version>
            </dependency>
            <dependency>
                <groupId>com.rometools</groupId>
                <artifactId>rome-utils</artifactId>
                <version>${rome.version}</version>
            </dependency>

            <dependency>
                <groupId>org.springframework</groupId>
                <artifactId>spring-orm</artifactId>
                <version>${spring.version}</version>
            </dependency>
            <dependency>
                <groupId>org.swordapp</groupId>
                <artifactId>sword-common</artifactId>
                <version>1.1</version>
            </dependency>
            <!-- Explicitly Specify Latest Version of Spring -->
            <dependency>
                <artifactId>spring-core</artifactId>
                <groupId>org.springframework</groupId>
                <version>${spring.version}</version>
            </dependency>

            <dependency>
                <artifactId>spring-beans</artifactId>
                <groupId>org.springframework</groupId>
                <version>${spring.version}</version>
            </dependency>

            <dependency>
                <artifactId>spring-aop</artifactId>
                <groupId>org.springframework</groupId>
                <version>${spring.version}</version>
            </dependency>

            <dependency>
                <artifactId>spring-context</artifactId>
                <groupId>org.springframework</groupId>
                <version>${spring.version}</version>
            </dependency>

            <dependency>
                <artifactId>spring-tx</artifactId>
                <groupId>org.springframework</groupId>
                <version>${spring.version}</version>
            </dependency>

            <dependency>
		    <artifactId>spring-jdbc</artifactId>
                <groupId>org.springframework</groupId>
                <version>${spring.version}</version>
            </dependency>

            <dependency>
                <artifactId>spring-web</artifactId>
                <groupId>org.springframework</groupId>
                <version>${spring.version}</version>
            </dependency>

            <dependency>
                <artifactId>spring-webmvc</artifactId>
                <groupId>org.springframework</groupId>
                <version>${spring.version}</version>
            </dependency>

            <dependency>
                <groupId>org.springframework</groupId>
                <artifactId>spring-expression</artifactId>
                <version>${spring.version}</version>
            </dependency>

            <dependency>
                <groupId>org.springframework</groupId>
                <artifactId>spring-test</artifactId>
                <version>${spring.version}</version>
                <scope>test</scope>
            </dependency>

            <dependency>
                <groupId>org.springframework.boot</groupId>
                <artifactId>spring-boot-starter-test</artifactId>
                <version>${spring-boot.version}</version>
                <scope>test</scope>
                <exclusions>
                    <!-- We are still using JUnit 4, while Spring Boot defaults to JUnit 5 -->
                    <exclusion>
                        <groupId>org.junit.jupiter</groupId>
                        <artifactId>junit-jupiter</artifactId>
                    </exclusion>
                    <exclusion>
                        <groupId>org.junit.vintage</groupId>
                        <artifactId>junit-vintage-engine</artifactId>
                    </exclusion>
                    <!-- We use a later version of Mockito -->
                    <exclusion>
                        <groupId>org.mockito</groupId>
                        <artifactId>mockito-junit-jupiter</artifactId>
                    </exclusion>
                    <exclusion>
                        <groupId>org.mockito</groupId>
                        <artifactId>mockito-core</artifactId>
                    </exclusion>
                </exclusions>
            </dependency>

            <dependency>
                <groupId>org.apache.solr</groupId>
                <artifactId>solr-solrj</artifactId>
                <version>${solr.client.version}</version>
            </dependency>
            <dependency>
                <groupId>org.apache.lucene</groupId>
                <artifactId>lucene-core</artifactId>
                <version>${solr.client.version}</version>
            </dependency>

            <!-- Tika is used to extract full text from documents in order to index in Solr -->
            <dependency>
                <groupId>org.apache.tika</groupId>
                <artifactId>tika-core</artifactId>
                <version>${tika.version}</version>
            </dependency>
            <dependency>
                <groupId>org.apache.tika</groupId>
                <artifactId>tika-parsers-standard-package</artifactId>
                <version>${tika.version}</version>
            </dependency>
            <!-- Tika brings in multiple versions of this. Select the latest version. Always sync with Tika version -->
            <dependency>
                <groupId>org.bouncycastle</groupId>
                <artifactId>bcpkix-jdk15on</artifactId>
                <version>${bouncycastle.version}</version>
            </dependency>
            <!-- Tika brings in multiple versions of this. Select the latest version. Always sync with Tika version -->
            <dependency>
                <groupId>org.bouncycastle</groupId>
                <artifactId>bcprov-jdk15on</artifactId>
                <version>${bouncycastle.version}</version>
            </dependency>
            <!-- Tika and axiom-api (in dspace-swordv2) disagree on versions -->
            <dependency>
                <groupId>org.apache.james</groupId>
                <artifactId>apache-mime4j-core</artifactId>
                <version>0.8.9</version>
            </dependency>
            <!-- Tika and solr-core disagree on versions of ASM -->
            <dependency>
                <groupId>org.ow2.asm</groupId>
                <artifactId>asm</artifactId>
                <version>8.0.1</version>
            </dependency>

            <!-- Reminder: Keep icu4j (in Parent POM) synced with version used by lucene-analyzers-icu below,
             otherwise ICUFoldingFilterFactory may throw errors in tests.  -->
            <dependency>
                <groupId>org.apache.lucene</groupId>
                <artifactId>lucene-analyzers-icu</artifactId>
                <version>${solr.client.version}</version>
                <scope>test</scope>
            </dependency>
            <dependency>
                <groupId>org.apache.lucene</groupId>
                <artifactId>lucene-analyzers-smartcn</artifactId>
                <version>${solr.client.version}</version>
                <scope>test</scope>
            </dependency>
            <dependency>
                <groupId>org.apache.lucene</groupId>
                <artifactId>lucene-analyzers-stempel</artifactId>
                <version>${solr.client.version}</version>
                <scope>test</scope>
            </dependency>


            <dependency>
                <groupId>org.apache.ant</groupId>
                <artifactId>ant</artifactId>
                <version>1.10.13</version>
            </dependency>
            <dependency>
                <groupId>org.apache.jena</groupId>
                <artifactId>apache-jena-libs</artifactId>
                <type>pom</type>
                <version>${jena.version}</version>
                <exclusions>
                    <exclusion>
                        <groupId>org.slf4j</groupId>
                        <artifactId>slf4j-log4j12</artifactId>
                    </exclusion>
                    <!-- Newer version brought in by Tika -->
                    <exclusion>
                        <groupId>org.apache.commons</groupId>
                        <artifactId>commons-csv</artifactId>
                    </exclusion>
                </exclusions>
            </dependency>
            <dependency>
                <groupId>net.handle</groupId>
                <artifactId>handle</artifactId>
                <version>9.3.1</version>
		<exclusions>
                    <!-- A later version is brought in by google-oauth-client -->
                    <exclusion>
                        <groupId>com.google.code.gson</groupId>
                        <artifactId>gson</artifactId>
                    </exclusion>
                </exclusions>
            </dependency>
            <!-- Required to run Handle Server -->
            <dependency>
                <groupId>net.cnri</groupId>
                <artifactId>cnri-servlet-container</artifactId>
                <version>3.0.0</version>
            </dependency>
            <!-- Jetty is needed to run Handle Server (and tests in some modules)
                 Solr and Handle Server disagree on version of Jetty, so we force a specific version here. -->
            <dependency>
                <groupId>org.eclipse.jetty</groupId>
                <artifactId>jetty-server</artifactId>
                <version>${jetty.version}</version>
            </dependency>
            <dependency>
                <groupId>org.eclipse.jetty</groupId>
                <artifactId>jetty-alpn-java-server</artifactId>
                <version>${jetty.version}</version>
            </dependency>
            <dependency>
                <groupId>org.eclipse.jetty</groupId>
                <artifactId>jetty-deploy</artifactId>
                <version>${jetty.version}</version>
            </dependency>
            <dependency>
                <groupId>org.eclipse.jetty</groupId>
                <artifactId>jetty-http</artifactId>
                <version>${jetty.version}</version>
            </dependency>
            <dependency>
                <groupId>org.eclipse.jetty</groupId>
                <artifactId>jetty-io</artifactId>
                <version>${jetty.version}</version>
            </dependency>
            <dependency>
                <groupId>org.eclipse.jetty</groupId>
                <artifactId>jetty-servlet</artifactId>
                <version>${jetty.version}</version>
            </dependency>
            <dependency>
                <groupId>org.eclipse.jetty</groupId>
                <artifactId>jetty-servlets</artifactId>
                <version>${jetty.version}</version>
            </dependency>
            <dependency>
                <groupId>org.eclipse.jetty</groupId>
                <artifactId>jetty-util</artifactId>
                <version>${jetty.version}</version>
            </dependency>
            <dependency>
                <groupId>org.eclipse.jetty</groupId>
                <artifactId>jetty-webapp</artifactId>
                <version>${jetty.version}</version>
            </dependency>
            <dependency>
                <groupId>org.eclipse.jetty</groupId>
                <artifactId>jetty-xml</artifactId>
                <version>${jetty.version}</version>
            </dependency>
            <dependency>
                <groupId>org.eclipse.jetty.http2</groupId>
                <artifactId>http2-common</artifactId>
                <version>${jetty.version}</version>
            </dependency>
            <dependency>
                <groupId>org.eclipse.jetty.http2</groupId>
                <artifactId>http2-server</artifactId>
                <version>${jetty.version}</version>
            </dependency>

            <dependency>
                <groupId>org.dspace</groupId>
                <artifactId>mets</artifactId>
                <version>1.5.2</version>
            </dependency>

            <!-- Required by Commons Configuration -->
            <dependency>
                <groupId>commons-beanutils</groupId>
                <artifactId>commons-beanutils</artifactId>
                <version>1.9.4</version>
            </dependency>
            <dependency>
                <groupId>commons-cli</groupId>
                <artifactId>commons-cli</artifactId>
                <version>1.5.0</version>
            </dependency>
            <dependency>
                <groupId>commons-codec</groupId>
                <artifactId>commons-codec</artifactId>
                <version>1.16.0</version>
            </dependency>
            <dependency>
                <groupId>org.apache.commons</groupId>
                <artifactId>commons-collections4</artifactId>
                <version>4.1</version>
            </dependency>
            <!-- commons-collections v3 is still required by commons-beanutils,
                 which is required by commons-configuration. Once those are
                 upgraded, we should remove this dependency -->
            <dependency>
                <groupId>commons-collections</groupId>
                <artifactId>commons-collections</artifactId>
                <version>3.2.2</version>
            </dependency>
            <dependency>
                <groupId>org.apache.commons</groupId>
                <artifactId>commons-configuration2</artifactId>
                <version>2.8.0</version>
            </dependency>
            <dependency>
                <groupId>org.apache.commons</groupId>
                <artifactId>commons-dbcp2</artifactId>
                <version>2.9.0</version>
            </dependency>
            <dependency>
                <groupId>commons-fileupload</groupId>
                <artifactId>commons-fileupload</artifactId>
                <version>1.5</version>
            </dependency>
            <dependency>
                <groupId>commons-io</groupId>
                <artifactId>commons-io</artifactId>
                <version>2.13.0</version>
            </dependency>
            <dependency>
                <groupId>org.apache.commons</groupId>
                <artifactId>commons-lang3</artifactId>
                <version>3.12.0</version>
            </dependency>
            <!-- NOTE: We don't use commons-logging directly, but many dependencies rely on it.
                 So, we specify the version to use to avoid dependency convergence issues. -->
            <dependency>
                <groupId>commons-logging</groupId>
                <artifactId>commons-logging</artifactId>
                <version>1.2</version>
            </dependency>
            <dependency>
                <groupId>org.apache.commons</groupId>
                <artifactId>commons-pool2</artifactId>
                <version>2.11.1</version>
            </dependency>
            <dependency>
                <groupId>org.apache.commons</groupId>
                <artifactId>commons-text</artifactId>
                <version>1.10.0</version>
            </dependency>
            <dependency>
                <groupId>commons-validator</groupId>
                <artifactId>commons-validator</artifactId>
                <version>1.7</version>
            </dependency>
            <dependency>
                <groupId>joda-time</groupId>
                <artifactId>joda-time</artifactId>
                <version>2.12.5</version>
            </dependency>
            <dependency>
                <groupId>com.sun.mail</groupId>
                <artifactId>javax.mail</artifactId>
                <version>1.6.2</version>
            </dependency>
            <dependency>
                <groupId>javax.servlet</groupId>
                <artifactId>javax.servlet-api</artifactId>
                <version>3.1.0</version>
            </dependency>

            <!-- Jaxen is needed by xoai and sword2-server, but they disagree on the versions -->
            <dependency>
                <groupId>jaxen</groupId>
                <artifactId>jaxen</artifactId>
                <version>2.0.0</version>
            </dependency>
            <dependency>
                <groupId>org.jdom</groupId>
                <artifactId>jdom2</artifactId>
                <version>2.0.6.1</version>
            </dependency>

            <dependency>
                <groupId>org.apache.logging.log4j</groupId>
                <artifactId>log4j-api</artifactId>
                <version>${log4j.version}</version>
            </dependency>
            <dependency>
                <groupId>org.apache.logging.log4j</groupId>
                <artifactId>log4j-1.2-api</artifactId>
                <version>${log4j.version}</version>
            </dependency>
            <dependency>
                <groupId>org.apache.logging.log4j</groupId>
                <artifactId>log4j-core</artifactId>
                <version>${log4j.version}</version>
            </dependency>
            <dependency>
                <groupId>org.apache.logging.log4j</groupId>
                <artifactId>log4j-web</artifactId>
                <version>${log4j.version}</version>
            </dependency>
            <dependency>
                <groupId>org.apache.logging.log4j</groupId>
                <artifactId>log4j-slf4j-impl</artifactId>
                <version>${log4j.version}</version>
            </dependency>
            <dependency>
                <groupId>org.apache.logging.log4j</groupId>
                <artifactId>log4j-jul</artifactId>
                <version>${log4j.version}</version>
            </dependency>
            <dependency>
                <groupId>org.slf4j</groupId>
                <artifactId>jul-to-slf4j</artifactId>
                <version>${slf4j.version}</version>
            </dependency>

            <dependency>
                <groupId>org.apache.pdfbox</groupId>
                <artifactId>pdfbox</artifactId>
                <version>${pdfbox-version}</version>
            </dependency>
            <dependency>
                <groupId>org.apache.pdfbox</groupId>
                <artifactId>fontbox</artifactId>
                <version>${pdfbox-version}</version>
            </dependency>
            <!-- Tika and Jena disagree on version of Xerces to use. Select latest -->
            <dependency>
                <groupId>xerces</groupId>
                <artifactId>xercesImpl</artifactId>
                <version>2.12.2</version>
            </dependency>
            <!-- SWORDv1 and SWORDv2 modules both pull in various versions of xml-apis. Select latest version -->
            <dependency>
                <groupId>xml-apis</groupId>
                <artifactId>xml-apis</artifactId>
                <version>1.4.01</version>
            </dependency>

            <!-- Keep icu4j synced with version used by lucene-analyzers-icu (Solr) -->
            <dependency>
                <groupId>com.ibm.icu</groupId>
                <artifactId>icu4j</artifactId>
                <version>62.1</version>
            </dependency>
            <!-- Codebase at https://github.com/DSpace/oclc-harvester2 -->
            <dependency>
                <groupId>org.dspace</groupId>
                <artifactId>oclc-harvester2</artifactId>
                <version>1.0.0</version>
            </dependency>
            <dependency>
                <groupId>org.apache.httpcomponents</groupId>
                <artifactId>httpcore</artifactId>
                <version>4.4.16</version>
            </dependency>
            <dependency>
                <groupId>org.apache.httpcomponents</groupId>
                <artifactId>httpclient</artifactId>
                <version>4.5.14</version>
            </dependency>
            <dependency>
              <groupId>org.apache.httpcomponents</groupId>
              <artifactId>httpmime</artifactId>
              <version>4.5.14</version>
            </dependency>
            <dependency>
                <groupId>org.slf4j</groupId>
                <artifactId>jcl-over-slf4j</artifactId>
                <version>${slf4j.version}</version>
            </dependency>
            <dependency>
                <groupId>org.slf4j</groupId>
                <artifactId>slf4j-api</artifactId>
                <version>${slf4j.version}</version>
            </dependency>
            <dependency>
                <groupId>org.slf4j</groupId>
                <artifactId>slf4j-jdk14</artifactId>
                <version>${slf4j.version}</version>
            </dependency>
            <dependency>
                <groupId>org.slf4j</groupId>
                <artifactId>log4j-over-slf4j</artifactId>
                <version>${slf4j.version}</version>
            </dependency>
            <!-- http://errorprone.info : used to check for common/obvious code errors during compilation -->
            <dependency>
                <groupId>com.google.errorprone</groupId>
                <artifactId>error_prone_core</artifactId>
                <version>${errorprone.version}</version>
                <scope>compile</scope>
            </dependency>
            <!-- JUnit, Mockito and Hamcrest are used for Unit/Integration tests -->
            <dependency>
                <groupId>junit</groupId>
                <artifactId>junit</artifactId>
                <version>4.13.2</version>
                <scope>test</scope>
            </dependency>
            <dependency>
                <groupId>org.hamcrest</groupId>
                <artifactId>hamcrest-all</artifactId>
                <version>1.3</version>
                <scope>test</scope>
            </dependency>
            <dependency>
                <groupId>org.hamcrest</groupId>
                <artifactId>hamcrest-core</artifactId>
                <version>1.3</version>
                <scope>test</scope>
            </dependency>
            <dependency>
                <groupId>org.mockito</groupId>
                <artifactId>mockito-inline</artifactId>
                <version>3.12.4</version>
                <scope>test</scope>
            </dependency>
            <!-- H2 is an in-memory database used for Unit/Integration tests -->
            <dependency>
                <groupId>com.h2database</groupId>
                <artifactId>h2</artifactId>
                <version>2.2.220</version>
                <scope>test</scope>
            </dependency>
            <!-- Google Analytics -->
            <dependency>
                <groupId>com.google.apis</groupId>
                <artifactId>google-api-services-analytics</artifactId>
                <version>v3-rev145-1.23.0</version>
            </dependency>
            <dependency>
                <groupId>com.google.api-client</groupId>
                <artifactId>google-api-client</artifactId>
                <version>1.23.0</version>
            </dependency>
            <dependency>
                <groupId>com.google.http-client</groupId>
                <artifactId>google-http-client</artifactId>
                <version>1.23.0</version>
            </dependency>
            <dependency>
                <groupId>com.google.http-client</groupId>
                <artifactId>google-http-client-jackson2</artifactId>
                <version>1.23.0</version>
                <exclusions>
                    <exclusion>
                        <artifactId>jackson-core</artifactId>
                        <groupId>com.fasterxml.jackson.core</groupId>
                    </exclusion>
                    <exclusion>
                        <artifactId>jackson-databind</artifactId>
                        <groupId>com.fasterxml.jackson.core</groupId>
                    </exclusion>
                </exclusions>
            </dependency>
            <dependency>
                <groupId>com.google.oauth-client</groupId>
                <artifactId>google-oauth-client</artifactId>
                <version>1.33.3</version>
            </dependency>

            <!-- Findbugs annotations -->
            <dependency>
                <groupId>com.google.code.findbugs</groupId>
                <artifactId>jsr305</artifactId>
                <version>3.0.2</version>
                <scope>provided</scope>
            </dependency>
            <dependency>
                <groupId>com.google.code.findbugs</groupId>
                <artifactId>annotations</artifactId>
                <version>3.0.1u2</version>
                <scope>provided</scope>
            </dependency>

            <!-- Converge miscellaneous transitive dependencies. -->
            <dependency>
                <groupId>com.fasterxml</groupId>
                <artifactId>classmate</artifactId>
                <version>1.5.1</version>
            </dependency>
            <dependency>
                <groupId>com.fasterxml.jackson.core</groupId>
                <artifactId>jackson-annotations</artifactId>
                <version>${jackson.version}</version>
            </dependency>
            <dependency>
                <groupId>com.fasterxml.jackson.core</groupId>
                <artifactId>jackson-core</artifactId>
                <version>${jackson.version}</version>
            </dependency>
            <dependency>
                <groupId>com.fasterxml.jackson.core</groupId>
                <artifactId>jackson-databind</artifactId>
                <version>${jackson-databind.version}</version>
            </dependency>
            <dependency>
                <groupId>com.google.guava</groupId>
                <artifactId>guava</artifactId>
                <version>32.0.0-jre</version>
                <exclusions>
                    <!-- Use version provided by Solr / Postgres -->
                    <exclusion>
                        <groupId>org.checkerframework</groupId>
                        <artifactId>checker-qual</artifactId>
                    </exclusion>
                </exclusions>
            </dependency>
            <dependency>
                <groupId>xom</groupId>
                <artifactId>xom</artifactId>
                <version>1.3.9</version>
            </dependency>

            <!-- json-path is needed by Spring HATEOAS -->
            <dependency>
                <groupId>com.jayway.jsonpath</groupId>
                <artifactId>json-path</artifactId>
                <version>${json-path.version}</version>
            </dependency>
            <!-- json-path-assert is just needed by tests -->
            <dependency>
                <groupId>com.jayway.jsonpath</groupId>
                <artifactId>json-path-assert</artifactId>
                <version>${json-path.version}</version>
                <scope>test</scope>
            </dependency>

            <!-- JAXB API and implementation (no longer bundled as of Java 11) -->
            <dependency>
                <groupId>javax.xml.bind</groupId>
                <artifactId>jaxb-api</artifactId>
                <version>${jaxb-api.version}</version>
            </dependency>
            <dependency>
                <groupId>org.glassfish.jaxb</groupId>
                <artifactId>jaxb-runtime</artifactId>
                <version>${jaxb-runtime.version}</version>
                <scope>runtime</scope>
            </dependency>
            <dependency>
                <groupId>javax.annotation</groupId>
                <artifactId>javax.annotation-api</artifactId>
                <version>${javax-annotation.version}</version>
            </dependency>
            <!-- mockito-inline and hibernate-ehcache pull in different versions of byte-buddy. Specify which we want. -->
            <!-- TODO: We might be able to remove this after hibernate-ehcache is replaced by hibernate-jcache -->
            <dependency>
                <groupId>net.bytebuddy</groupId>
                <artifactId>byte-buddy</artifactId>
                <version>1.11.13</version>
            </dependency>
        </dependencies>
    </dependencyManagement>

    <licenses>
        <license>
            <name>DSpace BSD License</name>
            <url>https://raw.github.com/DSpace/DSpace/main/LICENSE</url>
            <distribution>repo</distribution>
            <comments>
               A BSD 3-Clause license for the DSpace codebase.
            </comments>
        </license>
    </licenses>

    <issueManagement>
        <system>GitHub</system>
        <url>https://github.com/DSpace/DSpace/issues</url>
    </issueManagement>

    <mailingLists>
        <mailingList>
            <name>DSpace Technical Users List</name>
            <subscribe>
               https://groups.google.com/d/forum/dspace-tech
            </subscribe>
            <unsubscribe>
               https://groups.google.com/d/forum/dspace-tech
            </unsubscribe>
            <post>dspace-tech AT googlegroups.com</post>
            <archive>
               https://groups.google.com/d/forum/dspace-tech
            </archive>
        </mailingList>
        <mailingList>
            <name>DSpace Developers List</name>
            <subscribe>
               https://groups.google.com/d/forum/dspace-devel
            </subscribe>
            <unsubscribe>
               https://groups.google.com/d/forum/dspace-devel
            </unsubscribe>
            <post>dspace-devel AT googlegroups.com</post>
            <archive>
               https://groups.google.com/d/forum/dspace-devel
            </archive>
        </mailingList>
        <mailingList>
            <name>DSpace Community List</name>
            <subscribe>
               https://groups.google.com/d/forum/dspace-community
            </subscribe>
            <unsubscribe>
               https://groups.google.com/d/forum/dspace-community
            </unsubscribe>
            <post>dspace-community AT googlegroups.com</post>
            <archive>
               https://groups.google.com/d/forum/dspace-community
            </archive>
        </mailingList>
        <mailingList>
            <name>DSpace Commit Change-Log</name>
            <subscribe>
               https://groups.google.com/d/forum/dspace-changelog
            </subscribe>
            <unsubscribe>
               https://groups.google.com/d/forum/dspace-changelog
            </unsubscribe>
            <archive>
               https://groups.google.com/d/forum/dspace-changelog
            </archive>
        </mailingList>
    </mailingLists>

    <developers>
        <developer>
           <name>DSpace Committers</name>
           <email>dspace-devel@googlegroups.com</email>
           <url>https://wiki.lyrasis.org/display/DSPACE/DSpace+Committers</url>
           <roles>
             <role>committer</role>
           </roles>
        </developer>
    </developers>

    <contributors>
        <contributor>
           <name>DSpace Contributors</name>
           <email>dspace-tech@googlegroups.com</email>
           <url>https://wiki.lyrasis.org/display/DSPACE/DSpaceContributors</url>
           <roles>
             <role>developer</role>
           </roles>
        </contributor>
    </contributors>

    <!--
      Information about the SCM repository where source code exists.
    -->
    <scm>
        <connection>scm:git:git@github.com:DSpace/DSpace.git</connection>
        <developerConnection>scm:git:git@github.com:DSpace/DSpace.git</developerConnection>
        <url>git@github.com:DSpace/DSpace.git</url>
        <tag>HEAD</tag>
    </scm>


    <!-- Configure our release repositories to use Sonatype.
         See: http://central.sonatype.org/pages/apache-maven.html -->
    <distributionManagement>
        <snapshotRepository>
            <id>ossrh</id>
            <url>https://oss.sonatype.org/content/repositories/snapshots</url>
        </snapshotRepository>
        <repository>
            <id>ossrh</id>
            <url>https://oss.sonatype.org/service/local/staging/deploy/maven2/</url>
        </repository>
    </distributionManagement>

    <repositories>
        <!-- Check Maven Central first (before other repos below) -->
        <repository>
            <id>maven-central</id>
            <url>https://repo.maven.apache.org/maven2</url>
        </repository>
        <!-- Enable access to artifacts in Sonatype's snapshot repo for Snapshots ONLY -->
        <repository>
            <id>maven-snapshots</id>
            <url>https://oss.sonatype.org/content/repositories/snapshots</url>
            <layout>default</layout>
            <releases>
                <enabled>false</enabled>
            </releases>
            <snapshots>
                <enabled>true</enabled>
            </snapshots>
        </repository>
        <!-- For Handle Server -->
        <repository>
            <id>handle.net</id>
            <url>https://handle.net/maven</url>
        </repository>
    </repositories>
</project><|MERGE_RESOLUTION|>--- conflicted
+++ resolved
@@ -1085,19 +1085,7 @@
             <dependency>
                 <groupId>org.dspace</groupId>
                 <artifactId>dspace-server-webapp</artifactId>
-<<<<<<< HEAD
-                <version>7.6-SNAPSHOT</version>
-=======
                 <version>8.0-SNAPSHOT</version>
-                <type>jar</type>
-                <classifier>classes</classifier>
-            </dependency>
-            <dependency>
-                <groupId>org.dspace</groupId>
-                <artifactId>dspace-server-webapp</artifactId>
-                <version>8.0-SNAPSHOT</version>
-                <type>war</type>
->>>>>>> 4bf7d178
             </dependency>
             <!-- DSpace API Localization Packages -->
             <dependency>
